--- conflicted
+++ resolved
@@ -5,15 +5,9 @@
 
 Secret Contracts are the first implementation of general purpose privacy preserving computations on public blockchain. While similar to Ethereum smart contracts in design, Secret Contracts work with encrypted data (inputs, encrypted outputs and encrypted state). These privacy guarantees are made possible by a decentralized network of validators, who run Secret Contracts execution inside Trusted Execution Environments (TEEs).
 
-<<<<<<< HEAD
 Secret Contracts are Rust based smart contracts that compile to WebAssembly. Secret Contracts, which are based on [CosmWasm](https://www.cosmwasm.com), introduce the _compute_ module that runs inside the TEE to enable secure data processing.
 
 ![architecture](https://user-images.githubusercontent.com/15679491/99459758-9a44c580-28fc-11eb-9af2-82479bbb2d23.png)
-=======
-Secret Contracts are Rust based smart contracts that compile to WebAssembly. Secret Contracts, which are based on [CosmWasm](https://www.cosmwasm.com), introduce the _compute_ module that runs inside the TEE to enable secure data processing (inputs, outputs and contract state.
-
-![Architecture diagram](https://user-images.githubusercontent.com/15679491/99459758-9a44c580-28fc-11eb-9af2-82479bbb2d23.png)
->>>>>>> 82d72233
 
 Next, we will go through steps to:
 - install Rust
