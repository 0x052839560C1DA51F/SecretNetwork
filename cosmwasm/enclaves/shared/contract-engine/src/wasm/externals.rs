--- conflicted
+++ resolved
@@ -16,23 +16,16 @@
     HumanizeAddressIndex = 4,
     GasIndex = 5,
     QueryChainIndex = 6,
-<<<<<<< HEAD
     AddrValidateIndex = 7,
     AddrCanonicalizeIndex = 8,
     AddrHumanizeIndex = 9,
-    Secp256k1Verify = 10,
-    Secp256k1RecoverPubkey = 11,
-    Ed25519Verify = 12,
-    Ed25519BatchVerify = 13,
-    Debug = 14,
-=======
     Secp256k1VerifyIndex = 10,
     Secp256k1RecoverPubkeyIndex = 11,
     Ed25519VerifyIndex = 12,
     Ed25519BatchVerifyIndex = 13,
     Secp256k1SignIndex = 14,
     Ed25519SignIndex = 15,
->>>>>>> 8de01be0
+    DebugIndex = 16,
     #[cfg(feature = "debug-print")]
     DebugPrintIndex = 254,
     Unknown,
@@ -52,22 +45,12 @@
             }
             x if x == HostFunctions::GasIndex as usize => HostFunctions::GasIndex,
             x if x == HostFunctions::QueryChainIndex as usize => HostFunctions::QueryChainIndex,
-<<<<<<< HEAD
             x if x == HostFunctions::AddrValidateIndex as usize => HostFunctions::AddrValidateIndex,
             x if x == HostFunctions::AddrCanonicalizeIndex as usize => {
                 HostFunctions::AddrCanonicalizeIndex
             }
             x if x == HostFunctions::AddrHumanizeIndex as usize => HostFunctions::AddrHumanizeIndex,
-            x if x == HostFunctions::Secp256k1Verify as usize => HostFunctions::Secp256k1Verify,
-            x if x == HostFunctions::Secp256k1RecoverPubkey as usize => {
-                HostFunctions::Secp256k1RecoverPubkey
-            }
-            x if x == HostFunctions::Ed25519Verify as usize => HostFunctions::Ed25519Verify,
-            x if x == HostFunctions::Ed25519BatchVerify as usize => {
-                HostFunctions::Ed25519BatchVerify
-            }
-            x if x == HostFunctions::Debug as usize => HostFunctions::Debug,
-=======
+            x if x == HostFunctions::DebugIndex as usize => HostFunctions::DebugIndex,
             x if x == HostFunctions::Secp256k1VerifyIndex as usize => {
                 HostFunctions::Secp256k1VerifyIndex
             }
@@ -83,10 +66,7 @@
             x if x == HostFunctions::Secp256k1SignIndex as usize => {
                 HostFunctions::Secp256k1SignIndex
             }
-            x if x == HostFunctions::Ed25519SignIndex as usize => {
-                HostFunctions::Ed25519SignIndex
-            }
->>>>>>> 8de01be0
+            x if x == HostFunctions::Ed25519SignIndex as usize => HostFunctions::Ed25519SignIndex,
             #[cfg(feature = "debug-print")]
             x if x == HostFunctions::DebugPrintIndex as usize => HostFunctions::DebugPrintIndex,
             _ => HostFunctions::Unknown,
@@ -123,11 +103,7 @@
                     );
                     err
                 })?;
-<<<<<<< HEAD
-                self.db_remove(key)
-=======
                 self.read_db(key)
->>>>>>> 8de01be0
             }
             HostFunctions::DbWriteIndex => {
                 let key: i32 = args.nth_checked(0).map_err(|err| {
@@ -137,14 +113,7 @@
                     );
                     err
                 })?;
-<<<<<<< HEAD
                 let value: i32 = args.nth_checked(1).map_err(|err| {
-=======
-                self.remove_db(key)
-            }
-            HostFunctions::WriteDbIndex => {
-                let key: i32 = args.nth_checked(0).map_err(|err| {
->>>>>>> 8de01be0
                     warn!(
                         "write_db() error reading 2nd arguments, stopping wasm: {:?}",
                         err
@@ -152,11 +121,7 @@
                     err
                 })?;
 
-<<<<<<< HEAD
-                self.db_write(key, value)
-=======
                 self.write_db(key, value)
->>>>>>> 8de01be0
             }
             HostFunctions::CanonicalizeAddressIndex => {
                 let human: i32 = args.nth_checked(0).map_err(|err| {
@@ -174,11 +139,6 @@
                     err
                 })?;
 
-<<<<<<< HEAD
-=======
-                let canonical: i32 = args.nth_checked(1)?;
-
->>>>>>> 8de01be0
                 self.canonicalize_address(human, canonical)
             }
             // fn humanize_address(canonical: *const c_void, human: *mut c_void) -> i32;
@@ -281,9 +241,6 @@
                     );
                     err
                 })?;
-<<<<<<< HEAD
-=======
-                self.gas(gas_amount)
             }
             HostFunctions::Secp256k1VerifyIndex => {
                 let message_hash = args.nth_checked(0).map_err(|err| {
@@ -300,7 +257,6 @@
                     );
                     err
                 })?;
->>>>>>> 8de01be0
                 let public_key = args.nth_checked(2).map_err(|err| {
                     warn!(
                         "secp256k1_verify() error reading 3rd argument, stopping wasm: {:?}",
@@ -311,11 +267,7 @@
 
                 self.secp256k1_verify(message_hash, signature, public_key)
             }
-<<<<<<< HEAD
-            HostFunctions::Secp256k1RecoverPubkey => {
-=======
             HostFunctions::Secp256k1RecoverPubkeyIndex => {
->>>>>>> 8de01be0
                 let message_hash = args.nth_checked(0).map_err(|err| {
                     warn!(
                         "secp256k1_recover_pubkey() error reading 1st argument, stopping wasm: {:?}",
@@ -340,11 +292,7 @@
 
                 self.secp256k1_recover_pubkey(message_hash, signature, recovery_param)
             }
-<<<<<<< HEAD
-            HostFunctions::Ed25519Verify => {
-=======
             HostFunctions::Ed25519VerifyIndex => {
->>>>>>> 8de01be0
                 let message = args.nth_checked(0).map_err(|err| {
                     warn!(
                         "ed25519_verify() error reading 1st argument, stopping wasm: {:?}",
@@ -369,11 +317,7 @@
 
                 self.ed25519_verify(message, signature, public_key)
             }
-<<<<<<< HEAD
-            HostFunctions::Ed25519BatchVerify => {
-=======
             HostFunctions::Ed25519BatchVerifyIndex => {
->>>>>>> 8de01be0
                 let messages = args.nth_checked(0).map_err(|err| {
                     warn!(
                         "ed25519_verify() error reading 1st argument, stopping wasm: {:?}",
@@ -397,17 +341,14 @@
                 })?;
 
                 self.ed25519_batch_verify(messages, signatures, public_keys)
-<<<<<<< HEAD
-            }
-            HostFunctions::Debug => {
+            }
+            HostFunctions::DebugIndex => {
                 let message: i32 = args.nth_checked(0).map_err(|err| {
                     warn!("debug() error reading argument, stopping wasm: {:?}", err);
                     err
                 })?;
 
                 self.debug(message)
-=======
->>>>>>> 8de01be0
             }
             #[cfg(feature = "debug-print")]
             HostFunctions::DebugPrintIndex => {
