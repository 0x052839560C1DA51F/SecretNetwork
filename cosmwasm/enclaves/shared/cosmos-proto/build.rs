fn main() {
    protobuf::cleanup();
    protobuf::build_protobuf_parsers();
}

#[cfg(not(feature = "build-protobuf"))]
mod protobuf {
    pub fn cleanup() {}
    pub fn build_protobuf_parsers() {}
}

#[cfg(feature = "build-protobuf")]
mod protobuf {
    use std::path::PathBuf;

    pub fn cleanup() {
        let src_entries = std::fs::read_dir("src").expect("couldn't read src directory");
        for entry in src_entries {
            let entry = entry.expect("couldn't read src entry");
            if entry.file_name() != "lib.rs" {
                let entry_type = entry.file_type().expect("couldn't read entry type");
                let entry_path = entry.path();
                if entry_type.is_dir() {
                    std::fs::remove_dir_all(&entry_path)
                        .expect(&format!("failed to remove {:?}", entry_path));
                } else if entry_type.is_file() || entry_type.is_symlink() {
                    std::fs::remove_file(&entry_path)
                        .expect(&format!("failed to remove {:?}", entry_path));
                }
            }
        }
    }

    fn from_base(path: &str) -> PathBuf {
        let mut full_path = PathBuf::from("../../../..");
        full_path.push(path);
        full_path
            .canonicalize()
            .expect(&format!("could not canonicalize {:?}", path))
    }

    fn from_cosmos(path: &str) -> PathBuf {
        let mut full_path = PathBuf::from("../../../../third_party/proto/cosmos");
        full_path.push(path);
        full_path
            .canonicalize()
            .expect(&format!("could not canonicalize {:?}", path))
    }

<<<<<<< HEAD
    fn from_ibc(path: &str) -> PathBuf {
        let mut full_path = PathBuf::from("../../../../third_party/proto/ibc");
=======
    fn from_reg(path: &str) -> PathBuf {
        let mut full_path = PathBuf::from("../../../../proto/secret/registration");
>>>>>>> ddb9b67a
        full_path.push(path);
        full_path
            .canonicalize()
            .expect(&format!("could not canonicalize {:?}", path))
    }

    pub fn build_protobuf_parsers() {
        let protoc_err_msg = "protoc failed to generate protobuf parsers";
        let mut library_dir = dirs::home_dir().unwrap();
        library_dir.extend(&[".local", "include"]);

        let directories: &[(&str, &[PathBuf])] = &[
            ("src/base", &[from_cosmos("base/v1beta1/coin.proto")]),
            (
                "src/crypto/multisig",
                &[
                    from_cosmos("crypto/multisig/keys.proto"),
                    from_cosmos("crypto/multisig/v1beta1/multisig.proto"),
                ],
            ),
            (
                "src/registration/v1beta1/",
                &[from_reg("v1beta1/msg.proto")],
            ),
            (
                "src/crypto/secp256k1",
                &[from_cosmos("crypto/secp256k1/keys.proto")],
            ),
            (
                "src/crypto/secp256r1",
                &[from_cosmos("crypto/secp256r1/keys.proto")],
            ),
            (
                "src/crypto/ed25519",
                &[from_cosmos("crypto/ed25519/keys.proto")],
            ),
            (
                "src/tx",
                &[
                    from_cosmos("tx/v1beta1/tx.proto"),
                    from_cosmos("tx/signing/v1beta1/signing.proto"),
                ],
            ),
            (
                "src/cosmwasm",
                &[from_base("proto/secret/compute/v1beta1/msg.proto")],
            ),
            (
                "src/ibc",
                &[
                    from_ibc("core/channel/v1/tx.proto"),
                    from_ibc("core/channel/v1/channel.proto"),
                    from_ibc("core/client/v1/client.proto"),
                ],
            ),
            ("src/ibc", &[from_cosmos("upgrade/v1beta1/upgrade.proto")]),
        ];

        for (out_dir, inputs) in directories {
            let dir_err_msg = format!("failed to generate directory {:?}", out_dir);
            std::fs::create_dir_all(*out_dir).expect(&dir_err_msg);

            protoc_rust::Codegen::new()
                .include(from_base("proto"))
                .include(from_base("third_party/proto"))
                .include(&library_dir) // google types
                .out_dir(*out_dir)
                .inputs(*inputs)
                .run()
                .expect(protoc_err_msg);
        }
    }
}<|MERGE_RESOLUTION|>--- conflicted
+++ resolved
@@ -47,13 +47,16 @@
             .expect(&format!("could not canonicalize {:?}", path))
     }
 
-<<<<<<< HEAD
     fn from_ibc(path: &str) -> PathBuf {
         let mut full_path = PathBuf::from("../../../../third_party/proto/ibc");
-=======
+        full_path.push(path);
+        full_path
+            .canonicalize()
+            .expect(&format!("could not canonicalize {:?}", path))
+    }
+
     fn from_reg(path: &str) -> PathBuf {
         let mut full_path = PathBuf::from("../../../../proto/secret/registration");
->>>>>>> ddb9b67a
         full_path.push(path);
         full_path
             .canonicalize()
