--- conflicted
+++ resolved
@@ -354,18 +354,8 @@
 
         self.use_gas(OCALL_BASE_GAS)?;
 
-<<<<<<< HEAD
-        // Call read_db (this bubbles up to Tendermint via ocalls and FFI to Go code)
-        // This returns the value from Tendermint
-        let (value, gas_used_by_storage) =
-            read_encrypted_key(&state_key_name, &self.context, &self.contract_key)?;
-        self.use_gas_externally(gas_used_by_storage)?;
-=======
         let value = self.kv_cache.read(&state_key_name);
 
-        // *********************************
-        // if value is in the cache
-        // *********************************
         if let Some(unwrapped) = value {
             let ptr_to_region_in_wasm_vm = self.write_to_memory(&unwrapped).map_err(|err| {
                 debug!(
@@ -380,17 +370,15 @@
             return Ok(Some(RuntimeValue::I32(ptr_to_region_in_wasm_vm as i32)));
         }
 
-        // *********************************
-        // if value isn't in the cache
-        // *********************************
-        let (value, gas_used) = read_encrypted_key(
+        // Call read_db (this bubbles up to Tendermint via ocalls and FFI to Go code)
+        // This returns the value from Tendermint
+        let (value, gas_used_by_storage) = read_encrypted_key(
             &state_key_name,
             &self.context,
             &self.contract_key,
             &mut self.kv_cache,
         )?;
-        self.use_gas_externally(gas_used)?;
->>>>>>> 21650365
+        self.use_gas_externally(gas_used_by_storage)?;
 
         let value = match value {
             // return 0 if key doesn't exist
@@ -517,21 +505,9 @@
 
         self.use_gas(OCALL_BASE_GAS)?;
 
-<<<<<<< HEAD
-        let used_gas_by_storage =
-            write_encrypted_key(&state_key_name, &value, &self.context, &self.contract_key)
-                .map_err(|err| {
-                    debug!(
-                        "write_db() error while trying to write the value to state: {:?}",
-                        err
-                    );
-                    err
-                })?;
-        self.use_gas_externally(used_gas_by_storage)?;
-=======
         self.kv_cache.write(&state_key_name, &value);
 
-        // let used_gas =
+        // let used_gas_by_storage =
         //     write_encrypted_key(&state_key_name, &value, &self.context, &self.contract_key)
         //         .map_err(|err| {
         //             debug!(
@@ -540,11 +516,8 @@
         //             );
         //             err
         //         })?;
-        // self.use_gas_externally(used_gas)?;
->>>>>>> 21650365
-
-        // return value from here is never read
-        // https://github.com/scrtlabs/SecretNetwork/blob/2aacc3333ba3a10ed54c03c56576d72c7c9dcc59/cosmwasm/packages/std/src/imports.rs?plain=1#L95
+        // self.use_gas_externally(used_gas_by_storage)?;
+
         Ok(None)
     }
 
