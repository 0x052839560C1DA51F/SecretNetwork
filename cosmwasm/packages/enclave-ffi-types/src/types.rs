#![allow(unused)]

use core::ffi::c_void;
use derive_more::Display;

/// This type represents an opaque pointer to a memory address in normal user space.
#[repr(C)]
pub struct UserSpaceBuffer {
    pub ptr: *mut c_void,
}

/// This type represents an opaque pointer to a memory address inside the enclave.
#[repr(C)]
pub struct EnclaveBuffer {
    pub ptr: *mut c_void,
}

impl EnclaveBuffer {
    /// # Safety
    /// Very unsafe. Much careful
    pub unsafe fn unsafe_clone(&self) -> Self {
        EnclaveBuffer { ptr: self.ptr }
    }
}

impl Default for EnclaveBuffer {
    fn default() -> Self {
        Self {
            ptr: core::ptr::null_mut(),
        }
    }
}

/// This struct holds a pointer to memory in userspace, that contains the storage
#[repr(C)]
pub struct Ctx {
    pub data: *mut c_void,
}

impl Ctx {
    /// # Safety
    /// Very unsafe. Much careful
    pub unsafe fn unsafe_clone(&self) -> Self {
        Self { data: self.data }
    }
}

/// This type represents the possible error conditions that can be encountered in the enclave
/// cbindgen:prefix-with-name
#[repr(C)]
#[derive(Debug, Display)]
pub enum EnclaveError {
    /// An ocall failed to execute. This can happen because of three scenarios:
    /// 1. A VmError was thrown during the execution of the ocall. In this case, `vm_error` will be non-null.
    /// 2. An error happened that prevented the ocall from running correctly. This can happen because of
    ///    caught memory-handling issues, or a failed ecall during an ocall. `vm_error` will be null.
    /// 3. We failed to call the ocall due to an SGX fault. `vm_error` will be null.
    // TODO should we split these three cases for better diagnostics?
    #[display(fmt = "failed to execute ocall")]
    FailedOcall { vm_error: UntrustedVmError },
    #[display(fmt = "failed to validate transaction")]
    ValidationFailure,
    // Problems with the module binary
    /// The WASM code was invalid and could not be loaded.
    #[display(fmt = "tried to load invalid wasm code")]
    InvalidWasm,
    #[display(fmt = "failed to initialize wasm memory")]
    CannotInitializeWasmMemory,
    /// The WASM module contained a start section, which is not allowed.
    WasmModuleWithStart,
    /// The WASM module contained floating point operations, which is not allowed.
    #[display(fmt = "found floating point operation in module code")]
    WasmModuleWithFP,
    /// Fail to inject gas metering
    #[display(fmt = "failed to inject gas metering")]
    FailedGasMeteringInjection,
    #[display(fmt = "internal error during execution")]
    InternalError,
    // runtime issues with the module
    /// Ran out of gas
    #[display(fmt = "execution ran out of gas")]
    OutOfGas,
    /// Calling a function in the contract failed.
    #[display(fmt = "calling a function in the contract failed for an unexpected reason")]
    FailedFunctionCall,
    // These variants mimic the variants of `wasmi::TrapKind`
    /// The contract panicked during execution.
    #[display(fmt = "the contract panicked")]
    ContractPanicUnreachable,
    /// The contract tried to access memory out of bounds.
    #[display(fmt = "the contract tried to access memory out of bounds")]
    ContractPanicMemoryAccessOutOfBounds,
    /// The contract tried to access a nonexistent resource.
    #[display(fmt = "the contract tried to access a nonexistent resource")]
    ContractPanicTableAccessOutOfBounds,
    /// The contract tried to access an uninitialized resource.
    #[display(fmt = "the contract tried to access an uninitialized resource")]
    ContractPanicElemUninitialized,
    /// The contract tried to divide by zero.
    #[display(fmt = "the contract tried to divide by zero")]
    ContractPanicDivisionByZero,
    /// The contract tried to perform an invalid conversion to an integer.
    #[display(fmt = "the contract tried to perform an invalid conversion to an integer")]
    ContractPanicInvalidConversionToInt,
    /// The contract has run out of space on the stack.
    #[display(fmt = "the contract has run out of space on the stack")]
    ContractPanicStackOverflow,
    /// The contract tried to call a function but expected an incorrect function signature.
    #[display(
        fmt = "the contract tried to call a function but expected an incorrect function signature"
    )]
    ContractPanicUnexpectedSignature,

    // Errors in contract ABI:
    /// Failed to seal data
    #[display(fmt = "failed to seal data")]
    FailedSeal,
    #[display(fmt = "failed to unseal data")]
    FailedUnseal,
    #[display(fmt = "failed to authenticate secret contract")]
    FailedContractAuthentication,
    #[display(fmt = "failed to deserialize data")]
    FailedToDeserialize,
    #[display(fmt = "failed to serialize data")]
    FailedToSerialize,
    #[display(fmt = "failed to encrypt data")]
    EncryptionError,
    #[display(fmt = "failed to decrypt data")]
    DecryptionError,
    #[display(fmt = "failed to allocate memory")]
    MemoryAllocationError,
    #[display(fmt = "failed to read memory")]
    MemoryReadError,
    #[display(fmt = "failed to write memory")]
    MemoryWriteError,
<<<<<<< HEAD
    #[display(fmt = "function not implemented")]
    NotImplemented,
    #[display(fmt = "failed to verify transaction signature")]
    FailedTxVerification,
=======
    #[display(fmt = "contract tried to write to storage during a query")]
    UnauthorizedWrite,
>>>>>>> 8b96bb8f

    // serious issues
    #[display(fmt = "panicked due to unexpected behavior")]
    Panic,
    #[display(fmt = "enclave ran out of heap memory")]
    OutOfMemory,
    /// Unexpected Error happened, no more details available
    #[display(fmt = "unknown error")]
    Unknown,
}

/// This type represents the possible error conditions that can be encountered in the
/// enclave while authenticating a new node in the network.
/// cbindgen:prefix-with-name
#[repr(C)]
#[derive(Debug, Display, PartialEq, Eq)]
pub enum NodeAuthResult {
    #[display(fmt = "Enclave quote is valid")]
    Success,
    #[display(fmt = "Enclave quote status was GROUP_OUT_OF_DATE which is not allowed")]
    GroupOutOfDate,
    #[display(fmt = "Enclave quote status was SIGNATURE_INVALID which is not allowed")]
    SignatureInvalid,
    #[display(fmt = "Enclave quote status was SIGNATURE_REVOKED which is not allowed")]
    SignatureRevoked,
    #[display(fmt = "Enclave quote status was GROUP_REVOKED which is not allowed")]
    GroupRevoked,
    #[display(fmt = "Enclave quote status was KEY_REVOKED which is not allowed")]
    KeyRevoked,
    #[display(fmt = "Enclave quote status was SIGRL_VERSION_MISMATCH which is not allowed")]
    SigrlVersionMismatch,
    #[display(fmt = "Enclave quote status was CONFIGURATION_NEEDED which is not allowed")]
    ConfigurationNeeded,
    #[display(
        fmt = "Enclave quote status was CONFIGURATION_AND_SW_HARDENING_NEEDED which is not allowed"
    )]
    SwHardeningAndConfigurationNeeded,
    #[display(fmt = "Enclave quote status invalid")]
    BadQuoteStatus,
    #[display(fmt = "Enclave version mismatch. Registering enclave had different code signature")]
    MrEnclaveMismatch,
    #[display(fmt = "Enclave version mismatch. Registering enclave had different signer")]
    MrSignerMismatch,
    #[display(fmt = "Enclave received invalid inputs")]
    InvalidInput,
    #[display(fmt = "The provided certificate was invalid")]
    InvalidCert,
    #[display(fmt = "Writing to file system from the enclave failed")]
    CantWriteToStorage,
    #[display(fmt = "The public key in the certificate appears to be malformed")]
    MalformedPublicKey,
    #[display(fmt = "Encrypting the seed failed")]
    SeedEncryptionFailed,
    #[display(
        fmt = "Unexpected panic during node authentication. Certificate may be malformed or invalid"
    )]
    Panic,
}

/// This type represents the possible error conditions that can be encountered in the
/// enclave while authenticating a new node in the network.
/// cbindgen:prefix-with-name
#[repr(C)]
#[derive(Debug, Display, PartialEq, Eq)]
pub enum HealthCheckResult {
    Success,
}

impl Default for HealthCheckResult {
    fn default() -> Self {
        HealthCheckResult::Success
    }
}

/// This type holds a pointer to a VmError that is boxed on the untrusted side
// `VmError` is the standard error type for the `cosmwasm-sgx-vm` layer.
// During an ocall, we call into the original implementation of `db_read`, `db_write`, and `db_remove`.
// These call out all the way to the Go side. They return `VmError` when something goes wrong in this process.
// These errors need to be propagated back into and out of the enclave, and then bacl into the `cosmwasm-sgx-vm` layer.
// There is never anything we can do with these errors inside the enclave, so instead of converting `VmError`
// to a type that the enclave can understand, we just box it bedore returning from the enclave, store the heap pointer
// in an instance of `UntrustedVmError`, propagate this error all the way back to the point that called
// into the enclave, and then finally unwrap the `VmError`, which gets propagated up the normal stack.
//
// For a more detailed discussion, see:
// https://github.com/enigmampc/SecretNetwork/pull/307#issuecomment-651157410
#[repr(C)]
#[derive(Debug, Display)]
#[display(fmt = "VmError")]
pub struct UntrustedVmError {
    pub ptr: *mut c_void,
}

impl UntrustedVmError {
    pub fn new(ptr: *mut c_void) -> Self {
        Self { ptr }
    }
}

impl Default for UntrustedVmError {
    fn default() -> Self {
        Self {
            ptr: core::ptr::null_mut(),
        }
    }
}

// These implementations are safe because we know that it will only ever be a Box<VmError>,
// which also has these traits.
unsafe impl Send for UntrustedVmError {}
unsafe impl Sync for UntrustedVmError {}

/// This type represent return statuses from ocalls.
///
/// cbindgen:prefix-with-name
#[repr(C)]
#[derive(Debug, Display)]
pub enum OcallReturn {
    /// Ocall returned successfully.
    Success,
    /// Ocall failed for some reason.
    /// error parameters may be passed as out parameters.
    Failure,
    /// A panic happened during the ocall.
    Panic,
}

/// This struct is returned from ecall_init.
/// cbindgen:prefix-with-name
#[repr(C)]
pub enum InitResult {
    Success {
        /// A pointer to the output of the calculation
        output: UserSpaceBuffer,
        /// The contract_key for this contract.
        contract_key: [u8; 64],
    },
    Failure {
        /// The error that happened in the enclave
        err: EnclaveError,
    },
}

/// This struct is returned from ecall_handle.
/// cbindgen:prefix-with-name
#[repr(C)]
pub enum HandleResult {
    Success {
        /// A pointer to the output of the calculation
        output: UserSpaceBuffer,
    },
    Failure {
        /// The error that happened in the enclave
        err: EnclaveError,
    },
}

/// This struct is returned from ecall_query.
/// cbindgen:prefix-with-name
#[repr(C)]
pub enum QueryResult {
    Success {
        /// A pointer to the output of the calculation
        output: UserSpaceBuffer,
    },
    Failure {
        /// The error that happened in the enclave
        err: EnclaveError,
    },
}<|MERGE_RESOLUTION|>--- conflicted
+++ resolved
@@ -133,15 +133,12 @@
     MemoryReadError,
     #[display(fmt = "failed to write memory")]
     MemoryWriteError,
-<<<<<<< HEAD
     #[display(fmt = "function not implemented")]
     NotImplemented,
     #[display(fmt = "failed to verify transaction signature")]
     FailedTxVerification,
-=======
     #[display(fmt = "contract tried to write to storage during a query")]
     UnauthorizedWrite,
->>>>>>> 8b96bb8f
 
     // serious issues
     #[display(fmt = "panicked due to unexpected behavior")]
