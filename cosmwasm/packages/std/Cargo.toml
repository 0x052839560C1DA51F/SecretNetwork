--- conflicted
+++ resolved
@@ -1,19 +1,6 @@
 [package]
-<<<<<<< HEAD
-name = "cosmwasm-std"
+name = "secret-cosmwasm-std"
 version = "0.16.0"
-authors = ["Ethan Frey <ethanfrey@users.noreply.github.com>"]
-edition = "2018"
-description = "Standard library for Wasm based smart contracts on Cosmos blockchains"
-repository = "https://github.com/CosmWasm/cosmwasm/tree/main/packages/std"
-license = "Apache-2.0"
-readme = "README.md"
-
-[package.metadata.docs.rs]
-features = ["stargate", "staking"]
-=======
-name = "secret-cosmwasm-std"
-version = "0.10.0"
 authors = ["Ethan Frey <ethanfrey@users.noreply.github.com>", "SCRT Labs <info@scrtlabs.com>"]
 edition = "2018"
 description = "Standard library for Wasm based smart contracts on Cosmos blockchains"
@@ -24,7 +11,9 @@
 [badges]
 #circle-ci = { repository = "CosmWasm/cosmwasm", branch = "master" }
 maintenance = { status = "actively-developed" }
->>>>>>> 8fd31276
+
+[package.metadata.docs.rs]
+features = ["staking", "stargate"]
 
 [features]
 default = ["staking", "stargate"]
@@ -39,27 +28,23 @@
 staking = []
 # backtraces provides much better context at runtime errors (in non-wasm code)
 # at the cost of a bit of code size and performance.
-<<<<<<< HEAD
 # This feature requires Rust nightly because it depends on the unstable backtrace feature.
 backtraces = []
 # stargate enables stargate-dependent messages and queries, like raw protobuf messages
 # as well as ibc-related functionality
 stargate = []
-=======
-backtraces = ["snafu/backtraces"]
 # Debug prints enable printing log messages to the logging system of the enclave
 # from inside your contract. This will only work in enclaves compiled in SW mode
 # and loading the contract for execution will fail if this is used a HW mode
 # enclave. This is done in order to provent leaking secrets in production.
 debug-print = []
->>>>>>> 8fd31276
 
 [dependencies]
 base64 = "0.13.0"
 serde-json-wasm = { version = "0.3.1" }
 schemars = "0.8.1"
 cosmwasm-derive = { path = "../derive", version = "0.16.0" }
-uint = "0.9.0"
+uint = "=0.9.1"
 serde = { version = "1.0.117", default-features = false, features = [
     "derive",
     "alloc"
