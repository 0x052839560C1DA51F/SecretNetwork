--- conflicted
+++ resolved
@@ -695,7 +695,6 @@
 	return ctx.WithTxBytes(txBytes)
 }
 
-<<<<<<< HEAD
 func PrepareMigrateSignedTx(t *testing.T, keeper Keeper, ctx sdk.Context, contractAddress string, creator sdk.AccAddress, privKey crypto.PrivKey, encMsg []byte, codeID uint64) sdk.Context {
 	creatorAcc, err := ante.GetSignerAcc(ctx, keeper.accountKeeper, creator)
 	require.NoError(t, err)
@@ -707,7 +706,12 @@
 		Msg:      encMsg,
 	}
 	newTx := NewTestTx(&initMsg, creatorAcc, privKey)
-=======
+	txBytes, err := newTx.Marshal()
+	require.NoError(t, err)
+
+	return ctx.WithTxBytes(txBytes)
+}
+
 func PrepareSignedTx(t *testing.T,
 	keeper Keeper,
 	ctx sdk.Context,
@@ -719,7 +723,6 @@
 	require.NoError(t, err)
 
 	newTx := NewTestTx(msg, senderAccount, snederPrivkey)
->>>>>>> 9825f579
 
 	txBytes, err := newTx.Marshal()
 	require.NoError(t, err)
