--- conflicted
+++ resolved
@@ -1,30 +1,5 @@
 [dependencies]
 alloc = {}
-<<<<<<< HEAD
-sgx_types = { path = "../incubator-teaclave-sgx-sdk/sgx_types", stage = 1 }
-sgx_alloc = { path = "../incubator-teaclave-sgx-sdk/sgx_alloc", stage = 1 }
-sgx_unwind = { path = "../incubator-teaclave-sgx-sdk/sgx_unwind", stage = 1 }
-sgx_demangle = { path = "../incubator-teaclave-sgx-sdk/sgx_demangle", stage = 1 }
-panic_abort = { path = "../incubator-teaclave-sgx-sdk/sgx_panic_abort", stage = 1 }
-sgx_libc = { path = "../incubator-teaclave-sgx-sdk/sgx_libc", stage = 2 }
-sgx_tkey_exchange = { path = "../incubator-teaclave-sgx-sdk/sgx_tkey_exchange", stage = 2 }
-sgx_tse = { path = "../incubator-teaclave-sgx-sdk/sgx_tse", stage = 2 }
-sgx_tcrypto = { path = "../incubator-teaclave-sgx-sdk/sgx_tcrypto", stage = 2 }
-sgx_trts = { path = "../incubator-teaclave-sgx-sdk/sgx_trts", stage = 3 }
-sgx_backtrace_sys = { path = "../incubator-teaclave-sgx-sdk/sgx_backtrace_sys", stage = 3 }
-panic_unwind = { path = "../incubator-teaclave-sgx-sdk/sgx_panic_unwind", stage = 3 }
-sgx_tdh = { path = "../incubator-teaclave-sgx-sdk/sgx_tdh", stage = 4 }
-sgx_tseal = { path = "../incubator-teaclave-sgx-sdk/sgx_tseal", stage = 4 }
-sgx_tprotected_fs = { path = "../incubator-teaclave-sgx-sdk/sgx_tprotected_fs", stage = 4 }
-std = { path = "../incubator-teaclave-sgx-sdk/xargo/sgx_tstd", stage = 5, features = ["backtrace", "untrusted_fs"] }
-sgx_no_tstd = { path = "../incubator-teaclave-sgx-sdk/sgx_no_tstd", stage = 5 }
-sgx_rand = { path = "../incubator-teaclave-sgx-sdk/sgx_rand", stage = 6 }
-sgx_serialize = { path = "../incubator-teaclave-sgx-sdk/sgx_serialize", stage = 6 }
-sgx_tunittest = { path = "../incubator-teaclave-sgx-sdk/sgx_tunittest", stage = 6 }
-sgx_backtrace = { path = "../incubator-teaclave-sgx-sdk/sgx_backtrace", stage = 7 }
-sgx_cov = { path = "../incubator-teaclave-sgx-sdk/sgx_cov", stage = 7 }
-sgx_signal = { path = "../incubator-teaclave-sgx-sdk/sgx_signal", stage = 7 }
-=======
 sgx_types = { git = "https://github.com/apache/teaclave-sgx-sdk.git", tag = "v1.1.2", stage = 1 }
 sgx_alloc = { git = "https://github.com/apache/teaclave-sgx-sdk.git", tag = "v1.1.2", stage = 1 }
 sgx_unwind = { git = "https://github.com/apache/teaclave-sgx-sdk.git", tag = "v1.1.2", stage = 1 }
@@ -47,4 +22,3 @@
 sgx_tunittest = { git = "https://github.com/apache/teaclave-sgx-sdk.git", tag = "v1.1.2", stage = 6 }
 sgx_backtrace = { git = "https://github.com/apache/teaclave-sgx-sdk.git", tag = "v1.1.2", stage = 7 }
 sgx_cov = { git = "https://github.com/apache/teaclave-sgx-sdk.git", tag = "v1.1.2", stage = 7 }
->>>>>>> 2617c90b
