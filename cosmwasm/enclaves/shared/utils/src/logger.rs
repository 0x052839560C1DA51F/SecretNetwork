pub const LOG_LEVEL_ENV_VAR: &str = "LOG_LEVEL";
use std::env;

pub fn log_level_from_str(env_log_level: &str) -> Option<log::Level> {
    let uppercase = &env_log_level.to_uppercase()[..];
    match uppercase {
        "ERROR" => Some(log::Level::Error),
        "WARN" => Some(log::Level::Warn),
        "INFO" => Some(log::Level::Info),
        "DEBUG" => Some(log::Level::Debug),
        "TRACE" => Some(log::Level::Trace),
        _ => None,
    }
}

<<<<<<< HEAD
    fn log(&self, record: &Record) {
        if !record.target().starts_with("walrus::") {
            println!(
                "{}  [{}] {}",
                record.level(),
                record.target(),
                record.args()
            );
        }
=======
pub fn get_log_level(default: log::Level) -> log::Level {
    let env_level = &env::var(LOG_LEVEL_ENV_VAR).unwrap_or_default();
    match log_level_from_str(env_level) {
        Some(level) => {
            if level > default {
                default
            } else {
                level
            }
        }
        None => default,
>>>>>>> 52294779
    }
}<|MERGE_RESOLUTION|>--- conflicted
+++ resolved
@@ -13,17 +13,6 @@
     }
 }
 
-<<<<<<< HEAD
-    fn log(&self, record: &Record) {
-        if !record.target().starts_with("walrus::") {
-            println!(
-                "{}  [{}] {}",
-                record.level(),
-                record.target(),
-                record.args()
-            );
-        }
-=======
 pub fn get_log_level(default: log::Level) -> log::Level {
     let env_level = &env::var(LOG_LEVEL_ENV_VAR).unwrap_or_default();
     match log_level_from_str(env_level) {
@@ -35,6 +24,5 @@
             }
         }
         None => default,
->>>>>>> 52294779
     }
 }