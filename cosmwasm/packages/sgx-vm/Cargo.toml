[package]
name = "cosmwasm-sgx-vm"
version = "0.10.0"
authors = [
    "Ethan Frey <ethanfrey@users.noreply.github.com>",
    "Enigma Team <info@enigma.co>",
]
edition = "2018"
description = "VM bindings to run cosmwams contracts"
repository = "https://github.com/CosmWasm/cosmwasm/tree/master/packages/sgx-vm"
license = "Apache-2.0"

[badges]
circle-ci = { repository = "CosmWasm/cosmwasm", branch = "master" }
maintenance = { status = "actively-developed" }

[features]
default = ["default-enclave", "staking"]
# multiple backends may be activated here (available through eg. backends::cranelift::*)
cranelift = [] # ["wasmer-clif-backend"]
singlepass = [] # ["wasmer-singlepass-backend"]
# default selects which *one* is re-exported in backends/mod.rs (available through eg backends::*)
default-cranelift = [] # ["wasmer-clif-backend"]
default-singlepass = [] # ["wasmer-singlepass-backend"]
default-enclave = []
# enable this for better error reporting
backtraces = ["snafu/backtraces"]
# iterator allows us to iterate over all DB items in a given range
# this must be enabled to support cosmwasm contracts compiled with the 'iterator' feature
# optional as some merkle stores (like tries) don't support this
# given Ethereum 1.0, 2.0, Substrate, and other major projects use Tries
# we keep this optional, to allow possible future integration (or different Cosmos Backends)
iterator = ["cosmwasm-std/iterator"]
staking = ["cosmwasm-std/staking"]
enclave-tests = []
production = []
# This flag enales storing contracts that require the debug-print function
debug-print = []
# This feature compiles a query optimized node with a second enclave used exclusively for queries.
# Putting this functionality in a separate enclave allows improving query performace without hard forks.
query-node = []

[dependencies]
# Uses the path when built locally; uses the given version from crates.io when published
cosmwasm-std = { package = "secret-cosmwasm-std", version = "0.10" }
serde_json = "1.0"
# wasmer-runtime-core = "=0.17.0"
# wasmer-middleware-common = "=0.17.0"
# wasmer-clif-backend = { version = "=0.17.0", optional = true }
# wasmer-singlepass-backend = { version = "=0.17.0", optional = true }
schemars = "0.7"
serde = { version = "1.0.103", default-features = false, features = [
    "derive",
    "alloc"
] }
snafu = { version = "0.6.3" }
sha2 = "0.9.1"
hex = "0.4"
memmap = "0.7"
parity-wasm = "0.41"
# requirements specific to Secret Network
lazy_static = "1.4"
enclave-ffi-types = { path = "../../enclaves/ffi-types", features = [
    "build_headers"
] }
<<<<<<< HEAD
sgx_types = { git = "https://github.com/scrtlabs/incubator-teaclave-sgx-sdk.git", branch = "secret" }
sgx_urts = { git = "https://github.com/scrtlabs/incubator-teaclave-sgx-sdk.git", branch = "secret" }
=======
sgx_types = { path = "../../../third_party/incubator-teaclave-sgx-sdk/sgx_types" }
sgx_urts = { path = "../../../third_party/incubator-teaclave-sgx-sdk/sgx_urts" }
>>>>>>> fe4d3fb5
log = "0.4.8"
base64 = "0.12.0"
parking_lot = "0.11"
num_cpus = "1.13.1"

[dev-dependencies]
tempfile = "3.1.0"
wabt = "0.9.1"<|MERGE_RESOLUTION|>--- conflicted
+++ resolved
@@ -58,18 +58,14 @@
 hex = "0.4"
 memmap = "0.7"
 parity-wasm = "0.41"
+
 # requirements specific to Secret Network
 lazy_static = "1.4"
 enclave-ffi-types = { path = "../../enclaves/ffi-types", features = [
     "build_headers"
 ] }
-<<<<<<< HEAD
-sgx_types = { git = "https://github.com/scrtlabs/incubator-teaclave-sgx-sdk.git", branch = "secret" }
-sgx_urts = { git = "https://github.com/scrtlabs/incubator-teaclave-sgx-sdk.git", branch = "secret" }
-=======
 sgx_types = { path = "../../../third_party/incubator-teaclave-sgx-sdk/sgx_types" }
 sgx_urts = { path = "../../../third_party/incubator-teaclave-sgx-sdk/sgx_urts" }
->>>>>>> fe4d3fb5
 log = "0.4.8"
 base64 = "0.12.0"
 parking_lot = "0.11"
