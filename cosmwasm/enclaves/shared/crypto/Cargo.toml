--- conflicted
+++ resolved
@@ -28,11 +28,7 @@
 sha2 = "0.10.6"
 sha3 = "0.10.6"
 ripemd160 = "0.9.1"
-<<<<<<< HEAD
 secp256k1 = { version = "0.26.0", features = ["recovery", "alloc"] }
-=======
-secp256k1 = { version = "0.24.2", features = ["recovery", "alloc"] }
->>>>>>> 0794ad23
 # k256
 # aes-siv = { version = "0.7.0", default-features = false }
 aes-siv = "0.6.2"
