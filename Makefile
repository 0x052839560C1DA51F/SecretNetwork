--- conflicted
+++ resolved
@@ -111,18 +111,13 @@
 	@echo "--> Ensure dependencies have not been modified"
 	GO111MODULE=on go mod verify
 
-<<<<<<< HEAD
 build_local_cli:
 	go build -mod=readonly -tags "$(GO_TAGS) secretcli" -ldflags '$(LD_FLAGS)' ./cmd/secretd
 	mv secretd secretcli
-=======
+
 xgo_build_secretcli: go.sum
 	@echo "--> WARNING! This builds from origin/$(CURRENT_BRANCH)!"
 	xgo --go latest --targets $(XGO_TARGET) -tags="$(GO_TAGS) secretcli" -ldflags '$(LD_FLAGS)' --branch "$(CURRENT_BRANCH)" github.com/enigmampc/SecretNetwork/cmd/secretcli
-
-build_local_cli:
-	go build -mod=readonly -tags "$(GO_TAGS) secretcli" -ldflags '$(LD_FLAGS)' ./cmd/secretcli
->>>>>>> 77fece86
 
 build_local_no_rust: build_local_cli bin-data-$(IAS_BUILD)
 	cp go-cosmwasm/target/release/libgo_cosmwasm.so go-cosmwasm/api
@@ -132,34 +127,16 @@
 	BUILD_PROFILE=$(BUILD_PROFILE) $(MAKE) -C go-cosmwasm build-rust
 	cp go-cosmwasm/target/$(BUILD_PROFILE)/libgo_cosmwasm.so go-cosmwasm/api
 #   this pulls out ELF symbols, 80% size reduction!
-	go build -tags "$(GO_TAGS)" -ldflags '$(LD_FLAGS)' ./cmd/secretd
-
-xgo_build_secretcli: go.sum
-	@echo "--> WARNING! This builds from origin/$(CURRENT_BRANCH)!"
-	xgo --go latest --targets $(XGO_TARGET) -tags="$(GO_TAGS) secretcli" -ldflags '$(LD_FLAGS)' --branch "$(CURRENT_BRANCH)" github.com/enigmampc/SecretNetwork/cmd/secretd
+	go build -mod=readonly -tags "$(GO_TAGS)" -ldflags '$(LD_FLAGS)' ./cmd/secretd
 
 build_windows_cli:
 	$(MAKE) xgo_build_secretcli XGO_TARGET=windows/amd64
 
-<<<<<<< HEAD
 build_macos_cli:
 	$(MAKE) xgo_build_secretcli XGO_TARGET=darwin/amd64
 
 build_linux_cli:
 	$(MAKE) xgo_build_secretcli XGO_TARGET=linux/amd64
-
-build_linux_arm64_cli:
-	$(MAKE) xgo_build_secretcli XGO_TARGET=linux/arm64
-=======
-build_windows_cli:
-	$(MAKE) xgo_build_secretcli XGO_TARGET=windows/amd64
-
-build_macos_cli:
-	$(MAKE) xgo_build_secretcli XGO_TARGET=darwin/amd64
-
-build_linux_cli:
-	$(MAKE) xgo_build_secretcli XGO_TARGET=linux/amd64
->>>>>>> 77fece86
 
 build_linux_arm64_cli:
 	$(MAKE) xgo_build_secretcli XGO_TARGET=linux/arm64
@@ -371,7 +348,22 @@
 bin-data-production:
 	cd ./cmd/secretd && go-bindata -o ias_bin_prod.go -prefix "../../ias_keys/production/" -tags "production,hw" ../../ias_keys/production/...
 
-<<<<<<< HEAD
+secret-contract-optimizer:
+	docker build -f deployment/dockerfiles/secret-contract-optimizer.Dockerfile -t enigmampc/secret-contract-optimizer:${TAG} .
+	docker tag enigmampc/secret-contract-optimizer:${TAG} enigmampc/secret-contract-optimizer:latest
+
+secretjs-build:
+	cd cosmwasm-js/packages/sdk && yarn && yarn build
+
+# Before running this, first make sure:
+# 1. To `npm login` with enigma-dev
+# 2. The new version is updated in `cosmwasm-js/packages/sdk/package.json`
+secretjs-publish-npm: secretjs-build
+	cd cosmwasm-js/packages/sdk && npm publish
+
+aesm-image:
+	docker build -f deployment/dockerfiles/aesm.Dockerfile -t enigmampc/aesm .
+
 
 ###############################################################################
 ###                                Protobuf                                 ###
@@ -386,21 +378,4 @@
 	@buf check lint --error-format=json
 
 proto-check-breaking:
-	@buf check breaking --against-input '.git#branch=master'
-=======
-secret-contract-optimizer:
-	docker build -f deployment/dockerfiles/secret-contract-optimizer.Dockerfile -t enigmampc/secret-contract-optimizer:${TAG} .
-	docker tag enigmampc/secret-contract-optimizer:${TAG} enigmampc/secret-contract-optimizer:latest
-
-secretjs-build:
-	cd cosmwasm-js/packages/sdk && yarn && yarn build
-
-# Before running this, first make sure:
-# 1. To `npm login` with enigma-dev
-# 2. The new version is updated in `cosmwasm-js/packages/sdk/package.json` 
-secretjs-publish-npm: secretjs-build
-	cd cosmwasm-js/packages/sdk && npm publish
-
-aesm-image:
-	docker build -f deployment/dockerfiles/aesm.Dockerfile -t enigmampc/aesm .
->>>>>>> 77fece86
+	@buf check breaking --against-input '.git#branch=master'