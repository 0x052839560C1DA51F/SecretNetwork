--- conflicted
+++ resolved
@@ -457,74 +457,6 @@
 	}
 }
 
-<<<<<<< HEAD
-/*
-	func TestInstantiateWithPermissions(t *testing.T) {
-		wasmCode, err := ioutil.ReadFile("./testdata/contract.wasm")
-		require.NoError(t, err)
-
-		var (
-			deposit   = sdk.NewCoins(sdk.NewInt64Coin("denom", 100000))
-			myAddr    = bytes.Repeat([]byte{1}, sdk.AddrLen)
-			otherAddr = bytes.Repeat([]byte{2}, sdk.AddrLen)
-			anyAddr   = bytes.Repeat([]byte{3}, sdk.AddrLen)
-		)
-
-		initMsg := InitMsg{
-			Verifier:    anyAddr,
-			Beneficiary: anyAddr,
-		}
-		initMsgBz, err := json.Marshal(initMsg)
-		require.NoError(t, err)
-
-		specs := map[string]struct {
-			srcPermission types.AccessConfig
-			srcActor      sdk.AccAddress
-			expError      *sdkerrors.Error
-		}{
-			"default": {
-				srcPermission: types.DefaultUploadAccess,
-				srcActor:      anyAddr,
-			},
-			"everybody": {
-				srcPermission: types.AllowEverybody,
-				srcActor:      anyAddr,
-			},
-			"nobody": {
-				srcPermission: types.AllowNobody,
-				srcActor:      myAddr,
-				expError:      sdkerrors.ErrUnauthorized,
-			},
-			"onlyAddress with matching address": {
-				srcPermission: types.OnlyAddress.With(myAddr),
-				srcActor:      myAddr,
-			},
-			"onlyAddress with non matching address": {
-				srcPermission: types.OnlyAddress.With(otherAddr),
-				expError:      sdkerrors.ErrUnauthorized,
-			},
-		}
-		for msg, spec := range specs {
-			t.Run(msg, func(t *testing.T) {
-				tempDir, err := ioutil.TempDir("", "wasm")
-				require.NoError(t, err)
-				defer os.RemoveAll(tempDir)
-
-				ctx, keepers := CreateTestInput(t, false, tempDir, SupportedFeatures, nil, nil)
-				accKeeper, keeper := keepers.AccountKeeper, keepers.WasmKeeper
-				fundAccounts(ctx, accKeeper, spec.srcActor, deposit)
-
-				contractID, err := keeper.Create(ctx, myAddr, wasmCode, "https://github.com/CosmWasm/wasmd/blob/master/x/wasm/testdata/escrow.wasm", "")
-				require.NoError(t, err)
-
-				_,_, err = keeper.Instantiate(ctx, contractID, spec.srcActor, nil, initMsgBz, "demo contract 1", nil)
-				assert.True(t, spec.expError.Is(err), "got %+v", err)
-			})
-		}
-	}
-*/
-=======
->>>>>>> c94929e1
 func TestInstantiateWithNonExistingCodeID(t *testing.T) {
 	encodingConfig := MakeEncodingConfig()
 	var transferPortSource types.ICS20TransferPortSource
