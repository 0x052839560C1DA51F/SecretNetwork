--- conflicted
+++ resolved
@@ -48,11 +48,7 @@
     displayName: Overwrite node scripts
 
   - task: Docker@2
-<<<<<<< HEAD
-    displayName: "Compile and build"
-=======
     displayName: "Build release image"
->>>>>>> dc962d53
     inputs:
       command: build
       repository: '$(nodeImageRepository)'
@@ -62,11 +58,7 @@
       Dockerfile: deployment/dockerfiles/release.Dockerfile
 
   - task: Docker@2
-<<<<<<< HEAD
-    displayName: "Build release container"
-=======
     displayName: "Build enclave tests"
->>>>>>> dc962d53
     inputs:
       command: build
       repository: rust-enclave-test
@@ -84,27 +76,6 @@
       buildContext: .
       arguments: --build-arg SGX_MODE=HW
       Dockerfile: deployment/dockerfiles/go-tests.Dockerfile
-<<<<<<< HEAD
-  - task: Docker@2
-    displayName: "Build node from release"
-    inputs:
-      command: build
-      repository: ci-enigma-sgx-node
-      tags: latest
-      buildContext: .
-      arguments: --build-arg SECRET_LOCAL_NODE_TYPE=NODE --build-arg SGX_MODE=HW
-      Dockerfile: deployment/dockerfiles/local-node.Dockerfile
-  - task: Docker@2
-    displayName: "Build bootstrap from release"
-    inputs:
-      command: build
-      buildContext: .
-      repository: ci-enigma-sgx-bootstrap
-      tags: latest
-      arguments: --build-arg SECRET_LOCAL_NODE_TYPE=BOOTSTRAP --build-arg SGX_MODE=HW
-      Dockerfile: deployment/dockerfiles/local-node.Dockerfile
-=======
->>>>>>> dc962d53
 
   - script: export DOCKER_CLIENT_TIMEOUT=120 && export COMPOSE_HTTP_TIMEOUT=120 && docker-compose --compatibility -f deployment/ci/docker-compose.ci.yaml up --exit-code-from base aesm base
     displayName: "Run system tests (go tests)"
