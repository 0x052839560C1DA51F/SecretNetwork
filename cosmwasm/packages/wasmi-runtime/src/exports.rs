use log::*;
use std::ffi::c_void;

use enclave_ffi_types::{
    Ctx, EnclaveBuffer, EnclaveError, HandleResult, HealthCheckResult, InitResult, QueryResult,
};
use std::panic;

use crate::results::{
    result_handle_success_to_handleresult, result_init_success_to_initresult,
    result_query_success_to_queryresult,
};
use crate::{
    oom_handler,
    utils::{validate_const_ptr, validate_mut_ptr},
};

// todo: add description
/// # Safety
/// Always use protection
#[no_mangle]
pub unsafe extern "C" fn ecall_allocate(buffer: *const u8, length: usize) -> EnclaveBuffer {
    oom_handler::register_oom_handler();

    if let Err(_e) = validate_const_ptr(buffer, length as usize) {
        error!("Tried to access data outside enclave memory space!");
        return EnclaveBuffer::default();
    }

    let slice = std::slice::from_raw_parts(buffer, length);
    let result = panic::catch_unwind(|| {
        let vector_copy = slice.to_vec();
        let boxed_vector = Box::new(vector_copy);
        let heap_pointer = Box::into_raw(boxed_vector);
        EnclaveBuffer {
            ptr: heap_pointer as *mut c_void,
        }
    });
    oom_handler::restore_safety_buffer();

    result.unwrap_or_else(|err| {
        // We can get here only by failing to allocate memory,
        // so there's no real need here to test if oom happened
        error!("Enclave ran out of memory: {:?}", err);
        oom_handler::get_then_clear_oom_happened();
        EnclaveBuffer::default()
    })
}

/// Take a pointer as returned by `ecall_allocate` and recover the Vec<u8> inside of it.
/// # Safety
///  This is a text
pub unsafe fn recover_buffer(ptr: EnclaveBuffer) -> Option<Vec<u8>> {
    if ptr.ptr.is_null() {
        return None;
    }
    let boxed_vector = Box::from_raw(ptr.ptr as *mut Vec<u8>);
    Some(*boxed_vector)
}

/// # Safety
/// Always use protection
#[no_mangle]
pub unsafe extern "C" fn ecall_init(
    context: Ctx,
    gas_limit: u64,
    used_gas: *mut u64,
    contract: *const u8,
    contract_len: usize,
    env: *const u8,
    env_len: usize,
    msg: *const u8,
    msg_len: usize,
    sig_info: *const u8,
    sig_info_len: usize,
) -> InitResult {
    oom_handler::register_oom_handler();

    if let Err(_e) = validate_mut_ptr(used_gas as _, std::mem::size_of::<u64>()) {
        error!("Tried to access data outside enclave memory!");
        return result_init_success_to_initresult(Err(EnclaveError::FailedFunctionCall));
    }
    if let Err(_e) = validate_const_ptr(env, env_len as usize) {
        error!("Tried to access data outside enclave memory!");
        return result_init_success_to_initresult(Err(EnclaveError::FailedFunctionCall));
    }
    if let Err(_e) = validate_const_ptr(msg, msg_len as usize) {
        error!("Tried to access data outside enclave memory!");
        return result_init_success_to_initresult(Err(EnclaveError::FailedFunctionCall));
    }
    if let Err(_e) = validate_const_ptr(contract, contract_len as usize) {
        error!("Tried to access data outside enclave memory!");
        return result_init_success_to_initresult(Err(EnclaveError::FailedFunctionCall));
    }
    if let Err(_e) = validate_const_ptr(sig_info, sig_info_len as usize) {
        error!("Tried to access data outside enclave memory!");
        return result_init_success_to_initresult(Err(EnclaveError::FailedFunctionCall));
    }

    let contract = std::slice::from_raw_parts(contract, contract_len);
    let env = std::slice::from_raw_parts(env, env_len);
    let msg = std::slice::from_raw_parts(msg, msg_len);
    let sig_info = std::slice::from_raw_parts(sig_info, sig_info_len);
    let result = panic::catch_unwind(|| {
<<<<<<< HEAD
        let used_gas_ref = &mut *used_gas;
        let result = crate::wasm::init(
            context,
            gas_limit,
            used_gas_ref,
            contract,
            env,
            msg,
            sig_info,
        );
=======
        let mut local_used_gas = *used_gas;
        let result = crate::wasm::init(context, gas_limit, &mut local_used_gas, contract, env, msg);
        *used_gas = local_used_gas;
>>>>>>> 8b96bb8f
        result_init_success_to_initresult(result)
    });
    oom_handler::restore_safety_buffer();

    if let Ok(res) = result {
        res
    } else {
        *used_gas = gas_limit / 2;

        if oom_handler::get_then_clear_oom_happened() {
            error!("Call ecall_init failed because the enclave ran out of memory!");
            InitResult::Failure {
                err: EnclaveError::OutOfMemory,
            }
        } else {
            error!("Call ecall_init panic'd unexpectedly!");
            InitResult::Failure {
                err: EnclaveError::Panic,
            }
        }
    }
}

/// # Safety
/// Always use protection
#[no_mangle]
pub unsafe extern "C" fn ecall_handle(
    context: Ctx,
    gas_limit: u64,
    used_gas: *mut u64,
    contract: *const u8,
    contract_len: usize,
    env: *const u8,
    env_len: usize,
    msg: *const u8,
    msg_len: usize,
    sig_info: *const u8,
    sig_info_len: usize,
) -> HandleResult {
    oom_handler::register_oom_handler();

    if let Err(_e) = validate_mut_ptr(used_gas as _, std::mem::size_of::<u64>()) {
        error!("Tried to access data outside enclave memory!");
        return result_handle_success_to_handleresult(Err(EnclaveError::FailedFunctionCall));
    }
    if let Err(_e) = validate_const_ptr(env, env_len as usize) {
        error!("Tried to access data outside enclave memory!");
        return result_handle_success_to_handleresult(Err(EnclaveError::FailedFunctionCall));
    }
    if let Err(_e) = validate_const_ptr(msg, msg_len as usize) {
        error!("Tried to access data outside enclave memory!");
        return result_handle_success_to_handleresult(Err(EnclaveError::FailedFunctionCall));
    }
    if let Err(_e) = validate_const_ptr(contract, contract_len as usize) {
        error!("Tried to access data outside enclave memory!");
        return result_handle_success_to_handleresult(Err(EnclaveError::FailedFunctionCall));
    }
    if let Err(_e) = validate_const_ptr(sig_info, sig_info_len as usize) {
        error!("Tried to access data outside enclave memory!");
        return result_handle_success_to_handleresult(Err(EnclaveError::FailedFunctionCall));
    }

    let contract = std::slice::from_raw_parts(contract, contract_len);
    let env = std::slice::from_raw_parts(env, env_len);
    let msg = std::slice::from_raw_parts(msg, msg_len);
    let sig_info = std::slice::from_raw_parts(sig_info, sig_info_len);
    let result = panic::catch_unwind(|| {
<<<<<<< HEAD
        let used_gas_ref = &mut *used_gas;
        let result = crate::wasm::handle(
            context,
            gas_limit,
            used_gas_ref,
            contract,
            env,
            msg,
            sig_info,
        );
=======
        let mut local_used_gas = *used_gas;
        let result =
            crate::wasm::handle(context, gas_limit, &mut local_used_gas, contract, env, msg);
        *used_gas = local_used_gas;
>>>>>>> 8b96bb8f
        result_handle_success_to_handleresult(result)
    });
    oom_handler::restore_safety_buffer();

    if let Ok(res) = result {
        res
    } else {
        *used_gas = gas_limit / 2;

        if oom_handler::get_then_clear_oom_happened() {
            error!("Call ecall_handle failed because the enclave ran out of memory!");
            HandleResult::Failure {
                err: EnclaveError::OutOfMemory,
            }
        } else {
            error!("Call ecall_handle panic'd unexpectedly!");
            HandleResult::Failure {
                err: EnclaveError::Panic,
            }
        }
    }
}

/// # Safety
/// Always use protection
#[no_mangle]
pub unsafe extern "C" fn ecall_query(
    context: Ctx,
    gas_limit: u64,
    used_gas: *mut u64,
    contract: *const u8,
    contract_len: usize,
    msg: *const u8,
    msg_len: usize,
) -> QueryResult {
    oom_handler::register_oom_handler();

    if let Err(_e) = validate_mut_ptr(used_gas as _, std::mem::size_of::<u64>()) {
        error!("Tried to access data outside enclave memory!");
        return result_query_success_to_queryresult(Err(EnclaveError::FailedFunctionCall));
    }
    if let Err(_e) = validate_const_ptr(msg, msg_len as usize) {
        error!("Tried to access data outside enclave memory!");
        return result_query_success_to_queryresult(Err(EnclaveError::FailedFunctionCall));
    }
    if let Err(_e) = validate_const_ptr(contract, contract_len as usize) {
        error!("Tried to access data outside enclave memory!");
        return result_query_success_to_queryresult(Err(EnclaveError::FailedFunctionCall));
    }

    let contract = std::slice::from_raw_parts(contract, contract_len);
    let msg = std::slice::from_raw_parts(msg, msg_len);
    let result = panic::catch_unwind(|| {
        let mut local_used_gas = *used_gas;
        let result = crate::wasm::query(context, gas_limit, &mut local_used_gas, contract, msg);
        *used_gas = local_used_gas;
        result_query_success_to_queryresult(result)
    });
    oom_handler::restore_safety_buffer();

    if let Ok(res) = result {
        res
    } else {
        *used_gas = gas_limit / 2;

        if oom_handler::get_then_clear_oom_happened() {
            error!("Call ecall_query failed because the enclave ran out of memory!");
            QueryResult::Failure {
                err: EnclaveError::OutOfMemory,
            }
        } else {
            error!("Call ecall_query panic'd unexpectedly!");
            QueryResult::Failure {
                err: EnclaveError::Panic,
            }
        }
    }
}

/// # Safety
/// Always use protection
#[no_mangle]
pub unsafe extern "C" fn ecall_health_check() -> HealthCheckResult {
    HealthCheckResult::Success
}<|MERGE_RESOLUTION|>--- conflicted
+++ resolved
@@ -102,22 +102,17 @@
     let msg = std::slice::from_raw_parts(msg, msg_len);
     let sig_info = std::slice::from_raw_parts(sig_info, sig_info_len);
     let result = panic::catch_unwind(|| {
-<<<<<<< HEAD
-        let used_gas_ref = &mut *used_gas;
+        let mut local_used_gas = *used_gas;
         let result = crate::wasm::init(
             context,
             gas_limit,
-            used_gas_ref,
+            &mut local_used_gas,
             contract,
             env,
             msg,
             sig_info,
         );
-=======
-        let mut local_used_gas = *used_gas;
-        let result = crate::wasm::init(context, gas_limit, &mut local_used_gas, contract, env, msg);
         *used_gas = local_used_gas;
->>>>>>> 8b96bb8f
         result_init_success_to_initresult(result)
     });
     oom_handler::restore_safety_buffer();
@@ -185,23 +180,17 @@
     let msg = std::slice::from_raw_parts(msg, msg_len);
     let sig_info = std::slice::from_raw_parts(sig_info, sig_info_len);
     let result = panic::catch_unwind(|| {
-<<<<<<< HEAD
-        let used_gas_ref = &mut *used_gas;
+        let mut local_used_gas = *used_gas;
         let result = crate::wasm::handle(
             context,
             gas_limit,
-            used_gas_ref,
+            &mut local_used_gas,
             contract,
             env,
             msg,
             sig_info,
         );
-=======
-        let mut local_used_gas = *used_gas;
-        let result =
-            crate::wasm::handle(context, gas_limit, &mut local_used_gas, contract, env, msg);
         *used_gas = local_used_gas;
->>>>>>> 8b96bb8f
         result_handle_success_to_handleresult(result)
     });
     oom_handler::restore_safety_buffer();
