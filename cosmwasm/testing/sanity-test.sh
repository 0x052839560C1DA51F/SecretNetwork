#!/bin/bash

set -euvx

<<<<<<< HEAD
OUTPUT_FORMAT='json'

function wait_for_tx () {
    until (./secretd q tx "$1" --output $OUTPUT_FORMAT)
    do
=======
function wait_for_tx() {
    until (./secretcli q tx "$1"); do
>>>>>>> 77fece86
        echo "$2"
        sleep 1
    done
}

# init the node
rm -rf ./.sgx_secrets
mkdir -p ./.sgx_secrets

rm -rf ~/.secret*
mkdir -p ~/.secretcli/config
echo 'chain-id="secret-sanity"
output="json"
indent=true
trust-node=true
keyring-backend="test"' > ~/.secretcli/config/config.toml

./secretd init banana --chain-id secret-sanity
perl -i -pe 's/"stake"/"uscrt"/g' ~/.secretd/config/genesis.json
echo "cost member exercise evoke isolate gift cattle move bundle assume spell face balance lesson resemble orange bench surge now unhappy potato dress number acid" |
    ./secretd keys add a --recover
./secretd add-genesis-account "$(./secretd keys show -a a)" 1000000000000uscrt
./secretd gentx a --keyring-backend test --amount 1000000uscrt
./secretd collect-gentxs
./secretd validate-genesis

./secretd init-bootstrap ./node-master-cert.der ./io-master-cert.der

./secretd validate-genesis

RUST_BACKTRACE=1 ./secretd start --bootstrap &

export SECRETD_PID=$(echo $!)

<<<<<<< HEAD
until (./secretd status 2>&1 | jq -e '(.sync_info.latest_block_height | tonumber) > 0' &> /dev/null)
do
=======
until (./secretcli status 2>&1 | jq -e '(.sync_info.latest_block_height | tonumber) > 0' &>/dev/null); do
>>>>>>> 77fece86
    echo "Waiting for chain to start..."
    sleep 1
done

./secretd rest-server --chain-id secret-sanity --laddr tcp://0.0.0.0:1337 &
export LCD_PID=$(echo $!)
function cleanup() {
    kill -KILL "$SECRETD_PID" "$LCD_PID"
}
trap cleanup EXIT ERR

# store wasm code on-chain so we could later instansiate it
export STORE_TX_HASH=$(
    yes |
<<<<<<< HEAD
    ./secretd tx compute store ./x/compute/internal/keeper/testdata/erc20.wasm --from a --gas 10000000 --output $OUTPUT_FORMAT |
    jq -r .txhash
=======
        ./secretcli tx compute store ./x/compute/internal/keeper/testdata/erc20.wasm --from a --gas 10000000 |
        jq -r .txhash
>>>>>>> 77fece86
)

wait_for_tx "$STORE_TX_HASH" "Waiting for store to finish on-chain..."

# test storing of wasm code (this doesn't touch sgx yet)
./secretd q tx "$STORE_TX_HASH" --output $OUTPUT_FORMAT |
    jq -e '.logs[].events[].attributes[] | select(.key == "code_id" and .value == "1")'

# init the contract (ocall_init + write_db + canonicalize_address)
# a is a tendermint address (will be used in transfer: https://github.com/CosmWasm/cosmwasm-examples/blob/f5ea00a85247abae8f8cbcba301f94ef21c66087/erc20/src/contract.rs#L110)
# secret1f395p0gg67mmfd5zcqvpnp9cxnu0hg6rjep44t is just a random address
# balances are set to 108 & 53 at init
export INIT_TX_HASH=$(
    yes |
        ./secretd tx compute instantiate 1 "{\"decimals\":10,\"initial_balances\":[{\"address\":\"$(./secretd keys show a -a)\",\"amount\":\"108\"},{\"address\":\"secret1f395p0gg67mmfd5zcqvpnp9cxnu0hg6rjep44t\",\"amount\":\"53\"}],\"name\":\"ReuvenPersonalRustCoin\",\"symbol\":\"RPRC\"}" --label RPRCCoin --from a --output $OUTPUT_FORMAT |
        jq -r .txhash
)

wait_for_tx "$INIT_TX_HASH" "Waiting for instantiate to finish on-chain..."

./secretd q compute tx "$INIT_TX_HASH"

export CONTRACT_ADDRESS=$(
    ./secretd q tx "$INIT_TX_HASH" |
        jq -er '.logs[].events[].attributes[] | select(.key == "contract_address") | .value'
)

# test balances after init (ocall_query + read_db + canonicalize_address)
./secretd q compute query "$CONTRACT_ADDRESS" "{\"balance\":{\"address\":\"$(./secretd keys show a -a)\"}}" |
    jq -e '.balance == "108"'
./secretd q compute query "$CONTRACT_ADDRESS" "{\"balance\":{\"address\":\"secret1f395p0gg67mmfd5zcqvpnp9cxnu0hg6rjep44t\"}}" |
    jq -e '.balance == "53"'

# transfer 10 balance (ocall_handle + read_db + write_db + humanize_address + canonicalize_address)
yes |
    ./secretd tx compute execute --from a "$CONTRACT_ADDRESS" '{"transfer":{"amount":"10","recipient":"secret1f395p0gg67mmfd5zcqvpnp9cxnu0hg6rjep44t"}}' -b block |
    jq -r .txhash |
    xargs ./secretd q compute tx

# test balances after transfer (ocall_query + read_db)
./secretd q compute query "$CONTRACT_ADDRESS" "{\"balance\":{\"address\":\"$(./secretd keys show a -a)\"}}" |
    jq -e '.balance == "98"'
./secretd q compute query "$CONTRACT_ADDRESS" "{\"balance\":{\"address\":\"secret1f395p0gg67mmfd5zcqvpnp9cxnu0hg6rjep44t\"}}" |
    jq -e '.balance == "63"'

(./secretd q compute query "$CONTRACT_ADDRESS" "{\"balance\":{\"address\":\"secret1zzzzzzzzzzzzzzzzzz\"}}" || true) 2>&1 | grep -c 'canonicalize_address errored: invalid checksum'

# sleep infinity

(
    cd ./cosmwasm-js
    yarn
    cd ./packages/sdk
    yarn build
)

node ./cosmwasm/testing/cosmwasm-js-test.js

echo "All is done. Yay!"<|MERGE_RESOLUTION|>--- conflicted
+++ resolved
@@ -2,16 +2,11 @@
 
 set -euvx
 
-<<<<<<< HEAD
 OUTPUT_FORMAT='json'
 
 function wait_for_tx () {
     until (./secretd q tx "$1" --output $OUTPUT_FORMAT)
     do
-=======
-function wait_for_tx() {
-    until (./secretcli q tx "$1"); do
->>>>>>> 77fece86
         echo "$2"
         sleep 1
     done
@@ -46,12 +41,7 @@
 
 export SECRETD_PID=$(echo $!)
 
-<<<<<<< HEAD
-until (./secretd status 2>&1 | jq -e '(.sync_info.latest_block_height | tonumber) > 0' &> /dev/null)
-do
-=======
-until (./secretcli status 2>&1 | jq -e '(.sync_info.latest_block_height | tonumber) > 0' &>/dev/null); do
->>>>>>> 77fece86
+until (./secretd status 2>&1 | jq -e '(.sync_info.latest_block_height | tonumber) > 0' &>/dev/null); do
     echo "Waiting for chain to start..."
     sleep 1
 done
@@ -66,13 +56,8 @@
 # store wasm code on-chain so we could later instansiate it
 export STORE_TX_HASH=$(
     yes |
-<<<<<<< HEAD
     ./secretd tx compute store ./x/compute/internal/keeper/testdata/erc20.wasm --from a --gas 10000000 --output $OUTPUT_FORMAT |
     jq -r .txhash
-=======
-        ./secretcli tx compute store ./x/compute/internal/keeper/testdata/erc20.wasm --from a --gas 10000000 |
-        jq -r .txhash
->>>>>>> 77fece86
 )
 
 wait_for_tx "$STORE_TX_HASH" "Waiting for store to finish on-chain..."
