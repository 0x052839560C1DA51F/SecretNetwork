--- conflicted
+++ resolved
@@ -169,13 +169,7 @@
 
     let canonical_contract_address = to_canonical(contract_address)?;
 
-<<<<<<< HEAD
-    let canonical_sender_address = to_canonical(sender)?;
-
-    let contract_key = base_env.get_contract_key()?;
-=======
     let contract_key = extract_contract_key(&env_v010)?;
->>>>>>> 9f709726
 
     validate_contract_key(&contract_key, &canonical_contract_address, &contract_code)?;
 
