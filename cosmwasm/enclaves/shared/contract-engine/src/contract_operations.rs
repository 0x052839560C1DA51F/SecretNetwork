--- conflicted
+++ resolved
@@ -1,14 +1,7 @@
-<<<<<<< HEAD
-use log::*;
-use serde::de::DeserializeOwned;
-use serde::Serialize;
-use std::fmt::Debug;
-=======
 use cw_types_generic::{BaseAddr, BaseEnv};
 
 use cw_types_v010::encoding::Binary;
 use cw_types_v010::types::CanonicalAddr;
->>>>>>> c23c6dc7
 
 use enclave_cosmos_types::types::{ContractCode, HandleType, SigInfo};
 use enclave_crypto::Ed25519PublicKey;
@@ -18,27 +11,7 @@
 
 use crate::contract_validation::{ReplyParams, ValidatedMessage};
 use crate::external::results::{HandleSuccess, InitSuccess, QuerySuccess};
-<<<<<<< HEAD
-use crate::wasm::CosmWasmApiVersion;
-use cosmos_proto::tx::signing::SignMode;
-use cosmwasm_v010_types::types::CanonicalAddr;
-use enclave_cosmos_types::types::{ContractCode, HandleType, SigInfo};
-use enclave_cosmwasm_v010_types as cosmwasm_v010_types;
-use enclave_cosmwasm_v010_types::encoding::Binary;
-use enclave_cosmwasm_v1_types::addresses::Addr;
-use enclave_cosmwasm_v1_types::ibc::{
-    IbcPacketAckMsg, IbcPacketReceiveMsg, IbcPacketTimeoutMsg, IbcPacketTrait,
-};
-use enclave_cosmwasm_v1_types::results::{
-    DecryptedReply, Event, Reply, SubMsgResponse, SubMsgResult,
-};
-use enclave_cosmwasm_v1_types::timestamp::Timestamp;
-
-use enclave_crypto::{Ed25519PublicKey, HASH_SIZE};
-use enclave_utils::coalesce;
-=======
 use crate::message::{parse_message, ParsedMessage};
->>>>>>> c23c6dc7
 
 use super::contract_validation::{
     generate_encryption_key, validate_contract_key, validate_msg, verify_params, ContractKey,
@@ -164,520 +137,6 @@
     })
 }
 
-<<<<<<< HEAD
-pub struct ParsedMessage {
-    pub should_validate_sig_info: bool,
-    pub was_msg_encrypted: bool,
-    pub secret_msg: SecretMessage,
-    pub decrypted_msg: Vec<u8>,
-    pub contract_hash_for_validation: Option<Vec<u8>>,
-}
-
-pub struct DecryptedSecretMessage {
-    pub secret_msg: SecretMessage,
-    pub decrypted_msg: Vec<u8>,
-}
-
-pub fn redact_custom_events(reply: &mut Reply) {
-    reply.result = match &reply.result {
-        SubMsgResult::Ok(r) => {
-            let mut events: Vec<Event> = Default::default();
-
-            let filtered_attributes = vec!["contract_address".to_string(), "code_id".to_string()];
-            for ev in r.events.iter() {
-                if !ev.ty.starts_with("wasm") {
-                    continue;
-                }
-
-                let mut new_ev = Event {
-                    ty: ev.ty.clone(),
-                    attributes: vec![],
-                };
-
-                for attr in &ev.attributes {
-                    if !filtered_attributes.contains(&attr.key) {
-                        new_ev.attributes.push(attr.clone());
-                    }
-                }
-
-                if !new_ev.attributes.is_empty() {
-                    events.push(new_ev);
-                }
-            }
-
-            SubMsgResult::Ok(SubMsgResponse {
-                events,
-                data: r.data.clone(),
-            })
-        }
-        SubMsgResult::Err(_) => reply.result.clone(),
-    };
-}
-
-pub fn get_secret_msg(message: &[u8]) -> SecretMessage {
-    match SecretMessage::from_slice(message) {
-        Ok(orig_secret_msg) => orig_secret_msg,
-        Err(_) => {
-            trace!(
-                "Msg is not SecretMessage (probably plaintext): {:?}",
-                base64::encode(&message)
-            );
-
-            return SecretMessage {
-                nonce: [0; 32],
-                user_public_key: [0; 32],
-                msg: message.into(),
-            };
-        }
-    }
-}
-
-pub fn try_get_decrypted_secret_msg(message: &[u8]) -> Option<DecryptedSecretMessage> {
-    let secret_msg = get_secret_msg(message);
-    match secret_msg.decrypt() {
-        Ok(decrypted_msg) => Some(DecryptedSecretMessage {
-            secret_msg,
-            decrypted_msg,
-        }),
-        Err(_) => None,
-    }
-}
-
-pub fn parse_ibc_packet<T>(
-    _t: T,
-    message: &[u8],
-    function_name: &str,
-) -> Result<ParsedMessage, EnclaveError>
-where
-    T: IbcPacketTrait<Data = Binary> + Serialize + DeserializeOwned + Debug,
-{
-    let mut parsed_encrypted_ibc_packet: T =
-        serde_json::from_slice(&message.to_vec()).map_err(|err| {
-            warn!(
-            "{} msg got an error while trying to deserialize msg input bytes into json {:?}: {}",
-            function_name,
-            String::from_utf8_lossy(&message),
-            err
-        );
-            EnclaveError::FailedToDeserialize
-        })?;
-
-    let tmp_secret_data = get_secret_msg(parsed_encrypted_ibc_packet.get_packet().as_slice());
-    let mut was_msg_encrypted = false;
-    let mut orig_secret_msg = tmp_secret_data;
-
-    match orig_secret_msg.decrypt() {
-        Ok(decrypted_msg) => {
-            // IBC packet was encrypted
-
-            trace!(
-                "{} data before decryption: {:?}",
-                function_name,
-                base64::encode(&message)
-            );
-
-            parsed_encrypted_ibc_packet.set_packet(decrypted_msg.as_slice().into());
-            was_msg_encrypted = true;
-        }
-        Err(_) => {
-            // assume data is not encrypted
-
-            trace!(
-                "{} data was plaintext: {:?}",
-                function_name,
-                base64::encode(&message)
-            );
-        }
-    }
-
-    let ack = parsed_encrypted_ibc_packet.get_ack();
-    let tmp_secret_ack = get_secret_msg(ack.unwrap_or(Binary::from(vec![].as_slice())).as_slice());
-
-    match tmp_secret_ack.decrypt() {
-        Ok(ack_data) => {
-            parsed_encrypted_ibc_packet.set_ack(ack_data.as_slice().into());
-            was_msg_encrypted = true;
-
-            orig_secret_msg = tmp_secret_ack;
-        }
-        Err(_) => {}
-    }
-
-    Ok(ParsedMessage {
-        should_validate_sig_info: false,
-        was_msg_encrypted,
-        secret_msg: orig_secret_msg,
-        decrypted_msg: serde_json::to_vec(&parsed_encrypted_ibc_packet).map_err(|err| {
-            warn!(
-                "got an error while trying to serialize {} msg into bytes {:?}: {}",
-                function_name, parsed_encrypted_ibc_packet, err
-            );
-            EnclaveError::FailedToSerialize
-        })?,
-        contract_hash_for_validation: None,
-    })
-}
-
-// Parse the message that was passed to handle (Based on the assumption that it might be a reply or IBC as well)
-pub fn parse_message(
-    message: &[u8],
-    sig_info: &SigInfo,
-    handle_type: &HandleType,
-) -> Result<ParsedMessage, EnclaveError> {
-    return match handle_type {
-        HandleType::HANDLE_TYPE_EXECUTE => match try_get_decrypted_secret_msg(message) {
-            Some(decrypted_secret_msg) => {
-                trace!(
-                    "execute input before decryption: {:?}",
-                    base64::encode(&message)
-                );
-
-                Ok(ParsedMessage {
-                    should_validate_sig_info: true,
-                    was_msg_encrypted: true,
-                    secret_msg: decrypted_secret_msg.secret_msg,
-                    decrypted_msg: decrypted_secret_msg.decrypted_msg,
-                    contract_hash_for_validation: None,
-                })
-            }
-            None => {
-                trace!(
-                    "execute input was plaintext: {:?}",
-                    base64::encode(&message)
-                );
-
-                let secret_msg = get_secret_msg(message);
-                let decrypted_msg = secret_msg.msg.clone();
-
-                Ok(ParsedMessage {
-                    should_validate_sig_info: true,
-                    was_msg_encrypted: false,
-                    secret_msg,
-                    decrypted_msg,
-                    contract_hash_for_validation: None,
-                })
-            }
-        },
-        HandleType::HANDLE_TYPE_REPLY => {
-            let orig_secret_msg = SecretMessage::from_slice(message)?;
-
-            if sig_info.sign_mode == SignMode::SIGN_MODE_UNSPECIFIED {
-                trace!(
-                    "reply input is not encrypted: {:?}",
-                    base64::encode(&message)
-                );
-                let decrypted_msg = orig_secret_msg.msg.clone();
-                let mut reply: Reply = serde_json::from_slice(&decrypted_msg)
-                    .map_err(|err| {
-                        warn!(
-                "reply got an error while trying to deserialize decrypted reply bytes into json {:?}: {}",
-                String::from_utf8_lossy(&decrypted_msg),
-                err
-            );
-                        EnclaveError::FailedToDeserialize
-                    })?;
-
-                let msg_id = String::from_utf8(reply.id.as_slice().to_vec()).map_err(|err| {
-                    warn!(
-                        "Failed to parse message id as string {:?}: {}",
-                        reply.id.as_slice().to_vec(),
-                        err
-                    );
-                    EnclaveError::FailedToDeserialize
-                })?;
-
-                let msg_id_as_num = match msg_id.parse::<u64>() {
-                    Ok(m) => m,
-                    Err(err) => {
-                        warn!("Failed to parse message id as number {}: {}", msg_id, err);
-                        return Err(EnclaveError::FailedToDeserialize);
-                    }
-                };
-
-                let decrypted_reply = DecryptedReply {
-                    id: msg_id_as_num,
-                    result: reply.result.clone(),
-                };
-
-                redact_custom_events(&mut reply);
-                let serialized_encrypted_reply : Vec<u8> = serde_json::to_vec(&reply).map_err(|err| {
-                    warn!(
-                        "got an error while trying to serialize encrypted reply into bytes {:?}: {}",
-                        reply, err
-                    );
-                    EnclaveError::FailedToSerialize
-                })?;
-
-                let reply_secret_msg = SecretMessage {
-                    nonce: orig_secret_msg.nonce,
-                    user_public_key: orig_secret_msg.user_public_key,
-                    msg: serialized_encrypted_reply,
-                };
-
-                let serialized_reply: Vec<u8> = serde_json::to_vec(&decrypted_reply).map_err(|err| {
-                    warn!(
-                        "got an error while trying to serialize decrypted reply into bytes {:?}: {}",
-                        decrypted_reply, err
-                    );
-                    EnclaveError::FailedToSerialize
-                })?;
-
-                return Ok(ParsedMessage {
-                    should_validate_sig_info: false,
-                    was_msg_encrypted: false,
-                    secret_msg: reply_secret_msg,
-                    decrypted_msg: serialized_reply,
-                    contract_hash_for_validation: None,
-                });
-            }
-
-            trace!(
-                "reply input before decryption: {:?}",
-                base64::encode(&message)
-            );
-            let mut parsed_encrypted_reply: Reply = serde_json::from_slice(
-                &orig_secret_msg.msg.as_slice().to_vec(),
-            )
-            .map_err(|err| {
-                warn!(
-            "reply got an error while trying to deserialize msg input bytes into json {:?}: {}",
-            String::from_utf8_lossy(&orig_secret_msg.msg),
-            err
-            );
-                EnclaveError::FailedToDeserialize
-            })?;
-
-            match parsed_encrypted_reply.result.clone() {
-                SubMsgResult::Ok(response) => {
-                    let decrypted_msg_data = match response.data {
-                        Some(data) => {
-                            let tmp_secret_msg_data = SecretMessage {
-                                nonce: orig_secret_msg.nonce,
-                                user_public_key: orig_secret_msg.user_public_key,
-                                msg: data.as_slice().to_vec(),
-                            };
-
-                            Some(Binary(
-                                tmp_secret_msg_data.decrypt()?[HEX_ENCODED_HASH_SIZE..].to_vec(),
-                            ))
-                        }
-                        None => None,
-                    };
-
-                    let tmp_secret_msg_id = SecretMessage {
-                        nonce: orig_secret_msg.nonce,
-                        user_public_key: orig_secret_msg.user_public_key,
-                        msg: parsed_encrypted_reply.id.as_slice().to_vec(),
-                    };
-
-                    let tmp_decrypted_msg_id = tmp_secret_msg_id.decrypt()?;
-
-                    // Now we need to create synthetic SecretMessage to fit the API in "handle"
-                    let result = SubMsgResult::Ok(SubMsgResponse {
-                        events: response.events,
-                        data: decrypted_msg_data,
-                    });
-
-                    let msg_id =
-                        String::from_utf8(tmp_decrypted_msg_id[HEX_ENCODED_HASH_SIZE..].to_vec())
-                            .map_err(|err| {
-                            warn!(
-                                "Failed to parse message id as string {:?}: {}",
-                                tmp_decrypted_msg_id[HEX_ENCODED_HASH_SIZE..].to_vec(),
-                                err
-                            );
-                            EnclaveError::FailedToDeserialize
-                        })?;
-
-                    let msg_id_as_num = match msg_id.parse::<u64>() {
-                        Ok(m) => m,
-                        Err(err) => {
-                            warn!("Failed to parse message id as number {}: {}", msg_id, err);
-                            return Err(EnclaveError::FailedToDeserialize);
-                        }
-                    };
-
-                    let decrypted_reply = DecryptedReply {
-                        id: msg_id_as_num,
-                        result,
-                    };
-
-                    let decrypted_reply_as_vec =
-                        serde_json::to_vec(&decrypted_reply).map_err(|err| {
-                            warn!(
-                                "got an error while trying to serialize reply into bytes {:?}: {}",
-                                decrypted_reply, err
-                            );
-                            EnclaveError::FailedToSerialize
-                        })?;
-
-                    redact_custom_events(&mut parsed_encrypted_reply);
-                    let serialized_encrypted_reply : Vec<u8> = serde_json::to_vec(&parsed_encrypted_reply).map_err(|err| {
-                    warn!(
-                        "got an error while trying to serialize encrypted reply into bytes {:?}: {}",
-                        parsed_encrypted_reply, err
-                    );
-                    EnclaveError::FailedToSerialize
-                })?;
-
-                    let reply_secret_msg = SecretMessage {
-                        nonce: orig_secret_msg.nonce,
-                        user_public_key: orig_secret_msg.user_public_key,
-                        msg: serialized_encrypted_reply,
-                    };
-
-                    Ok(ParsedMessage {
-                        should_validate_sig_info: true,
-                        was_msg_encrypted: true,
-                        secret_msg: reply_secret_msg,
-                        decrypted_msg: decrypted_reply_as_vec,
-                        contract_hash_for_validation: Some(
-                            tmp_decrypted_msg_id[..HEX_ENCODED_HASH_SIZE].to_vec(),
-                        ),
-                    })
-                }
-                SubMsgResult::Err(response) => {
-                    let secret_msg = SecretMessage {
-                        nonce: orig_secret_msg.nonce,
-                        user_public_key: orig_secret_msg.user_public_key,
-                        msg: base64::decode(response.clone()).map_err(|err| {
-                            warn!(
-                                "got an error while trying to serialize err reply from base64 {:?}: {}",
-                                    response, err
-                            );
-                            EnclaveError::FailedToSerialize
-                        })?
-                    };
-
-                    let decrypted_error = secret_msg.decrypt()?;
-
-                    let tmp_secret_msg_id = SecretMessage {
-                        nonce: orig_secret_msg.nonce,
-                        user_public_key: orig_secret_msg.user_public_key,
-                        msg: parsed_encrypted_reply.id.as_slice().to_vec(),
-                    };
-
-                    let tmp_decrypted_msg_id = tmp_secret_msg_id.decrypt()?;
-
-                    // Now we need to create synthetic SecretMessage to fit the API in "handle"
-                    let result = SubMsgResult::Err(
-                        String::from_utf8(decrypted_error[HEX_ENCODED_HASH_SIZE..].to_vec())
-                            .map_err(|err| {
-                                warn!(
-                                    "Failed to parse error as string {:?}: {}",
-                                    decrypted_error[HEX_ENCODED_HASH_SIZE..].to_vec(),
-                                    err
-                                );
-                                EnclaveError::FailedToDeserialize
-                            })?,
-                    );
-
-                    let msg_id =
-                        String::from_utf8(tmp_decrypted_msg_id[HEX_ENCODED_HASH_SIZE..].to_vec())
-                            .map_err(|err| {
-                            warn!(
-                                "Failed to parse message id as string {:?}: {}",
-                                tmp_decrypted_msg_id[HEX_ENCODED_HASH_SIZE..].to_vec(),
-                                err
-                            );
-                            EnclaveError::FailedToDeserialize
-                        })?;
-
-                    let msg_id_as_num = match msg_id.parse::<u64>() {
-                        Ok(m) => m,
-                        Err(err) => {
-                            warn!("Failed to parse message id as number {}: {}", msg_id, err);
-                            return Err(EnclaveError::FailedToDeserialize);
-                        }
-                    };
-
-                    let decrypted_reply = DecryptedReply {
-                        id: msg_id_as_num,
-                        result,
-                    };
-
-                    let decrypted_reply_as_vec =
-                        serde_json::to_vec(&decrypted_reply).map_err(|err| {
-                            warn!(
-                                "got an error while trying to serialize reply into bytes {:?}: {}",
-                                decrypted_reply, err
-                            );
-                            EnclaveError::FailedToSerialize
-                        })?;
-
-                    let serialized_encrypted_reply : Vec<u8> = serde_json::to_vec(&parsed_encrypted_reply).map_err(|err| {
-                    warn!(
-                        "got an error while trying to serialize encrypted reply into bytes {:?}: {}",
-                        parsed_encrypted_reply, err
-                    );
-                    EnclaveError::FailedToSerialize
-                })?;
-
-                    let reply_secret_msg = SecretMessage {
-                        nonce: orig_secret_msg.nonce,
-                        user_public_key: orig_secret_msg.user_public_key,
-                        msg: serialized_encrypted_reply,
-                    };
-
-                    Ok(ParsedMessage {
-                        should_validate_sig_info: true,
-                        was_msg_encrypted: true,
-                        secret_msg: reply_secret_msg,
-                        decrypted_msg: decrypted_reply_as_vec,
-                        contract_hash_for_validation: Some(
-                            tmp_decrypted_msg_id[..HEX_ENCODED_HASH_SIZE].to_vec(),
-                        ),
-                    })
-                }
-            }
-        }
-        HandleType::HANDLE_TYPE_IBC_CHANNEL_OPEN
-        | HandleType::HANDLE_TYPE_IBC_CHANNEL_CONNECT
-        | HandleType::HANDLE_TYPE_IBC_CHANNEL_CLOSE => {
-            trace!(
-                "parsing {} msg (Should always be plaintext): {:?}",
-                HandleType::to_export_name(&handle_type),
-                base64::encode(&message)
-            );
-
-            let scrt_msg = SecretMessage {
-                nonce: [0; 32],
-                user_public_key: [0; 32],
-                msg: message.into(),
-            };
-
-            let decrypted_msg = scrt_msg.msg.clone();
-
-            Ok(ParsedMessage {
-                should_validate_sig_info: false,
-                was_msg_encrypted: false,
-                secret_msg: scrt_msg,
-                decrypted_msg,
-                contract_hash_for_validation: None,
-            })
-        }
-        HandleType::HANDLE_TYPE_IBC_PACKET_RECEIVE => {
-            // LIORRR TODO: Maybe mark whether the message was encrypted or not.
-            parse_ibc_packet(
-                IbcPacketReceiveMsg::default(),
-                message,
-                "ibc_packet_receive",
-            )
-        }
-        HandleType::HANDLE_TYPE_IBC_PACKET_ACK => {
-            // LIORRR TODO: Maybe mark whether the message was encrypted or not.
-            parse_ibc_packet(IbcPacketAckMsg::default(), message, "ibc_packet_receive")
-        }
-        HandleType::HANDLE_TYPE_IBC_PACKET_TIMEOUT => {
-            // LIORRR TODO: Maybe mark whether the message was encrypted or not.
-            parse_ibc_packet(
-                IbcPacketTimeoutMsg::default(),
-                message,
-                "ibc_packet_timeout",
-            )
-        }
-    };
-=======
 fn to_canonical(contract_address: &BaseAddr) -> Result<CanonicalAddr, EnclaveError> {
     CanonicalAddr::from_human(contract_address).map_err(|err| {
         warn!(
@@ -686,7 +145,6 @@
         );
         EnclaveError::FailedToDeserialize
     })
->>>>>>> c23c6dc7
 }
 
 #[cfg_attr(feature = "cargo-clippy", allow(clippy::too_many_arguments))]
@@ -790,13 +248,12 @@
             secret_msg.nonce, secret_msg.user_public_key
         );
 
-<<<<<<< HEAD
         if was_msg_encrypted {
             output = encrypt_output(
                 output,
                 &secret_msg,
                 &canonical_contract_address,
-                &env_v010.contract_code_hash,
+                versioned_env.get_contract_hash(),
                 reply_params,
                 &canonical_sender_address,
                 false,
@@ -819,17 +276,6 @@
             })?;
         }
 
-=======
-        let output = encrypt_output(
-            output,
-            &secret_msg,
-            &canonical_contract_address,
-            versioned_env.get_contract_hash(),
-            reply_params,
-            &canonical_sender_address,
-            false,
-        )?;
->>>>>>> c23c6dc7
         Ok(output)
     })
     .map_err(|err| {
