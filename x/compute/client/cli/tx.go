--- conflicted
+++ resolved
@@ -46,13 +46,6 @@
 		StoreCodeCmd(),
 		InstantiateContractCmd(),
 		ExecuteContractCmd(),
-<<<<<<< HEAD
-=======
-		// Currently not supporting these commands
-		// MigrateContractCmd(cdc),
-		// UpdateContractAdminCmd(cdc),
-		// ClearContractAdminCmd(cdc),
->>>>>>> 6fa4d35a
 	)
 	return txCmd
 }
