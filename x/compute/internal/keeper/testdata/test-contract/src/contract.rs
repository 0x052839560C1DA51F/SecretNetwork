--- conflicted
+++ resolved
@@ -213,69 +213,41 @@
         pubkey: Binary,
         sig: Binary,
         msg_hash: Binary,
-<<<<<<< HEAD
-        iterations: u8,
-=======
         iterations: u32,
->>>>>>> aa700ab9
     },
     Secp256k1VerifyFromCrate {
         pubkey: Binary,
         sig: Binary,
         msg_hash: Binary,
-<<<<<<< HEAD
-        iterations: u8,
-=======
         iterations: u32,
->>>>>>> aa700ab9
     },
     Ed25519Verify {
         pubkey: Binary,
         sig: Binary,
         msg: Binary,
-<<<<<<< HEAD
-        iterations: u8,
-=======
         iterations: u32,
->>>>>>> aa700ab9
     },
     Ed25519BatchVerify {
         pubkeys: Vec<Binary>,
         sigs: Vec<Binary>,
         msgs: Vec<Binary>,
-<<<<<<< HEAD
-        iterations: u8,
-=======
         iterations: u32,
->>>>>>> aa700ab9
     },
     Secp256k1RecoverPubkey {
         msg_hash: Binary,
         sig: Binary,
         recovery_param: u8,
-<<<<<<< HEAD
-        iterations: u8,
-=======
         iterations: u32,
->>>>>>> aa700ab9
     },
     Secp256k1Sign {
         msg: Binary,
         privkey: Binary,
-<<<<<<< HEAD
-        iterations: u8,
-=======
         iterations: u32,
->>>>>>> aa700ab9
     },
     Ed25519Sign {
         msg: Binary,
         privkey: Binary,
-<<<<<<< HEAD
-        iterations: u8,
-=======
         iterations: u32,
->>>>>>> aa700ab9
     },
 }
 
