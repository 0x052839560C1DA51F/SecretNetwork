--- conflicted
+++ resolved
@@ -1,3 +1,4 @@
+//go:build !secretcli
 // +build !secretcli
 
 package api
@@ -242,56 +243,11 @@
 	var gasUsed u64
 	errmsg := C.Buffer{}
 
-<<<<<<< HEAD
-=======
 	// This is done in order to ensure that goroutines don't
 	// swap threads between recursive calls to the enclave.
 	runtime.LockOSThread()
 	defer runtime.UnlockOSThread()
 
-	res, err := C.migrate(cache.ptr, id, p, m, db, a, q, u64(gasLimit), &gasUsed, &errmsg)
-	if err != nil && err.(syscall.Errno) != C.ErrnoValue_Success {
-		// Depending on the nature of the error, `gasUsed` will either have a meaningful value, or just 0.
-		return nil, uint64(gasUsed), errorWithMessage(err, errmsg)
-	}
-	return receiveVector(res), uint64(gasUsed), nil
-}
-
-func Query(
-	cache Cache,
-	code_id []byte,
-	params []byte,
-	msg []byte,
-	gasMeter *GasMeter,
-	store KVStore,
-	api *GoAPI,
-	querier *Querier,
-	gasLimit uint64,
-) ([]byte, uint64, error) {
-	id := sendSlice(code_id)
-	defer freeAfterSend(id)
-	p := sendSlice(params)
-	defer freeAfterSend(p)
-	m := sendSlice(msg)
-	defer freeAfterSend(m)
-
-	// set up a new stack frame to handle iterators
-	counter := startContract()
-	defer endContract(counter)
-
-	dbState := buildDBState(store, counter)
-	db := buildDB(&dbState, gasMeter)
-	a := buildAPI(api)
-	q := buildQuerier(querier)
-	var gasUsed u64
-	errmsg := C.Buffer{}
-
-	// This is done in order to ensure that goroutines don't
-	// swap threads between recursive calls to the enclave.
-	runtime.LockOSThread()
-	defer runtime.UnlockOSThread()
-
->>>>>>> 8fd31276
 	res, err := C.query(cache.ptr, id, p, m, db, a, q, u64(gasLimit), &gasUsed, &errmsg)
 	if err != nil && err.(syscall.Errno) != C.ErrnoValue_Success {
 		// Depending on the nature of the error, `gasUsed` will either have a meaningful value, or just 0.
