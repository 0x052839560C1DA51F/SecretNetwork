--- conflicted
+++ resolved
@@ -383,7 +383,6 @@
     *used_gas = engine.gas_used();
     let output = result?;
 
-<<<<<<< HEAD
     let output = encrypt_output(
         output,
         &secret_msg,
@@ -394,24 +393,6 @@
         true,
         false,
     )?;
-=======
-        let output = encrypt_output(
-            output,
-            &secret_msg,
-            &CanonicalAddr(Binary(Vec::new())), // Not used for queries (can't init a new contract from a query)
-            "",   // Not used for queries (can't call a sub-message from a query),
-            None, // Not used for queries (Query response is not replied to the caller),
-            &CanonicalAddr(Binary(Vec::new())), // Not used for queries (used only for replies)
-            true,
-            false,
-        )?;
-        Ok(output)
-    })
-    .map_err(|err| {
-        *used_gas = engine.gas_used();
-        err
-    })?;
->>>>>>> 6e476c0c
 
     Ok(QuerySuccess { output })
 }
