package main

import (
	"fmt"
	"io/ioutil"
	"os"

	wasm "github.com/enigmampc/SecretNetwork/go-cosmwasm"
)

// This is just a demo to ensure we can compile a static go binary
func main() {
	file := os.Args[1]
	fmt.Printf("Running %s...\n", file)
	bz, err := ioutil.ReadFile(file)
	if err != nil {
		panic(err)
	}
	fmt.Println("Loaded!")

<<<<<<< HEAD
	os.MkdirAll("tmp", 0777)
	wasmer, err := wasm.NewWasmer("tmp", "staking", 0)
=======
	os.MkdirAll("tmp", 0755)
	wasmer, err := wasm.NewWasmer("tmp", "staking", 0, 15)
>>>>>>> db7ec694
	if err != nil {
		panic(err)
	}

	id, err := wasmer.Create(bz)
	if err != nil {
		panic(err)
	}
	fmt.Printf("Got code id: %X\n", id)

	wasmer.Cleanup()
	fmt.Println("finished")
}<|MERGE_RESOLUTION|>--- conflicted
+++ resolved
@@ -18,13 +18,9 @@
 	}
 	fmt.Println("Loaded!")
 
-<<<<<<< HEAD
-	os.MkdirAll("tmp", 0777)
-	wasmer, err := wasm.NewWasmer("tmp", "staking", 0)
-=======
 	os.MkdirAll("tmp", 0755)
 	wasmer, err := wasm.NewWasmer("tmp", "staking", 0, 15)
->>>>>>> db7ec694
+  
 	if err != nil {
 		panic(err)
 	}
