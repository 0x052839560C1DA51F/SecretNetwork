--- conflicted
+++ resolved
@@ -90,7 +90,6 @@
     })
 }
 
-<<<<<<< HEAD
 /// Returns the address of the optional Region as an offset in linear memory,
 /// or zero if not present
 #[cfg(feature = "iterator")]
@@ -101,7 +100,8 @@
     }
 
     region.map(get_region_address).unwrap_or(0)
-=======
+}
+
 /// Encodes multiple sections of data into one vector.
 ///
 /// Each section is suffixed by a section length encoded as big endian uint32.
@@ -146,5 +146,4 @@
         use std::convert::TryInto;
         input.try_into().expect("Input exceeds u32 range")
     }
->>>>>>> 8de01be0
 }