--- conflicted
+++ resolved
@@ -220,11 +220,7 @@
 
 	signatures, err := protobufTx.GetSignaturesV2()
 	if err != nil {
-<<<<<<< HEAD
-		return nil, 0, nil, nil, nil, sdkerrors.Wrap(types.ErrSigFailed, "couldn't GetSignaturesV2")
-=======
 		return nil, 0, nil, nil, nil, sdkerrors.Wrap(types.ErrSigFailed, fmt.Sprintf("Unable to get signatures: %s", err.Error()))
->>>>>>> c94929e1
 	}
 	var signMode sdktxsigning.SignMode
 	switch signData := signatures[pkIndex].Data.(type) {
@@ -541,93 +537,14 @@
 	consumeGas(ctx, gasUsed)
 
 	if execErr != nil {
-		return nil, sdkerrors.Wrap(types.ErrExecuteFailed, execErr.Error())
-	}
-
-	// var res wasmTypes.CosmosResponse
-	// err = json.Unmarshal(res, &res)
-	// if err != nil {
-	//	return sdk.Result{}, err
-	//}
-
-	// emit all events from this contract itself
-	events := types.ParseEvents(res.Log, contractAddress)
-	ctx.EventManager().EmitEvents(events)
-
-	// TODO: capture events here as well
-	err = k.dispatchMessages(ctx, contractAddress, res.Messages)
-	if err != nil {
-		return nil, err
-	}
-
-	return &sdk.Result{
-		Data: res.Data,
-	}, nil
-}
-
-/*
-// We don't use this function currently. It's here for upstream compatibility
-// Migrate allows to upgrade a contract to a new code with data migration.
-func (k Keeper) Migrate(ctx sdk.Context, contractAddress sdk.AccAddress, caller sdk.AccAddress, newCodeID uint64, msg []byte) (*sdk.Result, error) {
-	return k.migrate(ctx, contractAddress, caller, newCodeID, msg, k.authZPolicy)
-}
-
-func (k Keeper) migrate(ctx sdk.Context, contractAddress sdk.AccAddress, caller sdk.AccAddress, newCodeID uint64, msg []byte, authZ AuthorizationPolicy) (*sdk.Result, error) {
-	ctx.GasMeter().ConsumeGas(InstanceCost, "Loading CosmWasm module: migrate")
-	_ = authtypes.StdSignature{
-		PubKey:    secp256k1.PubKeySecp256k1{},
-		Signature: []byte{},
-	}
-	_ = []byte{}
-
-	tx := authtypes.StdTx{}
-	txBytes := ctx.TxBytes()
-	err := k.cdc.UnmarshalBinaryLengthPrefixed(txBytes, &tx)
-	if err != nil {
-		return &sdk.Result{}, sdkerrors.Wrap(types.ErrInstantiateFailed, fmt.Sprintf("Unable to decode transaction from bytes: %s", err.Error()))
-	}
-
-	contractInfo := k.GetContractInfo(ctx, contractAddress)
-	if contractInfo == nil {
-		return nil, sdkerrors.Wrap(sdkerrors.ErrInvalidRequest, "unknown contract")
-	}
-	if !authZ.CanModifyContract(contractInfo.Admin, caller) {
-		return nil, sdkerrors.Wrap(sdkerrors.ErrUnauthorized, "can not migrate")
-	}
-
-	newCodeInfo := k.GetCodeInfo(ctx, newCodeID)
-	if newCodeInfo == nil {
-		return nil, sdkerrors.Wrap(sdkerrors.ErrInvalidRequest, "unknown code")
-	}
-
-	store := ctx.KVStore(k.storeKey)
-	contractKey := store.Get(types.GetContractEnclaveKey(contractAddress))
-
-	var noDeposit sdk.Coins
-	params := types.NewEnv(ctx, caller, noDeposit, contractAddress, contractKey)
-
-	// prepare querier
-	querier := QueryHandler{
-		Ctx:     ctx,
-		Plugins: k.queryPlugins,
-	}
-
-	prefixStoreKey := types.GetContractStorePrefixKey(contractAddress)
-	prefixStore := prefix.NewStore(ctx.KVStore(k.storeKey), prefixStoreKey)
-	gas := gasForContract(ctx)
-	res, gasUsed, err := k.wasmer.Migrate(newCodeInfo.CodeHash, params, msg, &prefixStore, cosmwasmAPI, &querier, gasMeter(ctx), gas)
-	consumeGas(ctx, gasUsed)
-	if err != nil {
-		return nil, sdkerrors.Wrap(types.ErrMigrationFailed, err.Error())
-	}
-
-	// emit all events from this contract itself
-	events := types.ParseEvents(res.Log, contractAddress)
-	ctx.EventManager().EmitEvents(events)
-
-	historyEntry := contractInfo.AddMigration(ctx, newCodeID, msg)
-	k.appendToContractHistory(ctx, contractAddress, historyEntry)
-	k.setContractInfo(ctx, contractAddress, contractInfo)
+		var result sdk.Result
+		switch res := response.(type) {
+		case v1wasmTypes.DataWithInternalReplyInfo:
+			result.Data, err = json.Marshal(res)
+			if err != nil {
+				return nil, sdkerrors.Wrap(err, "couldn't marshal internal reply info")
+			}
+		}
 
 		return &result, sdkerrors.Wrap(types.ErrExecuteFailed, execErr.Error())
 	}
