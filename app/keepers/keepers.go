package keepers

import (
	"path/filepath"
<<<<<<< HEAD

	ibcfee "github.com/cosmos/ibc-go/v4/modules/apps/29-fee"
	ibcpacketforward "github.com/strangelove-ventures/packet-forward-middleware/v4/router"
	ibcpacketforwardkeeper "github.com/strangelove-ventures/packet-forward-middleware/v4/router/keeper"
	ibcpacketforwardtypes "github.com/strangelove-ventures/packet-forward-middleware/v4/router/types"
=======
>>>>>>> a7d1e50b

	"github.com/cosmos/cosmos-sdk/baseapp"
	"github.com/cosmos/cosmos-sdk/codec"
	sdk "github.com/cosmos/cosmos-sdk/types"
	authkeeper "github.com/cosmos/cosmos-sdk/x/auth/keeper"
	authtypes "github.com/cosmos/cosmos-sdk/x/auth/types"
	authzkeeper "github.com/cosmos/cosmos-sdk/x/authz/keeper"
	bankkeeper "github.com/cosmos/cosmos-sdk/x/bank/keeper"
	banktypes "github.com/cosmos/cosmos-sdk/x/bank/types"
	capabilitykeeper "github.com/cosmos/cosmos-sdk/x/capability/keeper"
	capabilitytypes "github.com/cosmos/cosmos-sdk/x/capability/types"
	crisiskeeper "github.com/cosmos/cosmos-sdk/x/crisis/keeper"
	crisistypes "github.com/cosmos/cosmos-sdk/x/crisis/types"
	distr "github.com/cosmos/cosmos-sdk/x/distribution"
	distrkeeper "github.com/cosmos/cosmos-sdk/x/distribution/keeper"
	distrtypes "github.com/cosmos/cosmos-sdk/x/distribution/types"
	evidencekeeper "github.com/cosmos/cosmos-sdk/x/evidence/keeper"
	evidencetypes "github.com/cosmos/cosmos-sdk/x/evidence/types"
	"github.com/cosmos/cosmos-sdk/x/feegrant"
	feegrantkeeper "github.com/cosmos/cosmos-sdk/x/feegrant/keeper"
	govkeeper "github.com/cosmos/cosmos-sdk/x/gov/keeper"
	govtypes "github.com/cosmos/cosmos-sdk/x/gov/types"
	mintkeeper "github.com/cosmos/cosmos-sdk/x/mint/keeper"
	minttypes "github.com/cosmos/cosmos-sdk/x/mint/types"
	"github.com/cosmos/cosmos-sdk/x/params"
	paramskeeper "github.com/cosmos/cosmos-sdk/x/params/keeper"
	paramstypes "github.com/cosmos/cosmos-sdk/x/params/types"
	paramproposal "github.com/cosmos/cosmos-sdk/x/params/types/proposal"
	slashingkeeper "github.com/cosmos/cosmos-sdk/x/slashing/keeper"
	slashingtypes "github.com/cosmos/cosmos-sdk/x/slashing/types"
	stakingkeeper "github.com/cosmos/cosmos-sdk/x/staking/keeper"
	stakingtypes "github.com/cosmos/cosmos-sdk/x/staking/types"
	"github.com/cosmos/cosmos-sdk/x/upgrade"
	upgradekeeper "github.com/cosmos/cosmos-sdk/x/upgrade/keeper"
	upgradetypes "github.com/cosmos/cosmos-sdk/x/upgrade/types"
	icacontroller "github.com/cosmos/ibc-go/v4/modules/apps/27-interchain-accounts/controller"
	icacontrollerkeeper "github.com/cosmos/ibc-go/v4/modules/apps/27-interchain-accounts/controller/keeper"
	icacontrollertypes "github.com/cosmos/ibc-go/v4/modules/apps/27-interchain-accounts/controller/types"
	icahost "github.com/cosmos/ibc-go/v4/modules/apps/27-interchain-accounts/host"
	icahostkeeper "github.com/cosmos/ibc-go/v4/modules/apps/27-interchain-accounts/host/keeper"
	icahosttypes "github.com/cosmos/ibc-go/v4/modules/apps/27-interchain-accounts/host/types"
	ibcfee "github.com/cosmos/ibc-go/v4/modules/apps/29-fee"
	"github.com/cosmos/ibc-go/v4/modules/apps/transfer"
	ibctransferkeeper "github.com/cosmos/ibc-go/v4/modules/apps/transfer/keeper"
	ibctransfertypes "github.com/cosmos/ibc-go/v4/modules/apps/transfer/types"
	ibcclient "github.com/cosmos/ibc-go/v4/modules/core/02-client"
	ibcclienttypes "github.com/cosmos/ibc-go/v4/modules/core/02-client/types"
	porttypes "github.com/cosmos/ibc-go/v4/modules/core/05-port/types"
	ibchost "github.com/cosmos/ibc-go/v4/modules/core/24-host"
	ibckeeper "github.com/cosmos/ibc-go/v4/modules/core/keeper"
	"github.com/scrtlabs/SecretNetwork/x/compute"
	icaauthkeeper "github.com/scrtlabs/SecretNetwork/x/mauth/keeper"
	icaauthtypes "github.com/scrtlabs/SecretNetwork/x/mauth/types"
	reg "github.com/scrtlabs/SecretNetwork/x/registration"
	ibcpacketforward "github.com/strangelove-ventures/packet-forward-middleware/v4/router"
	ibcpacketforwardkeeper "github.com/strangelove-ventures/packet-forward-middleware/v4/router/keeper"
	ibcpacketforwardtypes "github.com/strangelove-ventures/packet-forward-middleware/v4/router/types"

	ibcfeekeeper "github.com/cosmos/ibc-go/v4/modules/apps/29-fee/keeper"
	ibcfeetypes "github.com/cosmos/ibc-go/v4/modules/apps/29-fee/types"
<<<<<<< HEAD

	ibchooks "github.com/scrtlabs/SecretNetwork/x/ibc-hooks"
	ibchookskeeper "github.com/scrtlabs/SecretNetwork/x/ibc-hooks/keeper"
	ibchookstypes "github.com/scrtlabs/SecretNetwork/x/ibc-hooks/types"
=======
	ibcswitch "github.com/scrtlabs/SecretNetwork/x/emergencybutton"
	ibcswitchtypes "github.com/scrtlabs/SecretNetwork/x/emergencybutton/types"
>>>>>>> a7d1e50b
)

type SecretAppKeepers struct {
	// keepers
	AccountKeeper    *authkeeper.AccountKeeper
	AuthzKeeper      *authzkeeper.Keeper
	BankKeeper       *bankkeeper.BaseKeeper
	CapabilityKeeper *capabilitykeeper.Keeper
	StakingKeeper    *stakingkeeper.Keeper
	SlashingKeeper   *slashingkeeper.Keeper
	MintKeeper       *mintkeeper.Keeper
	DistrKeeper      *distrkeeper.Keeper
	GovKeeper        *govkeeper.Keeper
	CrisisKeeper     *crisiskeeper.Keeper
	UpgradeKeeper    *upgradekeeper.Keeper
	ParamsKeeper     *paramskeeper.Keeper
	EvidenceKeeper   *evidencekeeper.Keeper
	FeegrantKeeper   *feegrantkeeper.Keeper
	ComputeKeeper    *compute.Keeper
	RegKeeper        *reg.Keeper
	IbcKeeper        *ibckeeper.Keeper // IBC Keeper must be a pointer in the app, so we can SetRouter on it correctly
	TransferKeeper   ibctransferkeeper.Keeper

	IbcHooksKeeper      *ibchookskeeper.Keeper
	IbcFeeKeeper        ibcfeekeeper.Keeper
	PacketForwardKeeper *ibcpacketforwardkeeper.Keeper
	IbcSwitchKeeper     *ibcswitch.Keeper

	ICAControllerKeeper *icacontrollerkeeper.Keeper
	ICAHostKeeper       *icahostkeeper.Keeper
	ICAAuthKeeper       *icaauthkeeper.Keeper

	// make scoped keepers public for test purposes
	ScopedIBCKeeper      capabilitykeeper.ScopedKeeper
	ScopedTransferKeeper capabilitykeeper.ScopedKeeper

	ScopedICAControllerKeeper capabilitykeeper.ScopedKeeper
	ScopedICAHostKeeper       capabilitykeeper.ScopedKeeper
	ScopedICAAuthKeeper       capabilitykeeper.ScopedKeeper

	ScopedComputeKeeper capabilitykeeper.ScopedKeeper

	// keys to access the substores
	keys    map[string]*sdk.KVStoreKey
	tKeys   map[string]*sdk.TransientStoreKey
	memKeys map[string]*sdk.MemoryStoreKey
}

func (ak *SecretAppKeepers) GetKeys() map[string]*sdk.KVStoreKey {
	return ak.keys
}

func (ak *SecretAppKeepers) GetTransientStoreKeys() map[string]*sdk.TransientStoreKey {
	return ak.tKeys
}

func (ak *SecretAppKeepers) GetMemoryStoreKeys() map[string]*sdk.MemoryStoreKey {
	return ak.memKeys
}

func (ak *SecretAppKeepers) GetKey(key string) *sdk.KVStoreKey {
	return ak.keys[key]
}

// getSubspace returns a param subspace for a given module name.
func (ak *SecretAppKeepers) GetSubspace(moduleName string) paramstypes.Subspace {
	subspace, _ := ak.ParamsKeeper.GetSubspace(moduleName)
	return subspace
}

func (ak *SecretAppKeepers) InitSdkKeepers(
	appCodec codec.Codec,
	legacyAmino *codec.LegacyAmino,
	app *baseapp.BaseApp,
	maccPerms map[string][]string,
	blockedAddresses map[string]bool,
	invCheckPeriod uint,
	skipUpgradeHeights map[int64]bool,
	homePath string,
) {
	paramsKeeper := initParamsKeeper(appCodec, legacyAmino, ak.keys[paramstypes.StoreKey], ak.tKeys[paramstypes.TStoreKey])
	ak.ParamsKeeper = &paramsKeeper

	// set the BaseApp's parameter store
	app.SetParamStore(ak.ParamsKeeper.Subspace(baseapp.Paramspace).WithKeyTable(paramskeeper.ConsensusParamsKeyTable()))

	// add keepers
	accountKeeper := authkeeper.NewAccountKeeper(
		appCodec, ak.keys[authtypes.StoreKey], ak.GetSubspace(authtypes.ModuleName), authtypes.ProtoBaseAccount, maccPerms,
	)
	ak.AccountKeeper = &accountKeeper

	bankKeeper := bankkeeper.NewBaseKeeper(
		appCodec, ak.keys[banktypes.StoreKey], ak.AccountKeeper, ak.GetSubspace(banktypes.ModuleName), blockedAddresses,
	)
	ak.BankKeeper = &bankKeeper

	stakingKeeper := stakingkeeper.NewKeeper(
		appCodec, ak.keys[stakingtypes.StoreKey], ak.AccountKeeper, *ak.BankKeeper, ak.GetSubspace(stakingtypes.ModuleName),
	)
	ak.StakingKeeper = &stakingKeeper

	mintKeeper := mintkeeper.NewKeeper(
		appCodec, ak.keys[minttypes.StoreKey], ak.GetSubspace(minttypes.ModuleName), ak.StakingKeeper,
		ak.AccountKeeper, *ak.BankKeeper, authtypes.FeeCollectorName,
	)
	ak.MintKeeper = &mintKeeper

	distrKeeper := distrkeeper.NewKeeper(
		appCodec, ak.keys[distrtypes.StoreKey], ak.GetSubspace(distrtypes.ModuleName), ak.AccountKeeper, *ak.BankKeeper,
		ak.StakingKeeper, authtypes.FeeCollectorName, blockedAddresses,
	)
	ak.DistrKeeper = &distrKeeper

	slashkingKeeper := slashingkeeper.NewKeeper(
		appCodec, ak.keys[slashingtypes.StoreKey], ak.StakingKeeper, ak.GetSubspace(slashingtypes.ModuleName),
	)
	ak.SlashingKeeper = &slashkingKeeper

	crisisKeeper := crisiskeeper.NewKeeper(
		ak.GetSubspace(crisistypes.ModuleName), invCheckPeriod, *ak.BankKeeper, authtypes.FeeCollectorName,
	)
	ak.CrisisKeeper = &crisisKeeper

	feegrantKeeper := feegrantkeeper.NewKeeper(appCodec, ak.keys[feegrant.StoreKey], ak.AccountKeeper)
	ak.FeegrantKeeper = &feegrantKeeper

	authzKeeper := authzkeeper.NewKeeper(ak.keys[authzkeeper.StoreKey], appCodec, app.MsgServiceRouter())
	ak.AuthzKeeper = &authzKeeper

	upgradeKeeper := upgradekeeper.NewKeeper(skipUpgradeHeights, ak.keys[upgradetypes.StoreKey], appCodec, homePath, app)
	ak.UpgradeKeeper = &upgradeKeeper

	// add capability keeper and ScopeToModule for ibc module
	ak.CapabilityKeeper = capabilitykeeper.NewKeeper(appCodec, ak.keys[capabilitytypes.StoreKey], ak.memKeys[capabilitytypes.MemStoreKey])
	ak.CreateScopedKeepers()

	// Create IBC Keeper
	ak.IbcKeeper = ibckeeper.NewKeeper(
		appCodec, ak.keys[ibchost.StoreKey], ak.GetSubspace(ibchost.ModuleName), ak.StakingKeeper, ak.UpgradeKeeper, ak.ScopedIBCKeeper,
	)

	// Register the proposal types
	govRouter := govtypes.NewRouter()
	govRouter.AddRoute(govtypes.RouterKey, govtypes.ProposalHandler).
		AddRoute(paramproposal.RouterKey, params.NewParamChangeProposalHandler(*ak.ParamsKeeper)).
		AddRoute(distrtypes.RouterKey, distr.NewCommunityPoolSpendProposalHandler(*ak.DistrKeeper)).
		AddRoute(upgradetypes.RouterKey, upgrade.NewSoftwareUpgradeProposalHandler(*ak.UpgradeKeeper)).
		AddRoute(ibcclienttypes.RouterKey, ibcclient.NewClientProposalHandler(ak.IbcKeeper.ClientKeeper))

	govKeeper := govkeeper.NewKeeper(
		appCodec,
		ak.keys[govtypes.StoreKey],
		ak.GetSubspace(govtypes.ModuleName),
		ak.AccountKeeper,
		ak.BankKeeper,
		ak.StakingKeeper,
		govRouter,
	)
	ak.GovKeeper = &govKeeper

	// Create evidence keeper with router
	ak.EvidenceKeeper = evidencekeeper.NewKeeper(
		appCodec, ak.keys[evidencetypes.StoreKey], ak.StakingKeeper, ak.SlashingKeeper,
	)

	// Register the staking hooks
	// NOTE: StakingKeeper above is passed by reference, so that it will contain these hooks
	ak.StakingKeeper.SetHooks(
		stakingtypes.NewMultiStakingHooks(
			ak.DistrKeeper.Hooks(),
			ak.SlashingKeeper.Hooks()),
	)
}

func (ak *SecretAppKeepers) CreateScopedKeepers() {
	ak.ScopedIBCKeeper = ak.CapabilityKeeper.ScopeToModule(ibchost.ModuleName)
	ak.ScopedTransferKeeper = ak.CapabilityKeeper.ScopeToModule(ibctransfertypes.ModuleName)
	ak.ScopedICAControllerKeeper = ak.CapabilityKeeper.ScopeToModule(icacontrollertypes.SubModuleName)
	ak.ScopedICAHostKeeper = ak.CapabilityKeeper.ScopeToModule(icahosttypes.SubModuleName)
	ak.ScopedICAAuthKeeper = ak.CapabilityKeeper.ScopeToModule(icaauthtypes.ModuleName)
	ak.ScopedComputeKeeper = ak.CapabilityKeeper.ScopeToModule(compute.ModuleName)

	// Applications that wish to enforce statically created ScopedKeepers should call `Seal` after creating
	// their scoped modules in `NewApp` with `ScopeToModule`
	ak.CapabilityKeeper.Seal()
}

// InitCustomKeepers Create keeper for the register module.
// Also, Create keepers and modules for the transfer, compute, icacontroller and icahost modules.
// These are all ibc-enabled, so we build a Stack around each of them.
//
// For example, this is how the stack will be build for the transfer app
//   - SendPacket. Originates from the transferKeeper and goes up the stack:
//     transferKeeper.SendPacket -> ibcpacketforward.SendPacket -> ibcfeekeeper.SendPacket ->
//   - RecvPacket, message that originates from core IBC and goes down to app, the flow is the other way:
//     channel.RecvPacket -> ibcswitch.OnRecvPacket -> ibcfeekeeper.OnRecvPacket ->
//     ibcpacketforward.OnRecvPacket -> transfer.OnRecvPacket
//
// Note that the forward middleware is only integrated on the "receive" direction. It can be safely skipped when sending.
func (ak *SecretAppKeepers) InitCustomKeepers(
	appCodec codec.Codec,
	legacyAmino *codec.LegacyAmino,
	app *baseapp.BaseApp,
	bootstrap bool,
	homePath string,
	computeConfig *compute.WasmConfig,
) {
	// Just re-use the full router - do we want to limit this more?
	regRouter := app.Router()

	// Replace with bootstrap flag when we figure out how to test properly and everything works
	regKeeper := reg.NewKeeper(appCodec, ak.keys[reg.StoreKey], regRouter, reg.EnclaveApi{}, homePath, bootstrap)
	ak.RegKeeper = &regKeeper

<<<<<<< HEAD
	// The order stuff happen:
	// 1. WASM Hooks
	// 2. Fee
	// 3. PFM
	// 4. Transfer
	//
	// Assaf: I think PFM and WASM hoosk are mutually exclusive, and I'm not sure what happens if we have both in a packet. That's also the order Osmosis uses, but they don't have the Fee middleware. It would be interesting to test this behavior. Juno does it in the same order that we do (Fee middleware included).

	// Setup the ICS4Wrapper used by the hooks middleware
	// Configure the hooks keeper
	hooksKeeper := ibchookskeeper.NewKeeper(
		ak.keys[ibchookstypes.StoreKey],
	)
	ak.IbcHooksKeeper = &hooksKeeper

	secretPrefix := sdk.GetConfig().GetBech32AccountAddrPrefix()
	wasmHooks := ibchooks.NewWasmHooks(&hooksKeeper, nil, secretPrefix) // The compute keeper will be set later on
	ibcHooksICS4Wrapper := ibchooks.NewICS4Middleware(
		ak.IbcKeeper.ChannelKeeper,
		&wasmHooks,
	)
=======
	// Assaf:
	// Rules:
	// 1. Everything should go through our IBC Switch middleware
	// 2. Everything should go through the IBC Fee middleware
	// 3. IBC Transfer should go through the IBC Packet Forward middleware
	// 4. (In the future:) IBC Transfer should go through the IBC Hooks middleware
	//
	// Therefore we'll initialize the Switch keeper and pass it to the Fee keeper as an ics4wrapper.
	// That means that whenever a packet is being send via Fee as an ics4wrapper, it will go through the switch middleware first (ref: https://github.com/cosmos/ibc-go/blob/v4.3.0/modules/apps/29-fee/keeper/relay.go#L15-L18).
	// Then we'll pass Fee as an ics4wrapper to everything eles.
	//
	// Note: we need to make sure that every underlying IBC app/middleware that we're adding uses the ics4wrapper to send packets, and not the IBC channel keeper.

	// Initialize channel for stacks that can turn off
	// todo: verify that I don't have to create a new middleware instance for every different stack
	ibcSwitchKeeper := ibcswitch.NewKeeper(
		ak.IbcKeeper.ChannelKeeper,
		ak.GetSubspace(ibcswitch.ModuleName),
	)
	ak.IbcSwitchKeeper = &ibcSwitchKeeper
>>>>>>> a7d1e50b

	ak.IbcFeeKeeper = ibcfeekeeper.NewKeeper(
		appCodec,
		ak.keys[ibcfeetypes.StoreKey],
		ak.GetSubspace(ibcfeetypes.ModuleName), // this isn't even used in the keeper but is required?
<<<<<<< HEAD
		ibcHooksICS4Wrapper,
=======
		ak.IbcSwitchKeeper,
>>>>>>> a7d1e50b
		ak.IbcKeeper.ChannelKeeper,
		&ak.IbcKeeper.PortKeeper,
		ak.AccountKeeper,
		ak.BankKeeper,
	)

	// Initialize packet forward middleware router
	ak.PacketForwardKeeper = ibcpacketforwardkeeper.NewKeeper(
		appCodec,
		ak.keys[ibcpacketforwardtypes.StoreKey],
		ak.GetSubspace(ibcpacketforwardtypes.ModuleName),
		ak.TransferKeeper,
		ak.IbcKeeper.ChannelKeeper,
		ak.DistrKeeper,
		ak.BankKeeper,
<<<<<<< HEAD
		// ak.IbcKeeper.ChannelKeeper,
		&ak.IbcFeeKeeper,
=======
		ak.IbcFeeKeeper,
>>>>>>> a7d1e50b
	)

	icaControllerKeeper := icacontrollerkeeper.NewKeeper(
		appCodec,
		ak.keys[icacontrollertypes.StoreKey],
		ak.GetSubspace(icacontrollertypes.SubModuleName),
		// todo: how can this work if IbcFeeKeeper does not implement ics4Wrapper?? Juno seems to have a bug
		ak.IbcFeeKeeper, // integrate fee channel with ica
		ak.IbcKeeper.ChannelKeeper,
		&ak.IbcKeeper.PortKeeper,
		ak.ScopedICAControllerKeeper,
		app.MsgServiceRouter(),
	)
	ak.ICAControllerKeeper = &icaControllerKeeper

	icaHostKeeper := icahostkeeper.NewKeeper(
		appCodec,
		ak.keys[icahosttypes.StoreKey],
		ak.GetSubspace(icahosttypes.SubModuleName),
		// todo: maybe integrate feekeeper with ica host too
		ak.IbcKeeper.ChannelKeeper,
		&ak.IbcKeeper.PortKeeper,
		ak.AccountKeeper,
		ak.ScopedICAHostKeeper,
		app.MsgServiceRouter(),
	)
	ak.ICAHostKeeper = &icaHostKeeper

	icaHostIBCModule := icahost.NewIBCModule(*ak.ICAHostKeeper)

	// Create Transfer Keepers
	transferKeeper := ibctransferkeeper.NewKeeper(
		appCodec,
		ak.keys[ibctransfertypes.StoreKey],
		ak.GetSubspace(ibctransfertypes.ModuleName),
		// todo: verify the following: the transfer keeper does not need to know about packet forward keeper, because
		//  we don't want to go through forward module if the packets originated in this chain.
		// todo: verify the following: we want fees for the transfer app (it previously didn't have)
		ak.IbcFeeKeeper, // integrate fee channel with transfer
		ak.IbcKeeper.ChannelKeeper,
		&ak.IbcKeeper.PortKeeper,
		ak.AccountKeeper,
		ak.BankKeeper,
		ak.ScopedTransferKeeper,
	)
	ak.TransferKeeper = transferKeeper

	ak.PacketForwardKeeper.SetTransferKeeper(ak.TransferKeeper)

	var transferStack porttypes.IBCModule
	transferStack = transfer.NewIBCModule(ak.TransferKeeper)
	transferStack = ibcpacketforward.NewIBCMiddleware(
		transferStack,
		ak.PacketForwardKeeper,
		0,
		// 10 minutes
		ibcpacketforwardkeeper.DefaultForwardTransferPacketTimeoutTimestamp,
		// 28 days
		ibcpacketforwardkeeper.DefaultRefundTransferPacketTimeoutTimestamp,
	)
	transferStack = ibcfee.NewIBCMiddleware(transferStack, ak.IbcFeeKeeper)
<<<<<<< HEAD
	transferStack = ibchooks.NewIBCMiddleware(transferStack, &ibcHooksICS4Wrapper)
=======
	transferStack = ibcswitch.NewIBCMiddleware(transferStack, ak.IbcSwitchKeeper)
>>>>>>> a7d1e50b

	var icaHostStack porttypes.IBCModule
	icaHostStack = ibcfee.NewIBCMiddleware(icaHostIBCModule, ak.IbcFeeKeeper)
	icaHostStack = ibcswitch.NewIBCMiddleware(icaHostStack, ak.IbcSwitchKeeper)

	// initialize ICA module with mock module as the authentication module on the controller side
	var icaControllerStack porttypes.IBCModule
	icaControllerStack = icacontroller.NewIBCMiddleware(icaControllerStack, *ak.ICAControllerKeeper)
	icaControllerStack = ibcfee.NewIBCMiddleware(icaControllerStack, ak.IbcFeeKeeper)
	icaControllerStack = ibcswitch.NewIBCMiddleware(icaControllerStack, ak.IbcSwitchKeeper)

	computeDir := filepath.Join(homePath, ".compute")
	// The last arguments can contain custom message handlers, and custom query handlers,
	// if we want to allow any custom callbacks
	supportedFeatures := "staking,stargate,ibc3,random"

	computeKeeper := compute.NewKeeper(
		appCodec,
		*legacyAmino,
		ak.keys[compute.StoreKey],
		*ak.AccountKeeper,
		ak.BankKeeper,
		*ak.GovKeeper,
		*ak.DistrKeeper,
		*ak.MintKeeper,
		*ak.StakingKeeper,
		ak.ScopedComputeKeeper,
		ak.IbcKeeper.PortKeeper,
		ak.TransferKeeper,
		ak.IbcKeeper.ChannelKeeper,
		ak.IbcFeeKeeper,
		app.Router(),
		app.MsgServiceRouter(),
		app.GRPCQueryRouter(),
		computeDir,
		computeConfig,
		supportedFeatures,
		nil,
		nil,
		&app.LastTxManager,
	)
	ak.ComputeKeeper = &computeKeeper

	computeDir := filepath.Join(homePath, ".compute")
	// The last arguments can contain custom message handlers, and custom query handlers,
	// if we want to allow any custom callbacks
	supportedFeatures := "staking,stargate,ibc3,random"

	computeKeeper := compute.NewKeeper(
		appCodec,
		*legacyAmino,
		ak.keys[compute.StoreKey],
		*ak.AccountKeeper,
		ak.BankKeeper,
		*ak.GovKeeper,
		*ak.DistrKeeper,
		*ak.MintKeeper,
		*ak.StakingKeeper,
		ak.ScopedComputeKeeper,
		ak.IbcKeeper.PortKeeper,
		ak.TransferKeeper,
		ak.IbcKeeper.ChannelKeeper,
		app.Router(),
		app.MsgServiceRouter(),
		app.GRPCQueryRouter(),
		computeDir,
		computeConfig,
		supportedFeatures,
		nil,
		nil,
		&app.LastTxManager,
	)
	ak.ComputeKeeper = &computeKeeper

	wasmHooks.ContractKeeper = ak.ComputeKeeper

	// Create fee enabled wasm ibc Stack
	var computeStack porttypes.IBCModule
	computeStack = compute.NewIBCHandler(ak.ComputeKeeper, ak.IbcKeeper.ChannelKeeper, ak.IbcFeeKeeper)
	computeStack = ibcfee.NewIBCMiddleware(computeStack, ak.IbcFeeKeeper)
	computeStack = ibcswitch.NewIBCMiddleware(computeStack, ak.IbcSwitchKeeper)

	// Create static IBC router, add ibc-transfer module route, then set and seal it
	ibcRouter := porttypes.NewRouter()
	ibcRouter.
		AddRoute(ibctransfertypes.ModuleName, transferStack).
		AddRoute(compute.ModuleName, computeStack).
		AddRoute(icacontrollertypes.SubModuleName, icaControllerStack).
		AddRoute(icahosttypes.SubModuleName, icaHostStack)

	// Setting Router will finalize all routes by sealing router
	// No more routes can be added
	ak.IbcKeeper.SetRouter(ibcRouter)
}

func (ak *SecretAppKeepers) InitKeys() {
	ak.keys = sdk.NewKVStoreKeys(
		authtypes.StoreKey,
		banktypes.StoreKey,
		stakingtypes.StoreKey,
		minttypes.StoreKey,
		distrtypes.StoreKey,
		slashingtypes.StoreKey,
		govtypes.StoreKey,
		paramstypes.StoreKey,
		ibchost.StoreKey,
		upgradetypes.StoreKey,
		evidencetypes.StoreKey,
		ibctransfertypes.StoreKey,
		capabilitytypes.StoreKey,
		compute.StoreKey,
		reg.StoreKey,
		feegrant.StoreKey,
		authzkeeper.StoreKey,
		icahosttypes.StoreKey,
		icacontrollertypes.StoreKey,
		ibcpacketforwardtypes.StoreKey,
		ibcfeetypes.StoreKey,
<<<<<<< HEAD
		ibchookstypes.StoreKey,
=======
		ibcswitch.StoreKey,
>>>>>>> a7d1e50b
	)

	ak.tKeys = sdk.NewTransientStoreKeys(paramstypes.TStoreKey)
	ak.memKeys = sdk.NewMemoryStoreKeys(capabilitytypes.MemStoreKey)
}

// initParamsKeeper init params keeper and its subspaces
func initParamsKeeper(appCodec codec.BinaryCodec, legacyAmino *codec.LegacyAmino, key, tkey sdk.StoreKey) paramskeeper.Keeper {
	paramsKeeper := paramskeeper.NewKeeper(appCodec, legacyAmino, key, tkey)

	paramsKeeper.Subspace(authtypes.ModuleName)
	paramsKeeper.Subspace(banktypes.ModuleName)
	paramsKeeper.Subspace(stakingtypes.ModuleName)
	paramsKeeper.Subspace(minttypes.ModuleName)
	paramsKeeper.Subspace(distrtypes.ModuleName)
	paramsKeeper.Subspace(slashingtypes.ModuleName)
	paramsKeeper.Subspace(ibctransfertypes.ModuleName)
	paramsKeeper.Subspace(ibchost.ModuleName)
	paramsKeeper.Subspace(icacontrollertypes.SubModuleName)
	paramsKeeper.Subspace(icahosttypes.SubModuleName)
	paramsKeeper.Subspace(govtypes.ModuleName).WithKeyTable(govtypes.ParamKeyTable())
	paramsKeeper.Subspace(crisistypes.ModuleName)
	paramsKeeper.Subspace(compute.ModuleName)
	paramsKeeper.Subspace(reg.ModuleName)
	paramsKeeper.Subspace(ibcpacketforwardtypes.ModuleName).WithKeyTable(ibcpacketforwardtypes.ParamKeyTable())
	paramsKeeper.Subspace(ibcswitch.ModuleName).WithKeyTable(ibcswitchtypes.ParamKeyTable())

	return paramsKeeper
}<|MERGE_RESOLUTION|>--- conflicted
+++ resolved
@@ -2,14 +2,6 @@
 
 import (
 	"path/filepath"
-<<<<<<< HEAD
-
-	ibcfee "github.com/cosmos/ibc-go/v4/modules/apps/29-fee"
-	ibcpacketforward "github.com/strangelove-ventures/packet-forward-middleware/v4/router"
-	ibcpacketforwardkeeper "github.com/strangelove-ventures/packet-forward-middleware/v4/router/keeper"
-	ibcpacketforwardtypes "github.com/strangelove-ventures/packet-forward-middleware/v4/router/types"
-=======
->>>>>>> a7d1e50b
 
 	"github.com/cosmos/cosmos-sdk/baseapp"
 	"github.com/cosmos/cosmos-sdk/codec"
@@ -70,15 +62,12 @@
 
 	ibcfeekeeper "github.com/cosmos/ibc-go/v4/modules/apps/29-fee/keeper"
 	ibcfeetypes "github.com/cosmos/ibc-go/v4/modules/apps/29-fee/types"
-<<<<<<< HEAD
-
+
+	ibcswitch "github.com/scrtlabs/SecretNetwork/x/emergencybutton"
+	ibcswitchtypes "github.com/scrtlabs/SecretNetwork/x/emergencybutton/types"
 	ibchooks "github.com/scrtlabs/SecretNetwork/x/ibc-hooks"
 	ibchookskeeper "github.com/scrtlabs/SecretNetwork/x/ibc-hooks/keeper"
 	ibchookstypes "github.com/scrtlabs/SecretNetwork/x/ibc-hooks/types"
-=======
-	ibcswitch "github.com/scrtlabs/SecretNetwork/x/emergencybutton"
-	ibcswitchtypes "github.com/scrtlabs/SecretNetwork/x/emergencybutton/types"
->>>>>>> a7d1e50b
 )
 
 type SecretAppKeepers struct {
@@ -294,40 +283,20 @@
 	regKeeper := reg.NewKeeper(appCodec, ak.keys[reg.StoreKey], regRouter, reg.EnclaveApi{}, homePath, bootstrap)
 	ak.RegKeeper = &regKeeper
 
-<<<<<<< HEAD
-	// The order stuff happen:
-	// 1. WASM Hooks
-	// 2. Fee
-	// 3. PFM
-	// 4. Transfer
-	//
-	// Assaf: I think PFM and WASM hoosk are mutually exclusive, and I'm not sure what happens if we have both in a packet. That's also the order Osmosis uses, but they don't have the Fee middleware. It would be interesting to test this behavior. Juno does it in the same order that we do (Fee middleware included).
-
-	// Setup the ICS4Wrapper used by the hooks middleware
-	// Configure the hooks keeper
-	hooksKeeper := ibchookskeeper.NewKeeper(
-		ak.keys[ibchookstypes.StoreKey],
-	)
-	ak.IbcHooksKeeper = &hooksKeeper
-
-	secretPrefix := sdk.GetConfig().GetBech32AccountAddrPrefix()
-	wasmHooks := ibchooks.NewWasmHooks(&hooksKeeper, nil, secretPrefix) // The compute keeper will be set later on
-	ibcHooksICS4Wrapper := ibchooks.NewICS4Middleware(
-		ak.IbcKeeper.ChannelKeeper,
-		&wasmHooks,
-	)
-=======
 	// Assaf:
 	// Rules:
 	// 1. Everything should go through our IBC Switch middleware
 	// 2. Everything should go through the IBC Fee middleware
 	// 3. IBC Transfer should go through the IBC Packet Forward middleware
-	// 4. (In the future:) IBC Transfer should go through the IBC Hooks middleware
+	// 4. IBC Transfer should go through the IBC Hooks middleware
 	//
 	// Therefore we'll initialize the Switch keeper and pass it to the Fee keeper as an ics4wrapper.
 	// That means that whenever a packet is being send via Fee as an ics4wrapper, it will go through the switch middleware first (ref: https://github.com/cosmos/ibc-go/blob/v4.3.0/modules/apps/29-fee/keeper/relay.go#L15-L18).
 	// Then we'll pass Fee as an ics4wrapper to everything eles.
 	//
+	// Compute: WASM Hooks -> Fee -> Switch
+	// Transfer: Packet Forward -> Fee -> Switch
+	//
 	// Note: we need to make sure that every underlying IBC app/middleware that we're adding uses the ics4wrapper to send packets, and not the IBC channel keeper.
 
 	// Initialize channel for stacks that can turn off
@@ -337,17 +306,12 @@
 		ak.GetSubspace(ibcswitch.ModuleName),
 	)
 	ak.IbcSwitchKeeper = &ibcSwitchKeeper
->>>>>>> a7d1e50b
 
 	ak.IbcFeeKeeper = ibcfeekeeper.NewKeeper(
 		appCodec,
 		ak.keys[ibcfeetypes.StoreKey],
 		ak.GetSubspace(ibcfeetypes.ModuleName), // this isn't even used in the keeper but is required?
-<<<<<<< HEAD
-		ibcHooksICS4Wrapper,
-=======
 		ak.IbcSwitchKeeper,
->>>>>>> a7d1e50b
 		ak.IbcKeeper.ChannelKeeper,
 		&ak.IbcKeeper.PortKeeper,
 		ak.AccountKeeper,
@@ -363,12 +327,21 @@
 		ak.IbcKeeper.ChannelKeeper,
 		ak.DistrKeeper,
 		ak.BankKeeper,
-<<<<<<< HEAD
-		// ak.IbcKeeper.ChannelKeeper,
-		&ak.IbcFeeKeeper,
-=======
 		ak.IbcFeeKeeper,
->>>>>>> a7d1e50b
+	)
+
+	// Setup the ICS4Wrapper used by the hooks middleware
+	// Configure the hooks keeper
+	hooksKeeper := ibchookskeeper.NewKeeper(
+		ak.keys[ibchookstypes.StoreKey],
+	)
+	ak.IbcHooksKeeper = &hooksKeeper
+
+	// The compute keeper in wasmHooks will be set later on
+	wasmHooks := ibchooks.NewWasmHooks(&hooksKeeper, nil, sdk.GetConfig().GetBech32AccountAddrPrefix())
+	ibcHooksICS4Wrapper := ibchooks.NewICS4Middleware(
+		ak.IbcFeeKeeper,
+		&wasmHooks,
 	)
 
 	icaControllerKeeper := icacontrollerkeeper.NewKeeper(
@@ -430,11 +403,8 @@
 		ibcpacketforwardkeeper.DefaultRefundTransferPacketTimeoutTimestamp,
 	)
 	transferStack = ibcfee.NewIBCMiddleware(transferStack, ak.IbcFeeKeeper)
-<<<<<<< HEAD
 	transferStack = ibchooks.NewIBCMiddleware(transferStack, &ibcHooksICS4Wrapper)
-=======
 	transferStack = ibcswitch.NewIBCMiddleware(transferStack, ak.IbcSwitchKeeper)
->>>>>>> a7d1e50b
 
 	var icaHostStack porttypes.IBCModule
 	icaHostStack = ibcfee.NewIBCMiddleware(icaHostIBCModule, ak.IbcFeeKeeper)
@@ -465,7 +435,7 @@
 		ak.IbcKeeper.PortKeeper,
 		ak.TransferKeeper,
 		ak.IbcKeeper.ChannelKeeper,
-		ak.IbcFeeKeeper,
+		ibcHooksICS4Wrapper,
 		app.Router(),
 		app.MsgServiceRouter(),
 		app.GRPCQueryRouter(),
@@ -477,38 +447,6 @@
 		&app.LastTxManager,
 	)
 	ak.ComputeKeeper = &computeKeeper
-
-	computeDir := filepath.Join(homePath, ".compute")
-	// The last arguments can contain custom message handlers, and custom query handlers,
-	// if we want to allow any custom callbacks
-	supportedFeatures := "staking,stargate,ibc3,random"
-
-	computeKeeper := compute.NewKeeper(
-		appCodec,
-		*legacyAmino,
-		ak.keys[compute.StoreKey],
-		*ak.AccountKeeper,
-		ak.BankKeeper,
-		*ak.GovKeeper,
-		*ak.DistrKeeper,
-		*ak.MintKeeper,
-		*ak.StakingKeeper,
-		ak.ScopedComputeKeeper,
-		ak.IbcKeeper.PortKeeper,
-		ak.TransferKeeper,
-		ak.IbcKeeper.ChannelKeeper,
-		app.Router(),
-		app.MsgServiceRouter(),
-		app.GRPCQueryRouter(),
-		computeDir,
-		computeConfig,
-		supportedFeatures,
-		nil,
-		nil,
-		&app.LastTxManager,
-	)
-	ak.ComputeKeeper = &computeKeeper
-
 	wasmHooks.ContractKeeper = ak.ComputeKeeper
 
 	// Create fee enabled wasm ibc Stack
@@ -553,11 +491,8 @@
 		icacontrollertypes.StoreKey,
 		ibcpacketforwardtypes.StoreKey,
 		ibcfeetypes.StoreKey,
-<<<<<<< HEAD
+		ibcswitch.StoreKey,
 		ibchookstypes.StoreKey,
-=======
-		ibcswitch.StoreKey,
->>>>>>> a7d1e50b
 	)
 
 	ak.tKeys = sdk.NewTransientStoreKeys(paramstypes.TStoreKey)
