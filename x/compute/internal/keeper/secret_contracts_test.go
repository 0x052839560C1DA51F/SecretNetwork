package keeper

import (
	"encoding/base64"
	"encoding/binary"
	"encoding/hex"
	"encoding/json"
	"fmt"
	"io/ioutil"
	"math"
	"regexp"
	"testing"
	"time"

	stypes "github.com/cosmos/cosmos-sdk/store/types"

	"github.com/stretchr/testify/require"

	"github.com/tendermint/tendermint/libs/log"

	crypto "github.com/cosmos/cosmos-sdk/crypto/types"
	sdk "github.com/cosmos/cosmos-sdk/types"

	cosmwasm "github.com/enigmampc/SecretNetwork/go-cosmwasm/types"
	v010cosmwasm "github.com/enigmampc/SecretNetwork/go-cosmwasm/types/v010"
	"github.com/enigmampc/SecretNetwork/x/compute/internal/types"
)

type ContractEvent []v010cosmwasm.LogAttribute

// if codeID isn't 0, it will try to use that. Otherwise will take the contractAddress
func testEncrypt(t *testing.T, keeper Keeper, ctx sdk.Context, contractAddress sdk.AccAddress, codeId uint64, msg []byte) ([]byte, error) {

	var hash []byte
	if codeId != 0 {
		hash = keeper.GetCodeInfo(ctx, codeId).CodeHash
	} else {
		hash = keeper.GetContractHash(ctx, contractAddress)
	}

	if hash == nil {
		return nil, cosmwasm.StdError{}
	}

	intMsg := types.SecretMsg{
		CodeHash: []byte(hex.EncodeToString(hash)),
		Msg:      msg,
	}

	queryBz, err := wasmCtx.Encrypt(intMsg.Serialize())
	require.NoError(t, err)

	return queryBz, nil
}

func setupTest(t *testing.T, wasmPath string) (sdk.Context, Keeper, uint64, string, sdk.AccAddress, crypto.PrivKey, sdk.AccAddress, crypto.PrivKey) {
	encodingConfig := MakeEncodingConfig()
	var transferPortSource types.ICS20TransferPortSource
	transferPortSource = MockIBCTransferKeeper{GetPortFn: func(ctx sdk.Context) string {
		return "myTransferPort"
	}}
	encoders := DefaultEncoders(transferPortSource, encodingConfig.Marshaler)
	ctx, keepers := CreateTestInput(t, false, SupportedFeatures, &encoders, nil)
	accKeeper, keeper := keepers.AccountKeeper, keepers.WasmKeeper

	topUp := sdk.NewCoins(sdk.NewInt64Coin("denom", 5000))
	deposit := sdk.NewCoins(sdk.NewInt64Coin("denom", 100000))
	walletA, privKeyA := CreateFakeFundedAccount(ctx, accKeeper, keeper.bankKeeper, deposit.Add(deposit...))
	walletB, privKeyB := CreateFakeFundedAccount(ctx, accKeeper, keeper.bankKeeper, topUp)

	wasmCode, err := ioutil.ReadFile(wasmPath)
	require.NoError(t, err)

	codeID, err := keeper.Create(ctx, walletA, wasmCode, "", "")
	require.NoError(t, err)

	codeHash := hex.EncodeToString(keeper.GetCodeInfo(ctx, codeID).CodeHash)

	return ctx, keeper, codeID, codeHash, walletA, privKeyA, walletB, privKeyB
}

// getDecryptedWasmEvents gets all "wasm" events and decrypt what's necessary
// Returns all "wasm" events, including from contract callbacks
func getDecryptedWasmEvents(t *testing.T, ctx sdk.Context, nonce []byte) []ContractEvent {
	events := ctx.EventManager().Events()
	var res []ContractEvent
	for _, e := range events {
		if e.Type == "wasm" {
			newEvent := []v010cosmwasm.LogAttribute{}
			for _, oldLog := range e.Attributes {
				newLog := v010cosmwasm.LogAttribute{
					Key:   string(oldLog.Key),
					Value: string(oldLog.Value),
				}

				if newLog.Key != "contract_address" {
					// key
					keyCipherBz, err := base64.StdEncoding.DecodeString(newLog.Key)
					require.NoError(t, err)
					keyPlainBz, err := wasmCtx.Decrypt(keyCipherBz, nonce)
					require.NoError(t, err)
					newLog.Key = string(keyPlainBz)

					// value
					valueCipherBz, err := base64.StdEncoding.DecodeString(newLog.Value)
					require.NoError(t, err)
					valuePlainBz, err := wasmCtx.Decrypt(valueCipherBz, nonce)
					require.NoError(t, err)
					newLog.Value = string(valuePlainBz)
				}

				newEvent = append(newEvent, newLog)
			}
			res = append(res, newEvent)
		}
	}
	return res
}

// tryDecryptWasmEvents gets all "wasm" events and try to decrypt what it can.
// Returns all "wasm" events, including from contract callbacks.
// The difference between this and getDecryptedWasmEvents is that it is aware of plaintext logs.
func tryDecryptWasmEvents(ctx sdk.Context, nonce []byte) []ContractEvent {
	events := ctx.EventManager().Events()
	var res []ContractEvent
	for _, e := range events {
		if e.Type == "wasm" {
			newEvent := []v010cosmwasm.LogAttribute{}
			for _, oldLog := range e.Attributes {
				newLog := v010cosmwasm.LogAttribute{
					Key:   string(oldLog.Key),
					Value: string(oldLog.Value),
				}
				newEvent = append(newEvent, newLog)

				if newLog.Key != "contract_address" {
					// key
					keyCipherBz, err := base64.StdEncoding.DecodeString(newLog.Key)
					if err != nil {
						continue
					}
					keyPlainBz, err := wasmCtx.Decrypt(keyCipherBz, nonce)
					if err != nil {
						continue
					}
					newEvent[len(newEvent)-1].Key = string(keyPlainBz)

					// value
					valueCipherBz, err := base64.StdEncoding.DecodeString(newLog.Value)
					if err != nil {
						continue
					}
					valuePlainBz, err := wasmCtx.Decrypt(valueCipherBz, nonce)
					if err != nil {
						continue
					}
					newEvent[len(newEvent)-1].Value = string(valuePlainBz)
				}
			}
			res = append(res, newEvent)
		}
	}
	return res
}

// getDecryptedData decrytes the output of the first function to be called
// Only returns the data, logs and messages from the first function call
func getDecryptedData(t *testing.T, data []byte, nonce []byte) []byte {
	if len(data) == 0 {
		return data
	}

	dataPlaintextBase64, err := wasmCtx.Decrypt(data, nonce)
	require.NoError(t, err)

	dataPlaintext, err := base64.StdEncoding.DecodeString(string(dataPlaintextBase64))
	require.NoError(t, err)

	return dataPlaintext
}

var contractErrorRegex = regexp.MustCompile(`.*encrypted: (.+): (?:instantiate|execute|query|reply to) contract failed`)

func extractInnerError(t *testing.T, err error, nonce []byte, isEncrypted bool, isV1Contract bool) cosmwasm.StdError {
	match := contractErrorRegex.FindAllStringSubmatch(err.Error(), -1)
	if match == nil {
		require.True(t, !isEncrypted, fmt.Sprintf("Error message should be plaintext but was: %v", err))
		return cosmwasm.StdError{GenericErr: &cosmwasm.GenericErr{Msg: err.Error()}}
	}

	require.True(t, isEncrypted, "Error message should be encrypted")
	require.NotEmpty(t, match)
	require.Equal(t, 1, len(match))
	require.Equal(t, 2, len(match[0]))
	errorCipherB64 := match[0][1]

	errorCipherBz, err := base64.StdEncoding.DecodeString(errorCipherB64)
	require.NoError(t, err)
	errorPlainBz, err := wasmCtx.Decrypt(errorCipherBz, nonce)
	require.NoError(t, err)

	var innerErr cosmwasm.StdError
	if !isV1Contract {
		err = json.Unmarshal(errorPlainBz, &innerErr)
		require.NoError(t, err)
	} else {
		innerErr = cosmwasm.StdError{GenericErr: &cosmwasm.GenericErr{Msg: string(errorPlainBz)}}
	}

	return innerErr
}

const defaultGasForTests uint64 = 100_000

// wrap the defualt gas meter with a counter of wasm calls
// in order to verify that every wasm call consumes gas
type WasmCounterGasMeter struct {
	wasmCounter uint64
	gasMeter    sdk.GasMeter
}

func (wasmGasMeter *WasmCounterGasMeter) RefundGas(amount stypes.Gas, descriptor string) {}

func (wasmGasMeter *WasmCounterGasMeter) GasConsumed() sdk.Gas {
	return wasmGasMeter.gasMeter.GasConsumed()
}
func (wasmGasMeter *WasmCounterGasMeter) GasConsumedToLimit() sdk.Gas {
	return wasmGasMeter.gasMeter.GasConsumedToLimit()
}
func (wasmGasMeter *WasmCounterGasMeter) Limit() sdk.Gas {
	return wasmGasMeter.gasMeter.Limit()
}
func (wasmGasMeter *WasmCounterGasMeter) ConsumeGas(amount sdk.Gas, descriptor string) {
	if (descriptor == "wasm contract" || descriptor == "contract sub-query") && amount > 0 {
		wasmGasMeter.wasmCounter++
	}
	wasmGasMeter.gasMeter.ConsumeGas(amount, descriptor)
}
func (wasmGasMeter *WasmCounterGasMeter) IsPastLimit() bool {
	return wasmGasMeter.gasMeter.IsPastLimit()
}
func (wasmGasMeter *WasmCounterGasMeter) IsOutOfGas() bool {
	return wasmGasMeter.gasMeter.IsOutOfGas()
}
func (wasmGasMeter *WasmCounterGasMeter) String() string {
	return fmt.Sprintf("WasmCounterGasMeter: %+v %+v", wasmGasMeter.wasmCounter, wasmGasMeter.gasMeter)
}
func (wasmGasMeter *WasmCounterGasMeter) GetWasmCounter() uint64 {
	return wasmGasMeter.wasmCounter
}

var _ sdk.GasMeter = (*WasmCounterGasMeter)(nil) // check interface

func queryHelper(
	t *testing.T, keeper Keeper, ctx sdk.Context,
	contractAddr sdk.AccAddress, input string,
	isErrorEncrypted bool, isV1Contract bool, gas uint64,
) (string, cosmwasm.StdError) {
	return queryHelperImpl(t, keeper, ctx, contractAddr, input, isErrorEncrypted, isV1Contract, gas, -1)
}

func queryHelperImpl(
	t *testing.T, keeper Keeper, ctx sdk.Context,
	contractAddr sdk.AccAddress, input string,
	isErrorEncrypted bool, isV1Contract bool, gas uint64, wasmCallCount int64,
) (string, cosmwasm.StdError) {
	hashStr := hex.EncodeToString(keeper.GetContractHash(ctx, contractAddr))

	msg := types.SecretMsg{
		CodeHash: []byte(hashStr),
		Msg:      []byte(input),
	}

	queryBz, err := wasmCtx.Encrypt(msg.Serialize())
	require.NoError(t, err)
	nonce := queryBz[0:32]

	// create new ctx with the same storage and set our gas meter
	// this is to reset the event manager, so we won't get
	// events from past calls
	gasMeter := &WasmCounterGasMeter{0, sdk.NewGasMeter(gas)}
	ctx = sdk.NewContext(
		ctx.MultiStore(),
		ctx.BlockHeader(),
		ctx.IsCheckTx(),
		log.NewNopLogger(),
	).WithGasMeter(gasMeter)

	resultCipherBz, err := keeper.QuerySmart(ctx, contractAddr, queryBz, false)

	if wasmCallCount < 0 {
		// default, just check that at least 1 call happend
		require.NotZero(t, gasMeter.GetWasmCounter(), err)
	} else {
		require.Equal(t, uint64(wasmCallCount), gasMeter.GetWasmCounter(), err)
	}

	if err != nil {
		return "", extractInnerError(t, err, nonce, isErrorEncrypted, isV1Contract)
	}

	resultPlainBz, err := wasmCtx.Decrypt(resultCipherBz, nonce)
	require.NoError(t, err)

	resultBz, err := base64.StdEncoding.DecodeString(string(resultPlainBz))
	require.NoError(t, err)

	return string(resultBz), cosmwasm.StdError{}
}

func execHelper(
	t *testing.T, keeper Keeper, ctx sdk.Context,
	contractAddress sdk.AccAddress, txSender sdk.AccAddress, senderPrivKey crypto.PrivKey, execMsg string,
	isErrorEncrypted bool, isV1Contract bool, gas uint64, coin int64,
) ([]byte, []ContractEvent, uint64, cosmwasm.StdError) {
	return execHelperImpl(t, keeper, ctx, contractAddress, txSender, senderPrivKey, execMsg, isErrorEncrypted, isV1Contract, gas, coin, -1)
}

func execHelperImpl(
	t *testing.T, keeper Keeper, ctx sdk.Context,
	contractAddress sdk.AccAddress, txSender sdk.AccAddress, senderPrivKey crypto.PrivKey, execMsg string,
	isErrorEncrypted bool, isV1Contract bool, gas uint64, coin int64, wasmCallCount int64,
) ([]byte, []ContractEvent, uint64, cosmwasm.StdError) {
	hashStr := hex.EncodeToString(keeper.GetContractHash(ctx, contractAddress))

	msg := types.SecretMsg{
		CodeHash: []byte(hashStr),
		Msg:      []byte(execMsg),
	}

	execMsgBz, err := wasmCtx.Encrypt(msg.Serialize())
	require.NoError(t, err)
	nonce := execMsgBz[0:32]

	// create new ctx with the same storage and a gas limit
	// this is to reset the event manager, so we won't get
	// events from past calls
	gasMeter := &WasmCounterGasMeter{0, sdk.NewGasMeter(gas)}
	ctx = sdk.NewContext(
		ctx.MultiStore(),
		ctx.BlockHeader(),
		ctx.IsCheckTx(),
		log.NewNopLogger(),
	).WithGasMeter(gasMeter)

	ctx = PrepareExecSignedTx(t, keeper, ctx, txSender, senderPrivKey, execMsgBz, contractAddress, sdk.NewCoins(sdk.NewInt64Coin("denom", coin)))

	gasBefore := ctx.GasMeter().GasConsumed()
	execResult, err := keeper.Execute(ctx, contractAddress, txSender, execMsgBz, sdk.NewCoins(sdk.NewInt64Coin("denom", coin)), nil)
	gasAfter := ctx.GasMeter().GasConsumed()
	gasUsed := gasAfter - gasBefore

	if wasmCallCount < 0 {
		// default, just check that at least 1 call happend
		require.NotZero(t, gasMeter.GetWasmCounter(), err)
	} else {
		require.Equal(t, uint64(wasmCallCount), gasMeter.GetWasmCounter(), err)
	}

	if err != nil {
		return nil, nil, 0, extractInnerError(t, err, nonce, isErrorEncrypted, isV1Contract)
	}

	// wasmEvents comes from all the callbacks as well
	wasmEvents := tryDecryptWasmEvents(ctx, nonce)

	// TODO check if we can extract the messages from ctx

	// Data is the output of only the first call
	data := getDecryptedData(t, execResult.Data, nonce)

	return data, wasmEvents, gasUsed, cosmwasm.StdError{}
}

func initHelper(
	t *testing.T, keeper Keeper, ctx sdk.Context,
	codeID uint64, creator sdk.AccAddress, creatorPrivKey crypto.PrivKey, initMsg string,
	isErrorEncrypted bool, isV1Contract bool, gas uint64,
) (sdk.AccAddress, []ContractEvent, cosmwasm.StdError) {
	return initHelperImpl(t, keeper, ctx, codeID, creator, creatorPrivKey, initMsg, isErrorEncrypted, isV1Contract, gas, -1, 0)
}

func initHelperImpl(
	t *testing.T, keeper Keeper, ctx sdk.Context,
	codeID uint64, creator sdk.AccAddress, creatorPrivKey crypto.PrivKey, initMsg string,
	isErrorEncrypted bool, isV1Contract bool, gas uint64, wasmCallCount int64, coin int64,
) (sdk.AccAddress, []ContractEvent, cosmwasm.StdError) {
	hashStr := hex.EncodeToString(keeper.GetCodeInfo(ctx, codeID).CodeHash)

	msg := types.SecretMsg{
		CodeHash: []byte(hashStr),
		Msg:      []byte(initMsg),
	}

	initMsgBz, err := wasmCtx.Encrypt(msg.Serialize())
	require.NoError(t, err)
	nonce := initMsgBz[0:32]

	// create new ctx with the same storage and a gas limit
	// this is to reset the event manager, so we won't get
	// events from past calls
	gasMeter := &WasmCounterGasMeter{0, sdk.NewGasMeter(gas)}
	ctx = sdk.NewContext(
		ctx.MultiStore(),
		ctx.BlockHeader(),
		ctx.IsCheckTx(),
		log.NewNopLogger(),
	).WithGasMeter(gasMeter)

	ctx = PrepareInitSignedTx(t, keeper, ctx, creator, creatorPrivKey, initMsgBz, codeID, sdk.NewCoins(sdk.NewInt64Coin("denom", coin)))
	// make the label a random base64 string, because why not?
	contractAddress, _, err := keeper.Instantiate(ctx, codeID, creator /* nil,*/, initMsgBz, base64.RawURLEncoding.EncodeToString(nonce), sdk.NewCoins(sdk.NewInt64Coin("denom", coin)), nil)

	if wasmCallCount < 0 {
		// default, just check that at least 1 call happend
		require.NotZero(t, gasMeter.GetWasmCounter(), err)
	} else {
		require.Equal(t, uint64(wasmCallCount), gasMeter.GetWasmCounter(), err)
	}

	if err != nil {
		return nil, nil, extractInnerError(t, err, nonce, isErrorEncrypted, isV1Contract)
	}

	// wasmEvents comes from all the callbacks as well
	wasmEvents := tryDecryptWasmEvents(ctx, nonce)

	// TODO check if we can extract the messages from ctx

	return contractAddress, wasmEvents, cosmwasm.StdError{}
}

func TestCallbackSanity(t *testing.T) {
	ctx, keeper, codeID, codeHash, walletA, privKeyA, _, _ := setupTest(t, "./testdata/test-contract/contract.wasm")

	// init
	contractAddress, initEvents, err := initHelper(t, keeper, ctx, codeID, walletA, privKeyA, `{"nop":{}}`, true, false, defaultGasForTests)
	require.Empty(t, err)

	require.Equal(t,
		[]ContractEvent{
			{
				{Key: "contract_address", Value: contractAddress.String()},
				{Key: "init", Value: "🌈"},
			},
		},
		initEvents,
	)

	data, execEvents, _, err := execHelper(t, keeper, ctx, contractAddress, walletA, privKeyA, fmt.Sprintf(`{"a":{"contract_addr":"%s","code_hash":"%s","x":2,"y":3}}`, contractAddress.String(), codeHash), true, false, defaultGasForTests, 0)
	require.Empty(t, err)
	require.Equal(t,
		[]ContractEvent{
			{
				{Key: "contract_address", Value: contractAddress.String()},
				{Key: "banana", Value: "🍌"},
			},
			{
				{Key: "contract_address", Value: contractAddress.String()},
				{Key: "kiwi", Value: "🥝"},
			},
			{
				{Key: "contract_address", Value: contractAddress.String()},
				{Key: "watermelon", Value: "🍉"},
			},
		},
		execEvents,
	)
	require.Equal(t, []byte{2, 3}, data)
}

func TestSanity(t *testing.T) {
	ctx, keeper, codeID, _, walletA, privKeyA, walletB, _ := setupTest(t, "./testdata/erc20.wasm")

	// init
	initMsg := fmt.Sprintf(`{"decimals":10,"initial_balances":[{"address":"%s","amount":"108"},{"address":"%s","amount":"53"}],"name":"ReuvenPersonalRustCoin","symbol":"RPRC"}`, walletA.String(), walletB.String())

	contractAddress, _, err := initHelper(t, keeper, ctx, codeID, walletA, privKeyA, initMsg, true, false, defaultGasForTests)
	require.Empty(t, err)
	//require.Empty(t, initEvents)

	// check state after init
	qRes, qErr := queryHelper(t, keeper, ctx, contractAddress, fmt.Sprintf(`{"balance":{"address":"%s"}}`, walletA.String()), true, false, defaultGasForTests)
	require.Empty(t, qErr)
	require.JSONEq(t, `{"balance":"108"}`, qRes)

	qRes, qErr = queryHelper(t, keeper, ctx, contractAddress, fmt.Sprintf(`{"balance":{"address":"%s"}}`, walletB.String()), true, false, defaultGasForTests)
	require.Empty(t, qErr)
	require.JSONEq(t, `{"balance":"53"}`, qRes)

	// transfer 10 from A to B
	data, wasmEvents, _, err := execHelper(t, keeper, ctx, contractAddress, walletA, privKeyA,
		fmt.Sprintf(`{"transfer":{"amount":"10","recipient":"%s"}}`, walletB.String()), true, false, defaultGasForTests, 0)

	require.Empty(t, err)
	require.Empty(t, data)
	require.Equal(t,
		[]ContractEvent{
			{
				{Key: "contract_address", Value: contractAddress.String()},
				{Key: "action", Value: "transfer"},
				{Key: "sender", Value: walletA.String()},
				{Key: "recipient", Value: walletB.String()},
			},
		},
		wasmEvents,
	)

	// check state after transfer
	qRes, qErr = queryHelper(t, keeper, ctx, contractAddress, fmt.Sprintf(`{"balance":{"address":"%s"}}`, walletA.String()), true, false, defaultGasForTests)
	require.Empty(t, qErr)
	require.JSONEq(t, `{"balance":"98"}`, qRes)

	qRes, qErr = queryHelper(t, keeper, ctx, contractAddress, fmt.Sprintf(`{"balance":{"address":"%s"}}`, walletB.String()), true, false, defaultGasForTests)
	require.Empty(t, qErr)
	require.JSONEq(t, `{"balance":"63"}`, qRes)
}

func TestInitLogs(t *testing.T) {
	ctx, keeper, codeID, _, walletA, privKeyA, _, _ := setupTest(t, "./testdata/test-contract/contract.wasm")

	contractAddress, initEvents, initErr := initHelper(t, keeper, ctx, codeID, walletA, privKeyA, `{"nop":{}}`, true, false, defaultGasForTests)
	require.Empty(t, initErr)
	require.Equal(t, 1, len(initEvents))
	require.Equal(t,
		[]ContractEvent{
			{
				{Key: "contract_address", Value: contractAddress.String()},
				{Key: "init", Value: "🌈"},
			},
		},
		initEvents,
	)
}

func TestEmptyLogKeyValue(t *testing.T) {
	ctx, keeper, codeID, _, walletA, privKeyA, _, _ := setupTest(t, "./testdata/test-contract/contract.wasm")

	contractAddress, _, initErr := initHelper(t, keeper, ctx, codeID, walletA, privKeyA, `{"nop":{}}`, true, false, defaultGasForTests)
	require.Empty(t, initErr)

	_, execEvents, _, execErr := execHelper(t, keeper, ctx, contractAddress, walletA, privKeyA, `{"empty_log_key_value":{}}`, true, false, defaultGasForTests, 0)

	require.Empty(t, execErr)
	require.Equal(t,
		[]ContractEvent{
			{
				{Key: "contract_address", Value: contractAddress.String()},
				{Key: "my value is empty", Value: ""},
				{Key: "", Value: "my key is empty"},
			},
		},
		execEvents,
	)
}

func TestEmptyData(t *testing.T) {
	ctx, keeper, codeID, _, walletA, privKeyA, _, _ := setupTest(t, "./testdata/test-contract/contract.wasm")

	contractAddress, _, initErr := initHelper(t, keeper, ctx, codeID, walletA, privKeyA, `{"nop":{}}`, true, false, defaultGasForTests)
	require.Empty(t, initErr)

	data, _, _, err := execHelper(t, keeper, ctx, contractAddress, walletA, privKeyA, `{"empty_data":{}}`, true, false, defaultGasForTests, 0)

	require.Empty(t, err)
	require.Empty(t, data)
}

func TestNoData(t *testing.T) {
	ctx, keeper, codeID, _, walletA, privKeyA, _, _ := setupTest(t, "./testdata/test-contract/contract.wasm")

	contractAddress, _, initErr := initHelper(t, keeper, ctx, codeID, walletA, privKeyA, `{"nop":{}}`, true, false, defaultGasForTests)
	require.Empty(t, initErr)

	data, _, _, err := execHelper(t, keeper, ctx, contractAddress, walletA, privKeyA, `{"no_data":{}}`, true, false, defaultGasForTests, 0)

	require.Empty(t, err)
	require.Empty(t, data)
}

func TestExecuteIllegalInputError(t *testing.T) {
	ctx, keeper, codeID, _, walletA, privKeyA, _, _ := setupTest(t, "./testdata/test-contract/contract.wasm")

	contractAddress, _, initErr := initHelper(t, keeper, ctx, codeID, walletA, privKeyA, `{"nop":{}}`, true, false, defaultGasForTests)
	require.Empty(t, initErr)

	_, _, _, execErr := execHelper(t, keeper, ctx, contractAddress, walletA, privKeyA, `bad input`, true, false, defaultGasForTests, 0)

	require.NotNil(t, execErr.ParseErr)
}

func TestInitIllegalInputError(t *testing.T) {
	ctx, keeper, codeID, _, walletA, privKeyA, _, _ := setupTest(t, "./testdata/test-contract/contract.wasm")

	_, _, initErr := initHelper(t, keeper, ctx, codeID, walletA, privKeyA, `bad input`, true, false, defaultGasForTests)

	require.NotNil(t, initErr.ParseErr)
}

func TestCallbackFromInitAndCallbackEvents(t *testing.T) {
	ctx, keeper, codeID, codeHash, walletA, privKeyA, _, _ := setupTest(t, "./testdata/test-contract/contract.wasm")

	// init first contract so we'd have someone to callback
	firstContractAddress, initEvents, initErr := initHelper(t, keeper, ctx, codeID, walletA, privKeyA, `{"nop":{}}`, true, false, defaultGasForTests)
	require.Empty(t, initErr)

	require.Equal(t,
		[]ContractEvent{
			{
				{Key: "contract_address", Value: firstContractAddress.String()},
				{Key: "init", Value: "🌈"},
			},
		},
		initEvents,
	)

	// init second contract and callback to the first contract
	contractAddress, initEvents, initErr := initHelper(t, keeper, ctx, codeID, walletA, privKeyA, fmt.Sprintf(`{"callback":{"contract_addr":"%s", "code_hash": "%s"}}`, firstContractAddress.String(), codeHash), true, false, defaultGasForTests)
	require.Empty(t, initErr)

	require.Equal(t,
		[]ContractEvent{
			{
				{Key: "contract_address", Value: contractAddress.String()},
				{Key: "init with a callback", Value: "🦄"},
			},
			{
				{Key: "contract_address", Value: firstContractAddress.String()},
				{Key: "watermelon", Value: "🍉"},
			},
		},
		initEvents,
	)
}

func TestQueryInputParamError(t *testing.T) {
	ctx, keeper, codeID, _, walletA, privKeyA, walletB, _ := setupTest(t, "./testdata/erc20.wasm")

	// init
	initMsg := fmt.Sprintf(`{"decimals":10,"initial_balances":[{"address":"%s","amount":"108"},{"address":"%s","amount":"53"}],"name":"ReuvenPersonalRustCoin","symbol":"RPRC"}`, walletA.String(), walletB.String())

	contractAddress, _, err := initHelper(t, keeper, ctx, codeID, walletA, privKeyA, initMsg, true, false, defaultGasForTests)
	require.Empty(t, err)
	//require.Empty(t, initEvents)

	_, qErr := queryHelper(t, keeper, ctx, contractAddress, `{"balance":{"address":"blabla"}}`, true, false, defaultGasForTests)

	require.NotNil(t, qErr.GenericErr)
	require.Equal(t, "canonicalize_address errored: invalid length", qErr.GenericErr.Msg)
}

func TestUnicodeData(t *testing.T) {
	ctx, keeper, codeID, _, walletA, privKeyA, _, _ := setupTest(t, "./testdata/test-contract/contract.wasm")

	contractAddress, _, initErr := initHelper(t, keeper, ctx, codeID, walletA, privKeyA, `{"nop":{}}`, true, false, defaultGasForTests)
	require.Empty(t, initErr)

	data, _, _, err := execHelper(t, keeper, ctx, contractAddress, walletA, privKeyA, `{"unicode_data":{}}`, true, false, defaultGasForTests, 0)

	require.Empty(t, err)
	require.Equal(t, "🍆🥑🍄", string(data))
}

func TestInitContractError(t *testing.T) {
	ctx, keeper, codeID, _, walletA, privKeyA, _, _ := setupTest(t, "./testdata/test-contract/contract.wasm")

	t.Run("generic_err", func(t *testing.T) {
		_, _, err := initHelper(t, keeper, ctx, codeID, walletA, privKeyA, `{"contract_error":{"error_type":"generic_err"}}`, true, false, defaultGasForTests)

		require.NotNil(t, err.GenericErr)
		require.Equal(t, "la la 🤯", err.GenericErr.Msg)
	})
	t.Run("invalid_base64", func(t *testing.T) {
		_, _, err := initHelper(t, keeper, ctx, codeID, walletA, privKeyA, `{"contract_error":{"error_type":"invalid_base64"}}`, true, false, defaultGasForTests)

		require.NotNil(t, err.InvalidBase64)
		require.Equal(t, "ra ra 🤯", err.InvalidBase64.Msg)
	})
	t.Run("invalid_utf8", func(t *testing.T) {
		_, _, err := initHelper(t, keeper, ctx, codeID, walletA, privKeyA, `{"contract_error":{"error_type":"invalid_utf8"}}`, true, false, defaultGasForTests)

		require.NotNil(t, err.InvalidUtf8)
		require.Equal(t, "ka ka 🤯", err.InvalidUtf8.Msg)
	})
	t.Run("not_found", func(t *testing.T) {
		_, _, err := initHelper(t, keeper, ctx, codeID, walletA, privKeyA, `{"contract_error":{"error_type":"not_found"}}`, true, false, defaultGasForTests)

		require.NotNil(t, err.NotFound)
		require.Equal(t, "za za 🤯", err.NotFound.Kind)
	})
	t.Run("parse_err", func(t *testing.T) {
		_, _, err := initHelper(t, keeper, ctx, codeID, walletA, privKeyA, `{"contract_error":{"error_type":"parse_err"}}`, true, false, defaultGasForTests)

		require.NotNil(t, err.ParseErr)
		require.Equal(t, "na na 🤯", err.ParseErr.Target)
		require.Equal(t, "pa pa 🤯", err.ParseErr.Msg)
	})
	t.Run("serialize_err", func(t *testing.T) {
		_, _, err := initHelper(t, keeper, ctx, codeID, walletA, privKeyA, `{"contract_error":{"error_type":"serialize_err"}}`, true, false, defaultGasForTests)

		require.NotNil(t, err.SerializeErr)
		require.Equal(t, "ba ba 🤯", err.SerializeErr.Source)
		require.Equal(t, "ga ga 🤯", err.SerializeErr.Msg)
	})
	t.Run("unauthorized", func(t *testing.T) {
		_, _, err := initHelper(t, keeper, ctx, codeID, walletA, privKeyA, `{"contract_error":{"error_type":"unauthorized"}}`, true, false, defaultGasForTests)

		require.NotNil(t, err.Unauthorized)
	})
	t.Run("underflow", func(t *testing.T) {
		_, _, err := initHelper(t, keeper, ctx, codeID, walletA, privKeyA, `{"contract_error":{"error_type":"underflow"}}`, true, false, defaultGasForTests)

		require.NotNil(t, err.Underflow)
		require.Equal(t, "minuend 🤯", err.Underflow.Minuend)
		require.Equal(t, "subtrahend 🤯", err.Underflow.Subtrahend)
	})
}

func TestExecContractError(t *testing.T) {
	ctx, keeper, codeID, _, walletA, privKeyA, _, _ := setupTest(t, "./testdata/test-contract/contract.wasm")

	contractAddr, _, initErr := initHelper(t, keeper, ctx, codeID, walletA, privKeyA, `{"nop":{}}`, true, false, defaultGasForTests)
	require.Empty(t, initErr)

	t.Run("generic_err", func(t *testing.T) {
		_, _, _, err := execHelper(t, keeper, ctx, contractAddr, walletA, privKeyA, `{"contract_error":{"error_type":"generic_err"}}`, true, false, defaultGasForTests, 0)

		require.NotNil(t, err.GenericErr)
		require.Equal(t, "la la 🤯", err.GenericErr.Msg)
	})
	t.Run("invalid_base64", func(t *testing.T) {
		_, _, _, err := execHelper(t, keeper, ctx, contractAddr, walletA, privKeyA, `{"contract_error":{"error_type":"invalid_base64"}}`, true, false, defaultGasForTests, 0)

		require.NotNil(t, err.InvalidBase64)
		require.Equal(t, "ra ra 🤯", err.InvalidBase64.Msg)
	})
	t.Run("invalid_utf8", func(t *testing.T) {
		_, _, _, err := execHelper(t, keeper, ctx, contractAddr, walletA, privKeyA, `{"contract_error":{"error_type":"invalid_utf8"}}`, true, false, defaultGasForTests, 0)

		require.NotNil(t, err.InvalidUtf8)
		require.Equal(t, "ka ka 🤯", err.InvalidUtf8.Msg)
	})
	t.Run("not_found", func(t *testing.T) {
		_, _, _, err := execHelper(t, keeper, ctx, contractAddr, walletA, privKeyA, `{"contract_error":{"error_type":"not_found"}}`, true, false, defaultGasForTests, 0)

		require.NotNil(t, err.NotFound)
		require.Equal(t, "za za 🤯", err.NotFound.Kind)
	})
	t.Run("parse_err", func(t *testing.T) {
		_, _, _, err := execHelper(t, keeper, ctx, contractAddr, walletA, privKeyA, `{"contract_error":{"error_type":"parse_err"}}`, true, false, defaultGasForTests, 0)

		require.NotNil(t, err.ParseErr)
		require.Equal(t, "na na 🤯", err.ParseErr.Target)
		require.Equal(t, "pa pa 🤯", err.ParseErr.Msg)
	})
	t.Run("serialize_err", func(t *testing.T) {
		_, _, _, err := execHelper(t, keeper, ctx, contractAddr, walletA, privKeyA, `{"contract_error":{"error_type":"serialize_err"}}`, true, false, defaultGasForTests, 0)

		require.NotNil(t, err.SerializeErr)
		require.Equal(t, "ba ba 🤯", err.SerializeErr.Source)
		require.Equal(t, "ga ga 🤯", err.SerializeErr.Msg)
	})
	t.Run("unauthorized", func(t *testing.T) {
		_, _, _, err := execHelper(t, keeper, ctx, contractAddr, walletA, privKeyA, `{"contract_error":{"error_type":"unauthorized"}}`, true, false, defaultGasForTests, 0)

		require.NotNil(t, err.Unauthorized)
	})
	t.Run("underflow", func(t *testing.T) {
		_, _, _, err := execHelper(t, keeper, ctx, contractAddr, walletA, privKeyA, `{"contract_error":{"error_type":"underflow"}}`, true, false, defaultGasForTests, 0)

		require.NotNil(t, err.Underflow)
		require.Equal(t, "minuend 🤯", err.Underflow.Minuend)
		require.Equal(t, "subtrahend 🤯", err.Underflow.Subtrahend)
	})
}

func TestQueryContractError(t *testing.T) {
	ctx, keeper, codeID, _, walletA, privKeyA, _, _ := setupTest(t, "./testdata/test-contract/contract.wasm")

	contractAddr, _, initErr := initHelper(t, keeper, ctx, codeID, walletA, privKeyA, `{"nop":{}}`, true, false, defaultGasForTests)
	require.Empty(t, initErr)

	t.Run("generic_err", func(t *testing.T) {
		_, err := queryHelper(t, keeper, ctx, contractAddr, `{"contract_error":{"error_type":"generic_err"}}`, true, false, defaultGasForTests)

		require.NotNil(t, err.GenericErr)
		require.Equal(t, "la la 🤯", err.GenericErr.Msg)
	})
	t.Run("invalid_base64", func(t *testing.T) {
		_, err := queryHelper(t, keeper, ctx, contractAddr, `{"contract_error":{"error_type":"invalid_base64"}}`, true, false, defaultGasForTests)

		require.NotNil(t, err.InvalidBase64)
		require.Equal(t, "ra ra 🤯", err.InvalidBase64.Msg)
	})
	t.Run("invalid_utf8", func(t *testing.T) {
		_, err := queryHelper(t, keeper, ctx, contractAddr, `{"contract_error":{"error_type":"invalid_utf8"}}`, true, false, defaultGasForTests)

		require.NotNil(t, err.InvalidUtf8)
		require.Equal(t, "ka ka 🤯", err.InvalidUtf8.Msg)
	})
	t.Run("not_found", func(t *testing.T) {
		_, err := queryHelper(t, keeper, ctx, contractAddr, `{"contract_error":{"error_type":"not_found"}}`, true, false, defaultGasForTests)

		require.NotNil(t, err.NotFound)
		require.Equal(t, "za za 🤯", err.NotFound.Kind)
	})
	t.Run("parse_err", func(t *testing.T) {
		_, err := queryHelper(t, keeper, ctx, contractAddr, `{"contract_error":{"error_type":"parse_err"}}`, true, false, defaultGasForTests)

		require.NotNil(t, err.ParseErr)
		require.Equal(t, "na na 🤯", err.ParseErr.Target)
		require.Equal(t, "pa pa 🤯", err.ParseErr.Msg)
	})
	t.Run("serialize_err", func(t *testing.T) {
		_, err := queryHelper(t, keeper, ctx, contractAddr, `{"contract_error":{"error_type":"serialize_err"}}`, true, false, defaultGasForTests)

		require.NotNil(t, err.SerializeErr)
		require.Equal(t, "ba ba 🤯", err.SerializeErr.Source)
		require.Equal(t, "ga ga 🤯", err.SerializeErr.Msg)
	})
	t.Run("unauthorized", func(t *testing.T) {
		_, err := queryHelper(t, keeper, ctx, contractAddr, `{"contract_error":{"error_type":"unauthorized"}}`, true, false, defaultGasForTests)

		require.NotNil(t, err.Unauthorized)
	})
	t.Run("underflow", func(t *testing.T) {
		_, err := queryHelper(t, keeper, ctx, contractAddr, `{"contract_error":{"error_type":"underflow"}}`, true, false, defaultGasForTests)

		require.NotNil(t, err.Underflow)
		require.Equal(t, "minuend 🤯", err.Underflow.Minuend)
		require.Equal(t, "subtrahend 🤯", err.Underflow.Subtrahend)
	})
}

func TestInitParamError(t *testing.T) {
	ctx, keeper, codeID, _, walletA, privKeyA, _, _ := setupTest(t, "./testdata/test-contract/contract.wasm")

	codeHash := "00000000000000000000000000000000000000000000000000000000000000000000000000000000000000000000000000000000000000000000000000000000"
	msg := fmt.Sprintf(`{"callback":{"contract_addr":"notanaddress", "code_hash":"%s"}}`, codeHash)

	_, _, initErr := initHelper(t, keeper, ctx, codeID, walletA, privKeyA, msg, false, false, defaultGasForTests)

	require.Contains(t, initErr.Error(), "invalid address")
}

func TestCallbackExecuteParamError(t *testing.T) {
	ctx, keeper, codeID, codeHash, walletA, privKeyA, _, _ := setupTest(t, "./testdata/test-contract/contract.wasm")

	contractAddress, _, initErr := initHelper(t, keeper, ctx, codeID, walletA, privKeyA, `{"nop":{}}`, true, false, defaultGasForTests)
	require.Empty(t, initErr)

	msg := fmt.Sprintf(`{"a":{"code_hash":"%s","contract_addr":"notanaddress","x":2,"y":3}}`, codeHash)

	_, _, _, err := execHelper(t, keeper, ctx, contractAddress, walletA, privKeyA, msg, false, false, defaultGasForTests, 0)

	require.Contains(t, err.Error(), "invalid address")
}

func TestQueryInputStructureError(t *testing.T) {
	ctx, keeper, codeID, _, walletA, privKeyA, walletB, _ := setupTest(t, "./testdata/erc20.wasm")

	// init
	initMsg := fmt.Sprintf(`{"decimals":10,"initial_balances":[{"address":"%s","amount":"108"},{"address":"%s","amount":"53"}],"name":"ReuvenPersonalRustCoin","symbol":"RPRC"}`, walletA.String(), walletB.String())

	contractAddress, _, err := initHelper(t, keeper, ctx, codeID, walletA, privKeyA, initMsg, true, false, defaultGasForTests)
	require.Empty(t, err)
	//require.Empty(t, initEvents)

	_, qErr := queryHelper(t, keeper, ctx, contractAddress, `{"balance":{"invalidkey":"invalidval"}}`, true, false, defaultGasForTests)

	require.NotNil(t, qErr.ParseErr)
	require.Contains(t, qErr.ParseErr.Msg, "missing field `address`")
}

func TestInitNotEncryptedInputError(t *testing.T) {
	ctx, keeper, codeID, _, walletA, privKey, _, _ := setupTest(t, "./testdata/test-contract/contract.wasm")

	//ctx = sdk.NewContext(
	//	ctx.MultiStore(),
	//	ctx.BlockHeader(),
	//	ctx.IsCheckTx(),
	//	log.NewNopLogger(),
	//).WithGasMeter(sdk.NewGasMeter(defaultGas))

	initMsg := []byte(`{"nop":{}`)

	ctx = PrepareInitSignedTx(t, keeper, ctx, walletA, privKey, initMsg, codeID, nil)

	// init
	_, _, err := keeper.Instantiate(ctx, codeID, walletA /* nil, */, initMsg, "some label", sdk.NewCoins(sdk.NewInt64Coin("denom", 0)), nil)
	require.Error(t, err)

	require.Contains(t, err.Error(), "failed to decrypt data")
}

func TestExecuteNotEncryptedInputError(t *testing.T) {
	ctx, keeper, codeID, _, walletA, privKeyA, _, _ := setupTest(t, "./testdata/test-contract/contract.wasm")

	contractAddress, _, initErr := initHelper(t, keeper, ctx, codeID, walletA, privKeyA, `{"nop":{}}`, true, false, defaultGasForTests)
	require.Empty(t, initErr)

	//ctx = sdk.NewContext(
	//	ctx.MultiStore(),
	//	ctx.BlockHeader(),
	//	ctx.IsCheckTx(),
	//	log.NewNopLogger(),
	//).WithGasMeter(sdk.NewGasMeter(defaultGas))

	execMsg := []byte(`{"empty_log_key_value":{}}`)

	ctx = PrepareExecSignedTx(t, keeper, ctx, walletA, privKeyA, execMsg, contractAddress, nil)

	_, err := keeper.Execute(ctx, contractAddress, walletA, execMsg, sdk.NewCoins(sdk.NewInt64Coin("denom", 0)), nil)
	require.Error(t, err)

	require.Contains(t, err.Error(), "failed to decrypt data")
}

func TestQueryNotEncryptedInputError(t *testing.T) {
	ctx, keeper, codeID, _, walletA, privKeyA, _, _ := setupTest(t, "./testdata/test-contract/contract.wasm")

	contractAddress, _, initErr := initHelper(t, keeper, ctx, codeID, walletA, privKeyA, `{"nop":{}}`, true, false, defaultGasForTests)
	require.Empty(t, initErr)

	_, err := keeper.QuerySmart(ctx, contractAddress, []byte(`{"owner":{}}`), false)
	require.Error(t, err)

	require.Contains(t, err.Error(), "failed to decrypt data")
}

func TestInitNoLogs(t *testing.T) {
	ctx, keeper, codeID, _, walletA, privKeyA, _, _ := setupTest(t, "./testdata/test-contract/contract.wasm")

	// init
	_, _, initErr := initHelper(t, keeper, ctx, codeID, walletA, privKeyA, `{"no_logs":{}}`, true, false, defaultGasForTests)

	require.Empty(t, initErr)
	////require.Empty(t, initEvents)
}

func TestExecNoLogs(t *testing.T) {
	ctx, keeper, codeID, _, walletA, privKeyA, _, _ := setupTest(t, "./testdata/test-contract/contract.wasm")

	// init
	contractAddress, _, initErr := initHelper(t, keeper, ctx, codeID, walletA, privKeyA, `{"nop":{}}`, true, false, defaultGasForTests)
	require.Empty(t, initErr)

	_, _, _, err := execHelper(t, keeper, ctx, contractAddress, walletA, privKeyA, `{"no_logs":{}}`, true, false, defaultGasForTests, 0)

	require.Empty(t, err)
	//require.Empty(t, execEvents)
}

func TestExecCallbackToInit(t *testing.T) {
	ctx, keeper, codeID, codeHash, walletA, privKeyA, _, _ := setupTest(t, "./testdata/test-contract/contract.wasm")

	// init first contract
	contractAddress, _, initErr := initHelper(t, keeper, ctx, codeID, walletA, privKeyA, `{"nop":{}}`, true, false, defaultGasForTests)
	require.Empty(t, initErr)

	// init second contract and callback to the first contract
	execData, execEvents, _, execErr := execHelper(t, keeper, ctx, contractAddress, walletA, privKeyA, fmt.Sprintf(`{"callback_to_init":{"code_id":%d, "code_hash":"%s"}}`, codeID, codeHash), true, false, defaultGasForTests, 0)
	require.Empty(t, execErr)
	require.Empty(t, execData)

	require.Equal(t, 2, len(execEvents))
	require.Equal(t,
		ContractEvent{
			{Key: "contract_address", Value: contractAddress.String()},
			{Key: "instantiating a new contract", Value: "🪂"},
		},
		execEvents[0],
	)
	require.Equal(t,
		v010cosmwasm.LogAttribute{Key: "init", Value: "🌈"},
		execEvents[1][1],
	)
	require.Equal(t, "contract_address", execEvents[1][0].Key)

	secondContractAddressBech32 := execEvents[1][0].Value
	secondContractAddress, err := sdk.AccAddressFromBech32(secondContractAddressBech32)
	require.NoError(t, err)

	data, _, _, err := execHelper(t, keeper, ctx, secondContractAddress, walletA, privKeyA, `{"unicode_data":{}}`, true, false, defaultGasForTests, 0)

	require.Empty(t, err)
	//require.Empty(t, execEvents)
	require.Equal(t, "🍆🥑🍄", string(data))
}

func TestInitCallbackToInit(t *testing.T) {
	ctx, keeper, codeID, codeHash, walletA, privKeyA, _, _ := setupTest(t, "./testdata/test-contract/contract.wasm")

	contractAddress, initEvents, initErr := initHelper(t, keeper, ctx, codeID, walletA, privKeyA, fmt.Sprintf(`{"callback_to_init":{"code_id":%d, "code_hash":"%s"}}`, codeID, codeHash), true, false, defaultGasForTests)
	require.Empty(t, initErr)

	require.Equal(t, 2, len(initEvents))
	require.Equal(t,
		ContractEvent{
			{Key: "contract_address", Value: contractAddress.String()},
			{Key: "instantiating a new contract from init!", Value: "🐙"},
		},
		initEvents[0],
	)
	require.Equal(t,
		v010cosmwasm.LogAttribute{Key: "init", Value: "🌈"},
		initEvents[1][1],
	)
	require.Equal(t, "contract_address", initEvents[1][0].Key)

	secondContractAddressBech32 := initEvents[1][0].Value
	secondContractAddress, err := sdk.AccAddressFromBech32(secondContractAddressBech32)
	require.NoError(t, err)

	data, _, _, err := execHelper(t, keeper, ctx, secondContractAddress, walletA, privKeyA, `{"unicode_data":{}}`, true, false, defaultGasForTests, 0)

	require.Empty(t, err)
	//require.Empty(t, execEvents)
	require.Equal(t, "🍆🥑🍄", string(data))
}

func TestInitCallbackContractError(t *testing.T) {
	ctx, keeper, codeID, codeHash, walletA, privKeyA, _, _ := setupTest(t, "./testdata/test-contract/contract.wasm")

	contractAddress, initEvents, initErr := initHelper(t, keeper, ctx, codeID, walletA, privKeyA, `{"nop":{}}`, true, false, defaultGasForTests)
	require.Empty(t, initErr)
	require.Equal(t, 1, len(initEvents))

	secondContractAddress, _, initErr := initHelper(t, keeper, ctx, codeID, walletA, privKeyA, fmt.Sprintf(`{"callback_contract_error":{"contract_addr":"%s", "code_hash":"%s"}}`, contractAddress, codeHash), true, false, defaultGasForTests)

	require.NotNil(t, initErr.GenericErr)
	require.Equal(t, "la la 🤯", initErr.GenericErr.Msg)
	require.Empty(t, secondContractAddress)
	//require.Empty(t, initEvents)
}

func TestExecCallbackContractError(t *testing.T) {
	ctx, keeper, codeID, codeHash, walletA, privKeyA, _, _ := setupTest(t, "./testdata/test-contract/contract.wasm")

	// init
	contractAddress, initEvents, initErr := initHelper(t, keeper, ctx, codeID, walletA, privKeyA, `{"nop":{}}`, true, false, defaultGasForTests)
	require.Empty(t, initErr)
	require.Equal(t, 1, len(initEvents))

	data, _, _, execErr := execHelper(t, keeper, ctx, contractAddress, walletA, privKeyA, fmt.Sprintf(`{"callback_contract_error":{"contract_addr":"%s","code_hash":"%s"}}`, contractAddress, codeHash), true, false, defaultGasForTests, 0)

	require.NotNil(t, execErr.GenericErr)
	require.Equal(t, "la la 🤯", execErr.GenericErr.Msg)
	//require.Empty(t, execEvents)
	require.Empty(t, data)
}

func TestExecCallbackBadParam(t *testing.T) {
	ctx, keeper, codeID, _, walletA, privKeyA, _, _ := setupTest(t, "./testdata/test-contract/contract.wasm")

	// init
	contractAddress, initEvents, initErr := initHelper(t, keeper, ctx, codeID, walletA, privKeyA, `{"nop":{}}`, true, false, defaultGasForTests)
	require.Empty(t, initErr)
	require.Equal(t, 1, len(initEvents))

	data, _, _, execErr := execHelper(t, keeper, ctx, contractAddress, walletA, privKeyA, fmt.Sprintf(`{"callback_contract_bad_param":{"contract_addr":"%s"}}`, contractAddress), true, false, defaultGasForTests, 0)

	require.NotNil(t, execErr.ParseErr)
	require.Equal(t, "test_contract::contract::HandleMsg", execErr.ParseErr.Target)
	require.Contains(t, execErr.ParseErr.Msg, "unknown variant `callback_contract_bad_param`")
	//require.Empty(t, execEvents)
	require.Empty(t, data)
}

func TestInitCallbackBadParam(t *testing.T) {
	ctx, keeper, codeID, _, walletA, privKeyA, _, _ := setupTest(t, "./testdata/test-contract/contract.wasm")

	// init first
	contractAddress, initEvents, initErr := initHelper(t, keeper, ctx, codeID, walletA, privKeyA, `{"nop":{}}`, true, false, defaultGasForTests)
	require.Empty(t, initErr)
	require.Equal(t, 1, len(initEvents))

	secondContractAddress, initEvents, initErr := initHelper(t, keeper, ctx, codeID, walletA, privKeyA, fmt.Sprintf(`{"callback_contract_bad_param":{"contract_addr":"%s"}}`, contractAddress), true, false, defaultGasForTests)
	require.Empty(t, secondContractAddress)
	//require.Empty(t, initEvents)

	require.NotNil(t, initErr.ParseErr)
	require.Equal(t, "test_contract::contract::InitMsg", initErr.ParseErr.Target)
	require.Contains(t, initErr.ParseErr.Msg, "unknown variant `callback_contract_bad_param`")
}

func TestState(t *testing.T) {
	ctx, keeper, codeID, _, walletA, privKeyA, _, _ := setupTest(t, "./testdata/test-contract/contract.wasm")

	// init
	contractAddress, initEvents, initErr := initHelper(t, keeper, ctx, codeID, walletA, privKeyA, `{"nop":{}}`, true, false, defaultGasForTests)
	require.Empty(t, initErr)
	require.Equal(t, 1, len(initEvents))

	data, _, _, execErr := execHelper(t, keeper, ctx, contractAddress, walletA, privKeyA, `{"get_state":{"key":"banana"}}`, true, false, defaultGasForTests, 0)
	require.Empty(t, execErr)
	require.Empty(t, data)

	_, _, _, execErr = execHelper(t, keeper, ctx, contractAddress, walletA, privKeyA, `{"set_state":{"key":"banana","value":"🍌"}}`, true, false, defaultGasForTests, 0)
	require.Empty(t, execErr)

	data, _, _, execErr = execHelper(t, keeper, ctx, contractAddress, walletA, privKeyA, `{"get_state":{"key":"banana"}}`, true, false, defaultGasForTests, 0)
	require.Empty(t, execErr)
	require.Equal(t, "🍌", string(data))

	_, _, _, execErr = execHelper(t, keeper, ctx, contractAddress, walletA, privKeyA, `{"remove_state":{"key":"banana"}}`, true, false, defaultGasForTests, 0)
	require.Empty(t, execErr)

	data, _, _, execErr = execHelper(t, keeper, ctx, contractAddress, walletA, privKeyA, `{"get_state":{"key":"banana"}}`, true, false, defaultGasForTests, 0)
	require.Empty(t, execErr)
	require.Empty(t, data)
}

func TestCanonicalizeAddressErrors(t *testing.T) {
	ctx, keeper, codeID, _, walletA, privKeyA, _, _ := setupTest(t, "./testdata/test-contract/contract.wasm")

	contractAddress, initEvents, initErr := initHelper(t, keeper, ctx, codeID, walletA, privKeyA, `{"nop":{}}`, true, false, defaultGasForTests)
	require.Empty(t, initErr)
	require.Equal(t, 1, len(initEvents))

	// this function should handle errors internally and return gracefully
	data, _, _, execErr := execHelper(t, keeper, ctx, contractAddress, walletA, privKeyA, `{"test_canonicalize_address_errors":{}}`, true, false, defaultGasForTests, 0)
	require.Empty(t, execErr)
	require.Equal(t, "🤟", string(data))
}

func TestInitPanic(t *testing.T) {
	ctx, keeper, codeID, _, walletA, privKeyA, _, _ := setupTest(t, "./testdata/test-contract/contract.wasm")

	_, _, initErr := initHelper(t, keeper, ctx, codeID, walletA, privKeyA, `{"panic":{}}`, false, false, defaultGasForTests)

	require.NotNil(t, initErr.GenericErr)
	require.Contains(t, initErr.GenericErr.Msg, "the contract panicked")
}

func TestExecPanic(t *testing.T) {
	ctx, keeper, codeID, _, walletA, privKeyA, _, _ := setupTest(t, "./testdata/test-contract/contract.wasm")

	addr, _, initErr := initHelper(t, keeper, ctx, codeID, walletA, privKeyA, `{"nop":{}}`, true, false, defaultGasForTests)
	require.Empty(t, initErr)

	_, _, _, execErr := execHelper(t, keeper, ctx, addr, walletA, privKeyA, `{"panic":{}}`, false, false, defaultGasForTests, 0)

	require.NotNil(t, execErr.GenericErr)
	require.Contains(t, execErr.GenericErr.Msg, "the contract panicked")
}

func TestQueryPanic(t *testing.T) {
	ctx, keeper, codeID, _, walletA, privKeyA, _, _ := setupTest(t, "./testdata/test-contract/contract.wasm")

	addr, _, initErr := initHelper(t, keeper, ctx, codeID, walletA, privKeyA, `{"nop":{}}`, true, false, defaultGasForTests)
	require.Empty(t, initErr)

	_, queryErr := queryHelper(t, keeper, ctx, addr, `{"panic":{}}`, false, false, defaultGasForTests)
	require.NotNil(t, queryErr.GenericErr)
	require.Contains(t, queryErr.GenericErr.Msg, "the contract panicked")
}

func TestAllocateOnHeapFailBecauseMemoryLimit(t *testing.T) {
	ctx, keeper, codeID, _, walletA, privKeyA, _, _ := setupTest(t, "./testdata/test-contract/contract.wasm")

	addr, _, initErr := initHelper(t, keeper, ctx, codeID, walletA, privKeyA, `{"nop":{}}`, true, false, defaultGasForTests)
	require.Empty(t, initErr)

	data, _, _, execErr := execHelper(t, keeper, ctx, addr, walletA, privKeyA, `{"allocate_on_heap":{"bytes":13631488}}`, false, false, defaultGasForTests, 0)

	// this should fail with memory error because 13MiB is more than the allowed 12MiB

	require.Empty(t, data)

	require.NotNil(t, execErr.GenericErr)
	require.Contains(t, execErr.GenericErr.Msg, "the contract panicked")
}

func TestAllocateOnHeapFailBecauseGasLimit(t *testing.T) {
	ctx, keeper, codeID, _, walletA, privKeyA, _, _ := setupTest(t, "./testdata/test-contract/contract.wasm")

	addr, _, initErr := initHelper(t, keeper, ctx, codeID, walletA, privKeyA, `{"nop":{}}`, true, false, defaultGasForTests)
	require.Empty(t, initErr)

	// ensure we get an out of gas panic
	defer func() {
		r := recover()
		require.NotNil(t, r)
		_, ok := r.(sdk.ErrorOutOfGas)
		require.True(t, ok, "%+v", r)
	}()

	_, _, _, _ = execHelper(t, keeper, ctx, addr, walletA, privKeyA, `{"allocate_on_heap":{"bytes":1073741824}}`, false, false, defaultGasForTests, 0)

	// this should fail with out of gas because 1GiB will ask for
	// 134,217,728 gas units (8192 per page times 16,384 pages)
	// the default gas limit in ctx is 200,000 which translates into
	// 20,000,000 WASM gas units, so before the memory_grow opcode is reached
	// the gas metering sees a request that'll cost 134mn and the limit
	// is 20mn, so it throws an out of gas exception

	require.True(t, false)
}

func TestAllocateOnHeapMoreThanSGXHasFailBecauseMemoryLimit(t *testing.T) {
	ctx, keeper, codeID, _, walletA, privKeyA, _, _ := setupTest(t, "./testdata/test-contract/contract.wasm")

	addr, _, initErr := initHelper(t, keeper, ctx, codeID, walletA, privKeyA, `{"nop":{}}`, true, false, defaultGasForTests)
	require.Empty(t, initErr)

	data, _, _, execErr := execHelper(t, keeper, ctx, addr, walletA, privKeyA, `{"allocate_on_heap":{"bytes":1073741824}}`, false, false, 9_000_000, 0)

	// this should fail with memory error because 1GiB is more
	// than the allowed 12MiB, gas is 9mn so WASM gas is 900mn
	// which is bigger than the 134mn from the previous test

	require.Empty(t, data)

	require.NotNil(t, execErr.GenericErr)
	require.Contains(t, execErr.GenericErr.Msg, "the contract panicked")
}

func TestPassNullPointerToImports(t *testing.T) {
	ctx, keeper, codeID, _, walletA, privKeyA, _, _ := setupTest(t, "./testdata/test-contract/contract.wasm")

	addr, _, initErr := initHelper(t, keeper, ctx, codeID, walletA, privKeyA, `{"nop":{}}`, true, false, defaultGasForTests)
	require.Empty(t, initErr)

	tests := []string{
		"read_db_key",
		"write_db_key",
		"write_db_value",
		"remove_db_key",
		"canonicalize_address_input",
		"humanize_address_input",
	}

	for _, passType := range tests {
		t.Run(passType, func(t *testing.T) {
			_, _, _, execErr := execHelper(t, keeper, ctx, addr, walletA, privKeyA, fmt.Sprintf(`{"pass_null_pointer_to_imports_should_throw":{"pass_type":"%s"}}`, passType), false, false, defaultGasForTests, 0)

			require.NotNil(t, execErr.GenericErr)
			require.Contains(t, execErr.GenericErr.Msg, "failed to read memory")
		})
	}
}

func TestExternalQueryWorks(t *testing.T) {
	ctx, keeper, codeID, codeHash, walletA, privKeyA, _, _ := setupTest(t, "./testdata/test-contract/contract.wasm")

	addr, _, initErr := initHelper(t, keeper, ctx, codeID, walletA, privKeyA, `{"nop":{}}`, true, false, defaultGasForTests)
	require.Empty(t, initErr)

	data, _, _, execErr := execHelper(t, keeper, ctx, addr, walletA, privKeyA, fmt.Sprintf(`{"send_external_query":{"to":"%s","code_hash":"%s"}}`, addr.String(), codeHash), true, false, defaultGasForTests, 0)

	require.Empty(t, execErr)
	require.Equal(t, []byte{3}, data)
}

func TestExternalQueryCalleePanic(t *testing.T) {
	ctx, keeper, codeID, codeHash, walletA, privKeyA, _, _ := setupTest(t, "./testdata/test-contract/contract.wasm")

	addr, _, err := initHelper(t, keeper, ctx, codeID, walletA, privKeyA, `{"nop":{}}`, true, false, defaultGasForTests)
	require.Empty(t, err)

	_, _, _, err = execHelper(t, keeper, ctx, addr, walletA, privKeyA, fmt.Sprintf(`{"send_external_query_panic":{"to":"%s","code_hash":"%s"}}`, addr.String(), codeHash), true, false, defaultGasForTests, 0)

	require.NotNil(t, err.GenericErr)
	require.Contains(t, err.GenericErr.Msg, "the contract panicked")
}

func TestExternalQueryCalleeStdError(t *testing.T) {
	ctx, keeper, codeID, codeHash, walletA, privKeyA, _, _ := setupTest(t, "./testdata/test-contract/contract.wasm")

	addr, _, err := initHelper(t, keeper, ctx, codeID, walletA, privKeyA, `{"nop":{}}`, true, false, defaultGasForTests)
	require.Empty(t, err)

	_, _, _, err = execHelper(t, keeper, ctx, addr, walletA, privKeyA, fmt.Sprintf(`{"send_external_query_error":{"to":"%s","code_hash":"%s"}}`, addr.String(), codeHash), true, false, defaultGasForTests, 0)

	require.NotNil(t, err.GenericErr)
	require.Equal(t, "la la 🤯", err.GenericErr.Msg)
}

func TestExternalQueryCalleeDoesntExist(t *testing.T) {
	ctx, keeper, codeID, _, walletA, privKeyA, _, _ := setupTest(t, "./testdata/test-contract/contract.wasm")

	addr, _, err := initHelper(t, keeper, ctx, codeID, walletA, privKeyA, `{"nop":{}}`, true, false, defaultGasForTests)
	require.Empty(t, err)

	_, _, _, err = execHelper(t, keeper, ctx, addr, walletA, privKeyA, `{"send_external_query_error":{"to":"secret13l72vhjngmg55ykajxdnlalktwglyqjqv9pkq4","code_hash":"bla bla"}}`, true, false, defaultGasForTests, 0)

	require.NotNil(t, err.GenericErr)
	require.Contains(t, err.GenericErr.Msg, "not found")
}

func TestExternalQueryBadSenderABI(t *testing.T) {
	ctx, keeper, codeID, codeHash, walletA, privKeyA, _, _ := setupTest(t, "./testdata/test-contract/contract.wasm")

	addr, _, err := initHelper(t, keeper, ctx, codeID, walletA, privKeyA, `{"nop":{}}`, true, false, defaultGasForTests)
	require.Empty(t, err)

	_, _, _, err = execHelper(t, keeper, ctx, addr, walletA, privKeyA, fmt.Sprintf(`{"send_external_query_bad_abi":{"to":"%s","code_hash":"%s"}}`, addr.String(), codeHash), true, false, defaultGasForTests, 0)

	require.NotNil(t, err.ParseErr)
	require.Equal(t, "test_contract::contract::QueryMsg", err.ParseErr.Target)
	require.Equal(t, "Invalid type", err.ParseErr.Msg)
}

func TestExternalQueryBadReceiverABI(t *testing.T) {
	ctx, keeper, codeID, codeHash, walletA, privKeyA, _, _ := setupTest(t, "./testdata/test-contract/contract.wasm")

	addr, _, err := initHelper(t, keeper, ctx, codeID, walletA, privKeyA, `{"nop":{}}`, true, false, defaultGasForTests)
	require.Empty(t, err)

	_, _, _, err = execHelper(t, keeper, ctx, addr, walletA, privKeyA, fmt.Sprintf(`{"send_external_query_bad_abi_receiver":{"to":"%s","code_hash":"%s"}}`, addr.String(), codeHash), true, false, defaultGasForTests, 0)

	require.NotNil(t, err.ParseErr)
	require.Equal(t, "alloc::string::String", err.ParseErr.Target)
	require.Equal(t, "Invalid type", err.ParseErr.Msg)
}

func TestMsgSenderInCallback(t *testing.T) {
	ctx, keeper, codeID, codeHash, walletA, privKeyA, _, _ := setupTest(t, "./testdata/test-contract/contract.wasm")

	addr, _, err := initHelper(t, keeper, ctx, codeID, walletA, privKeyA, `{"nop":{}}`, true, false, defaultGasForTests)
	require.Empty(t, err)

	_, events, _, err := execHelper(t, keeper, ctx, addr, walletA, privKeyA, fmt.Sprintf(`{"callback_to_log_msg_sender":{"to":"%s","code_hash":"%s"}}`, addr.String(), codeHash), true, false, defaultGasForTests, 0)

	require.Empty(t, err)
	require.Equal(t, []ContractEvent{
		{
			{Key: "contract_address", Value: addr.String()},
			{Key: "hi", Value: "hey"},
		},
		{
			{Key: "contract_address", Value: addr.String()},
			{Key: "msg.sender", Value: addr.String()},
		},
	}, events)
}

func TestInfiniteQueryLoopKilledGracefullyByOOM(t *testing.T) {
	t.SkipNow() // We no longer expect to hit OOM trivially
	ctx, keeper, codeID, codeHash, walletA, privKeyA, _, _ := setupTest(t, "./testdata/test-contract/contract.wasm")

	addr, _, err := initHelper(t, keeper, ctx, codeID, walletA, privKeyA, `{"nop":{}}`, true, false, defaultGasForTests)
	require.Empty(t, err)

	data, err := queryHelper(t, keeper, ctx, addr, fmt.Sprintf(`{"send_external_query_infinite_loop":{"to":"%s","code_hash":"%s"}}`, addr.String(), codeHash), true, false, defaultGasForTests)

	require.Empty(t, data)
	require.NotNil(t, err.GenericErr)
	require.Equal(t, err.GenericErr.Msg, "query contract failed: Execution error: Enclave: enclave ran out of heap memory")
}

func TestQueryRecursionLimitEnforcedInQueries(t *testing.T) {
	ctx, keeper, codeID, codeHash, walletA, privKeyA, _, _ := setupTest(t, "./testdata/test-contract/contract.wasm")

	addr, _, err := initHelper(t, keeper, ctx, codeID, walletA, privKeyA, `{"nop":{}}`, true, false, defaultGasForTests)
	require.Empty(t, err)

	data, err := queryHelper(t, keeper, ctx, addr, fmt.Sprintf(`{"send_external_query_recursion_limit":{"to":"%s","code_hash":"%s", "depth":1}}`, addr.String(), codeHash), true, false, defaultGasForTests)

	require.NotEmpty(t, data)
	require.Equal(t, data, "\"Recursion limit was correctly enforced\"")

	require.Nil(t, err.GenericErr)
}

func TestQueryRecursionLimitEnforcedInHandles(t *testing.T) {
	ctx, keeper, codeID, codeHash, walletA, privKeyA, _, _ := setupTest(t, "./testdata/test-contract/contract.wasm")

	addr, _, err := initHelper(t, keeper, ctx, codeID, walletA, privKeyA, `{"nop":{}}`, true, false, defaultGasForTests)
	require.Empty(t, err)

	data, _, _, err := execHelper(t, keeper, ctx, addr, walletA, privKeyA, fmt.Sprintf(`{"send_external_query_recursion_limit":{"to":"%s","code_hash":"%s", "depth":1}}`, addr.String(), codeHash), true, false, defaultGasForTests, 0)

	require.NotEmpty(t, data)
	require.Equal(t, string(data), "\"Recursion limit was correctly enforced\"")

	require.Nil(t, err.GenericErr)
}

func TestQueryRecursionLimitEnforcedInInits(t *testing.T) {
	ctx, keeper, codeID, codeHash, walletA, privKeyA, _, _ := setupTest(t, "./testdata/test-contract/contract.wasm")

	// Initialize a contract that we will be querying
	addr, _, err := initHelper(t, keeper, ctx, codeID, walletA, privKeyA, `{"nop":{}}`, true, false, defaultGasForTests)
	require.Empty(t, err)

	// Initialize the contract that will be running the test
	addr, events, err := initHelper(t, keeper, ctx, codeID, walletA, privKeyA, fmt.Sprintf(`{"send_external_query_recursion_limit":{"to":"%s","code_hash":"%s", "depth":1}}`, addr.String(), codeHash), true, false, defaultGasForTests)
	require.Empty(t, err)

	require.Nil(t, err.GenericErr)

	require.Equal(t, []ContractEvent{
		{
			{Key: "contract_address", Value: addr.String()},
			{Key: "message", Value: "Recursion limit was correctly enforced"},
		},
	}, events)
}

func TestWriteToStorageDuringQuery(t *testing.T) {
	ctx, keeper, codeID, _, walletA, privKeyA, _, _ := setupTest(t, "./testdata/test-contract/contract.wasm")

	addr, _, initErr := initHelper(t, keeper, ctx, codeID, walletA, privKeyA, `{"nop":{}}`, true, false, defaultGasForTests)
	require.Empty(t, initErr)

	_, queryErr := queryHelper(t, keeper, ctx, addr, `{"write_to_storage": {}}`, false, false, defaultGasForTests)
	require.NotNil(t, queryErr.GenericErr)
	require.Contains(t, queryErr.GenericErr.Msg, "contract tried to write to storage during a query")
}

func TestRemoveFromStorageDuringQuery(t *testing.T) {
	ctx, keeper, codeID, _, walletA, privKeyA, _, _ := setupTest(t, "./testdata/test-contract/contract.wasm")

	addr, _, initErr := initHelper(t, keeper, ctx, codeID, walletA, privKeyA, `{"nop":{}}`, true, false, defaultGasForTests)
	require.Empty(t, initErr)

	_, queryErr := queryHelper(t, keeper, ctx, addr, `{"remove_from_storage": {}}`, false, false, defaultGasForTests)
	require.NotNil(t, queryErr.GenericErr)
	require.Contains(t, queryErr.GenericErr.Msg, "contract tried to write to storage during a query")
}

func TestDepositToContract(t *testing.T) {
	ctx, keeper, codeID, _, walletA, privKeyA, _, _ := setupTest(t, "./testdata/test-contract/contract.wasm")

	addr, _, initErr := initHelper(t, keeper, ctx, codeID, walletA, privKeyA, `{"nop":{}}`, true, false, defaultGasForTests)
	require.Empty(t, initErr)

	contractCoinsBefore := keeper.bankKeeper.GetAllBalances(ctx, addr)
	walletCointsBefore := keeper.bankKeeper.GetAllBalances(ctx, walletA)

	require.Equal(t, "", contractCoinsBefore.String())
	require.Equal(t, "200000denom", walletCointsBefore.String())

	data, _, _, execErr := execHelper(t, keeper, ctx, addr, walletA, privKeyA, `{"deposit_to_contract":{}}`, false, false, defaultGasForTests, 17)

	require.Empty(t, execErr)

	contractCoinsAfter := keeper.bankKeeper.GetAllBalances(ctx, addr)
	walletCointsAfter := keeper.bankKeeper.GetAllBalances(ctx, walletA)

	require.Equal(t, "17denom", contractCoinsAfter.String())
	require.Equal(t, "199983denom", walletCointsAfter.String())

	require.Equal(t, `[{"denom":"denom","amount":"17"}]`, string(data))
}

func TestContractSendFunds(t *testing.T) {
	ctx, keeper, codeID, _, walletA, privKeyA, _, _ := setupTest(t, "./testdata/test-contract/contract.wasm")

	addr, _, initErr := initHelper(t, keeper, ctx, codeID, walletA, privKeyA, `{"nop":{}}`, true, false, defaultGasForTests)
	require.Empty(t, initErr)

	_, _, _, execErr := execHelper(t, keeper, ctx, addr, walletA, privKeyA, `{"deposit_to_contract":{}}`, false, false, defaultGasForTests, 17)

	require.Empty(t, execErr)

	contractCoinsBefore := keeper.bankKeeper.GetAllBalances(ctx, addr)
	walletCointsBefore := keeper.bankKeeper.GetAllBalances(ctx, walletA)

	require.Equal(t, "17denom", contractCoinsBefore.String())
	require.Equal(t, "199983denom", walletCointsBefore.String())

	_, _, _, execErr = execHelper(t, keeper, ctx, addr, walletA, privKeyA, fmt.Sprintf(`{"send_funds":{"from":"%s","to":"%s","denom":"%s","amount":%d}}`, addr.String(), walletA.String(), "denom", 17), false, false, defaultGasForTests, 0)

	contractCoinsAfter := keeper.bankKeeper.GetAllBalances(ctx, addr)
	walletCointsAfter := keeper.bankKeeper.GetAllBalances(ctx, walletA)

	require.Equal(t, "", contractCoinsAfter.String())
	require.Equal(t, "200000denom", walletCointsAfter.String())

	require.Empty(t, execErr)
}

func TestContractTryToSendFundsFromSomeoneElse(t *testing.T) {
	ctx, keeper, codeID, _, walletA, privKeyA, _, _ := setupTest(t, "./testdata/test-contract/contract.wasm")

	addr, _, initErr := initHelper(t, keeper, ctx, codeID, walletA, privKeyA, `{"nop":{}}`, true, false, defaultGasForTests)
	require.Empty(t, initErr)

	_, _, _, execErr := execHelper(t, keeper, ctx, addr, walletA, privKeyA, `{"deposit_to_contract":{}}`, false, false, defaultGasForTests, 17)

	require.Empty(t, execErr)

	contractCoinsBefore := keeper.bankKeeper.GetAllBalances(ctx, addr)
	walletCoinsBefore := keeper.bankKeeper.GetAllBalances(ctx, walletA)

	require.Equal(t, "17denom", contractCoinsBefore.String())
	require.Equal(t, "199983denom", walletCoinsBefore.String())

	_, _, _, execErr = execHelper(t, keeper, ctx, addr, walletA, privKeyA, fmt.Sprintf(`{"send_funds":{"from":"%s","to":"%s","denom":"%s","amount":%d}}`, walletA.String(), addr.String(), "denom", 17), false, false, defaultGasForTests, 0)

	require.NotNil(t, execErr.GenericErr)
	require.Contains(t, execErr.GenericErr.Msg, "contract doesn't have permission")
}

func TestContractSendFundsToInitCallback(t *testing.T) {
	ctx, keeper, codeID, codeHash, walletA, privKeyA, _, _ := setupTest(t, "./testdata/test-contract/contract.wasm")

	addr, _, initErr := initHelper(t, keeper, ctx, codeID, walletA, privKeyA, `{"nop":{}}`, true, false, defaultGasForTests)
	require.Empty(t, initErr)

	contractCoinsBefore := keeper.bankKeeper.GetAllBalances(ctx, addr)
	walletCointsBefore := keeper.bankKeeper.GetAllBalances(ctx, walletA)

	require.Equal(t, "", contractCoinsBefore.String())
	require.Equal(t, "200000denom", walletCointsBefore.String())

	_, execEvents, _, execErr := execHelper(t, keeper, ctx, addr, walletA, privKeyA, fmt.Sprintf(`{"send_funds_to_init_callback":{"code_id":%d,"denom":"%s","amount":%d,"code_hash":"%s"}}`, codeID, "denom", 17, codeHash), true, false, defaultGasForTests, 17)

	require.Empty(t, execErr)
	require.NotEmpty(t, execEvents)

	contractCoinsAfter := keeper.bankKeeper.GetAllBalances(ctx, addr)
	walletCointsAfter := keeper.bankKeeper.GetAllBalances(ctx, walletA)

	newContract, err := sdk.AccAddressFromBech32(execEvents[1][0].Value)
	require.NoError(t, err)
	newContractCoins := keeper.bankKeeper.GetAllBalances(ctx, newContract)

	require.Equal(t, "", contractCoinsAfter.String())
	require.Equal(t, "199983denom", walletCointsAfter.String())
	require.Equal(t, "17denom", newContractCoins.String())
}

func TestContractSendFundsToInitCallbackNotEnough(t *testing.T) {
	ctx, keeper, codeID, codeHash, walletA, privKeyA, _, _ := setupTest(t, "./testdata/test-contract/contract.wasm")

	addr, _, initErr := initHelper(t, keeper, ctx, codeID, walletA, privKeyA, `{"nop":{}}`, true, false, defaultGasForTests)
	require.Empty(t, initErr)

	contractCoinsBefore := keeper.bankKeeper.GetAllBalances(ctx, addr)
	walletCointsBefore := keeper.bankKeeper.GetAllBalances(ctx, walletA)

	require.Equal(t, "", contractCoinsBefore.String())
	require.Equal(t, "200000denom", walletCointsBefore.String())

	_, _, _, execErr := execHelper(t, keeper, ctx, addr, walletA, privKeyA, fmt.Sprintf(`{"send_funds_to_init_callback":{"code_id":%d,"denom":"%s","amount":%d,"code_hash":"%s"}}`, codeID, "denom", 18, codeHash), false, false, defaultGasForTests, 17)

	//require.Empty(t, execEvents)

	require.NotNil(t, execErr.GenericErr)
	require.Contains(t, execErr.GenericErr.Msg, "insufficient funds")

	contractCoinsAfter := keeper.bankKeeper.GetAllBalances(ctx, addr)
	walletCointsAfter := keeper.bankKeeper.GetAllBalances(ctx, walletA)

	require.Equal(t, "17denom", contractCoinsAfter.String())
	require.Equal(t, "199983denom", walletCointsAfter.String())
}

func TestContractSendFundsToExecCallback(t *testing.T) {
	ctx, keeper, codeID, codeHash, walletA, privKeyA, _, _ := setupTest(t, "./testdata/test-contract/contract.wasm")

	addr, _, initErr := initHelper(t, keeper, ctx, codeID, walletA, privKeyA, `{"nop":{}}`, true, false, defaultGasForTests)
	require.Empty(t, initErr)

	addr2, _, initErr := initHelper(t, keeper, ctx, codeID, walletA, privKeyA, `{"nop":{}}`, true, false, defaultGasForTests)
	require.Empty(t, initErr)

	contractCoinsBefore := keeper.bankKeeper.GetAllBalances(ctx, addr)
	contract2CoinsBefore := keeper.bankKeeper.GetAllBalances(ctx, addr2)
	walletCointsBefore := keeper.bankKeeper.GetAllBalances(ctx, walletA)

	require.Equal(t, "", contractCoinsBefore.String())
	require.Equal(t, "", contract2CoinsBefore.String())
	require.Equal(t, "200000denom", walletCointsBefore.String())

	_, _, _, execErr := execHelper(t, keeper, ctx, addr, walletA, privKeyA, fmt.Sprintf(`{"send_funds_to_exec_callback":{"to":"%s","denom":"%s","amount":%d,"code_hash":"%s"}}`, addr2.String(), "denom", 17, codeHash), true, false, defaultGasForTests, 17)

	require.Empty(t, execErr)

	contractCoinsAfter := keeper.bankKeeper.GetAllBalances(ctx, addr)
	contract2CoinsAfter := keeper.bankKeeper.GetAllBalances(ctx, addr2)
	walletCointsAfter := keeper.bankKeeper.GetAllBalances(ctx, walletA)

	require.Equal(t, "", contractCoinsAfter.String())
	require.Equal(t, "17denom", contract2CoinsAfter.String())
	require.Equal(t, "199983denom", walletCointsAfter.String())
}

func TestContractSendFundsToExecCallbackNotEnough(t *testing.T) {
	ctx, keeper, codeID, codeHash, walletA, privKeyA, _, _ := setupTest(t, "./testdata/test-contract/contract.wasm")

	addr, _, initErr := initHelper(t, keeper, ctx, codeID, walletA, privKeyA, `{"nop":{}}`, true, false, defaultGasForTests)
	require.Empty(t, initErr)

	addr2, _, initErr := initHelper(t, keeper, ctx, codeID, walletA, privKeyA, `{"nop":{}}`, true, false, defaultGasForTests)
	require.Empty(t, initErr)

	contractCoinsBefore := keeper.bankKeeper.GetAllBalances(ctx, addr)
	contract2CoinsBefore := keeper.bankKeeper.GetAllBalances(ctx, addr2)
	walletCointsBefore := keeper.bankKeeper.GetAllBalances(ctx, walletA)

	require.Equal(t, "", contractCoinsBefore.String())
	require.Equal(t, "", contract2CoinsBefore.String())
	require.Equal(t, "200000denom", walletCointsBefore.String())

	_, _, _, execErr := execHelper(t, keeper, ctx, addr, walletA, privKeyA, fmt.Sprintf(`{"send_funds_to_exec_callback":{"to":"%s","denom":"%s","amount":%d,"code_hash":"%s"}}`, addr2.String(), "denom", 19, codeHash), false, false, defaultGasForTests, 17)

	require.NotNil(t, execErr.GenericErr)
	require.Contains(t, execErr.GenericErr.Msg, "insufficient funds")

	contractCoinsAfter := keeper.bankKeeper.GetAllBalances(ctx, addr)
	contract2CoinsAfter := keeper.bankKeeper.GetAllBalances(ctx, addr2)
	walletCointsAfter := keeper.bankKeeper.GetAllBalances(ctx, walletA)

	require.Equal(t, "17denom", contractCoinsAfter.String())
	require.Equal(t, "", contract2CoinsAfter.String())
	require.Equal(t, "199983denom", walletCointsAfter.String())
}

func TestSleep(t *testing.T) {
	ctx, keeper, codeID, _, walletA, privKeyA, _, _ := setupTest(t, "./testdata/test-contract/contract.wasm")

	addr, _, initErr := initHelper(t, keeper, ctx, codeID, walletA, privKeyA, `{"nop":{}}`, true, false, defaultGasForTests)
	require.Empty(t, initErr)

	_, _, _, execErr := execHelper(t, keeper, ctx, addr, walletA, privKeyA, `{"sleep":{"ms":3000}}`, false, false, defaultGasForTests, 0)

	require.Error(t, execErr)
	require.Error(t, execErr.GenericErr)
	require.Contains(t, execErr.GenericErr.Msg, "the contract panicked")
}

func TestGasIsChargedForInitCallbackToInit(t *testing.T) {
	ctx, keeper, codeID, codeHash, walletA, privKeyA, _, _ := setupTest(t, "./testdata/test-contract/contract.wasm")

	_, _, err := initHelperImpl(t, keeper, ctx, codeID, walletA, privKeyA, fmt.Sprintf(`{"callback_to_init":{"code_id":%d,"code_hash":"%s"}}`, codeID, codeHash), true, false, defaultGasForTests, 2, 0)
	require.Empty(t, err)
}

func TestGasIsChargedForInitCallbackToExec(t *testing.T) {
	ctx, keeper, codeID, codeHash, walletA, privKeyA, _, _ := setupTest(t, "./testdata/test-contract/contract.wasm")

	addr, _, initErr := initHelper(t, keeper, ctx, codeID, walletA, privKeyA, `{"nop":{}}`, true, false, defaultGasForTests)
	require.Empty(t, initErr)

	_, _, err := initHelperImpl(t, keeper, ctx, codeID, walletA, privKeyA, fmt.Sprintf(`{"callback":{"contract_addr":"%s","code_hash":"%s"}}`, addr, codeHash), true, false, defaultGasForTests, 2, 0)
	require.Empty(t, err)
}

func TestGasIsChargedForExecCallbackToInit(t *testing.T) {
	ctx, keeper, codeID, codeHash, walletA, privKeyA, _, _ := setupTest(t, "./testdata/test-contract/contract.wasm")

	addr, _, initErr := initHelper(t, keeper, ctx, codeID, walletA, privKeyA, `{"nop":{}}`, true, false, defaultGasForTests)
	require.Empty(t, initErr)

	// exec callback to init
	_, _, _, err := execHelperImpl(t, keeper, ctx, addr, walletA, privKeyA, fmt.Sprintf(`{"callback_to_init":{"code_id":%d,"code_hash":"%s"}}`, codeID, codeHash), true, false, defaultGasForTests, 0, 2)
	require.Empty(t, err)
}

func TestGasIsChargedForExecCallbackToExec(t *testing.T) {
	ctx, keeper, codeID, codeHash, walletA, privKeyA, _, _ := setupTest(t, "./testdata/test-contract/contract.wasm")

	addr, _, initErr := initHelper(t, keeper, ctx, codeID, walletA, privKeyA, `{"nop":{}}`, true, false, defaultGasForTests)
	require.Empty(t, initErr)

	// exec callback to exec
	_, _, _, err := execHelperImpl(t, keeper, ctx, addr, walletA, privKeyA, fmt.Sprintf(`{"a":{"contract_addr":"%s","code_hash":"%s","x":1,"y":2}}`, addr, codeHash), true, false, defaultGasForTests, 0, 3)
	require.Empty(t, err)
}

func TestGasIsChargedForExecExternalQuery(t *testing.T) {
	t.SkipNow() // as of v0.10 CowmWasm are overriding the default gas meter

	ctx, keeper, codeID, codeHash, walletA, privKeyA, _, _ := setupTest(t, "./testdata/test-contract/contract.wasm")

	addr, _, initErr := initHelper(t, keeper, ctx, codeID, walletA, privKeyA, `{"nop":{}}`, true, false, defaultGasForTests)
	require.Empty(t, initErr)

	_, _, _, err := execHelperImpl(t, keeper, ctx, addr, walletA, privKeyA, fmt.Sprintf(`{"send_external_query_depth_counter":{"to":"%s","depth":2,"code_hash":"%s"}}`, addr.String(), codeHash), true, false, defaultGasForTests, 0, 3)
	require.Empty(t, err)
}

func TestGasIsChargedForInitExternalQuery(t *testing.T) {
	t.SkipNow() // as of v0.10 CowmWasm are overriding the default gas meter

	ctx, keeper, codeID, codeHash, walletA, privKeyA, _, _ := setupTest(t, "./testdata/test-contract/contract.wasm")

	addr, _, initErr := initHelper(t, keeper, ctx, codeID, walletA, privKeyA, `{"nop":{}}`, true, false, defaultGasForTests)
	require.Empty(t, initErr)

	_, _, err := initHelperImpl(t, keeper, ctx, codeID, walletA, privKeyA, fmt.Sprintf(`{"send_external_query_depth_counter":{"to":"%s","depth":2,"code_hash":"%s"}}`, addr.String(), codeHash), true, false, defaultGasForTests, 3, 0)
	require.Empty(t, err)
}

func TestGasIsChargedForQueryExternalQuery(t *testing.T) {
	t.SkipNow() // as of v0.10 CowmWasm are overriding the default gas meter

	ctx, keeper, codeID, codeHash, walletA, privKeyA, _, _ := setupTest(t, "./testdata/test-contract/contract.wasm")

	addr, _, initErr := initHelper(t, keeper, ctx, codeID, walletA, privKeyA, `{"nop":{}}`, true, false, defaultGasForTests)
	require.Empty(t, initErr)

	_, err := queryHelperImpl(t, keeper, ctx, addr, fmt.Sprintf(`{"send_external_query_depth_counter":{"to":"%s","depth":2,"code_hash":"%s"}}`, addr.String(), codeHash), true, false, defaultGasForTests, 3)
	require.Empty(t, err)
}

func TestWasmTooHighInitialMemoryRuntimeFail(t *testing.T) {
	ctx, keeper, codeID, _, walletA, privKeyA, _, _ := setupTest(t, "./testdata/test-contract/too-high-initial-memory.wasm")

	_, _, err := initHelper(t, keeper, ctx, codeID, walletA, privKeyA, `{"nop":{}}`, false, false, defaultGasForTests)
	require.NotNil(t, err.GenericErr)
	require.Contains(t, err.GenericErr.Msg, "failed to initialize wasm memory")
}

func TestWasmTooHighInitialMemoryStaticFail(t *testing.T) {
	encodingConfig := MakeEncodingConfig()
	var transferPortSource types.ICS20TransferPortSource
	transferPortSource = MockIBCTransferKeeper{GetPortFn: func(ctx sdk.Context) string {
		return "myTransferPort"
	}}
	encoders := DefaultEncoders(transferPortSource, encodingConfig.Marshaler)
	ctx, keepers := CreateTestInput(t, false, SupportedFeatures, &encoders, nil)
	accKeeper, keeper := keepers.AccountKeeper, keepers.WasmKeeper

	walletA, _ := CreateFakeFundedAccount(ctx, accKeeper, keeper.bankKeeper, sdk.NewCoins(sdk.NewInt64Coin("denom", 1)))

	wasmCode, err := ioutil.ReadFile("./testdata/test-contract/static-too-high-initial-memory.wasm")
	require.NoError(t, err)

	_, err = keeper.Create(ctx, walletA, wasmCode, "", "")
	require.Error(t, err)
	require.Contains(t, err.Error(), "Error during static Wasm validation: Wasm contract memory's minimum must not exceed 512 pages")
}

func TestWasmWithFloatingPoints(t *testing.T) {
	ctx, keeper, codeID, _, walletA, privKeyA, _, _ := setupTest(t, "./testdata/test-contract/contract_with_floats.wasm")

	_, _, err := initHelper(t, keeper, ctx, codeID, walletA, privKeyA, `{"nop":{}}`, false, false, defaultGasForTests)
	require.NotNil(t, err.GenericErr)
	require.Contains(t, err.GenericErr.Msg, "found floating point operation in module code")
}

func TestCodeHashInvalid(t *testing.T) {
	ctx, keeper, codeID, _, walletA, privWalletA, _, _ := setupTest(t, "./testdata/test-contract/contract.wasm")
	initMsg := []byte(`AAAAAAAAAAAAAAAAAAAAAAAAAAAAAAAAAAAAAAAAAAAAAAAAAAAAAAAAAAAAAAAA{"nop":{}`)

	enc, _ := wasmCtx.Encrypt(initMsg)

	ctx = PrepareInitSignedTx(t, keeper, ctx, walletA, privWalletA, enc, codeID, sdk.NewCoins(sdk.NewInt64Coin("denom", 0)))
	_, _, err := keeper.Instantiate(ctx, codeID, walletA /* nil, */, enc, "some label", sdk.NewCoins(sdk.NewInt64Coin("denom", 0)), nil)
	require.Error(t, err)
	require.Contains(t, err.Error(), "failed to validate transaction")
}

func TestCodeHashEmpty(t *testing.T) {
	ctx, keeper, codeID, _, walletA, privWalletA, _, _ := setupTest(t, "./testdata/test-contract/contract.wasm")
	initMsg := []byte(`{"nop":{}`)

	enc, _ := wasmCtx.Encrypt(initMsg)

	ctx = PrepareInitSignedTx(t, keeper, ctx, walletA, privWalletA, enc, codeID, sdk.NewCoins(sdk.NewInt64Coin("denom", 0)))
	_, _, err := keeper.Instantiate(ctx, codeID, walletA /* nil, */, enc, "some label", sdk.NewCoins(sdk.NewInt64Coin("denom", 0)), nil)
	require.Error(t, err)
	require.Contains(t, err.Error(), "failed to validate transaction")
}

func TestCodeHashNotHex(t *testing.T) {
	ctx, keeper, codeID, _, walletA, privWalletA, _, _ := setupTest(t, "./testdata/test-contract/contract.wasm")
	initMsg := []byte(`🍉🍉🍉🍉🍉🍉🍉🍉🍉🍉🍉🍉🍉🍉🍉🍉{"nop":{}}`)

	enc, _ := wasmCtx.Encrypt(initMsg)

	ctx = PrepareInitSignedTx(t, keeper, ctx, walletA, privWalletA, enc, codeID, sdk.NewCoins(sdk.NewInt64Coin("denom", 0)))
	_, _, err := keeper.Instantiate(ctx, codeID, walletA /* nil, */, enc, "some label", sdk.NewCoins(sdk.NewInt64Coin("denom", 0)), nil)
	require.Error(t, err)
	require.Contains(t, err.Error(), "failed to validate transaction")
}

func TestCodeHashTooSmall(t *testing.T) {
	ctx, keeper, codeID, codeHash, walletA, privWalletA, _, _ := setupTest(t, "./testdata/test-contract/contract.wasm")

	initMsg := []byte(codeHash[0:63] + `{"nop":{}`)

	enc, _ := wasmCtx.Encrypt(initMsg)

	ctx = PrepareInitSignedTx(t, keeper, ctx, walletA, privWalletA, enc, codeID, sdk.NewCoins(sdk.NewInt64Coin("denom", 0)))
	_, _, err := keeper.Instantiate(ctx, codeID, walletA /* nil, */, enc, "some label", sdk.NewCoins(sdk.NewInt64Coin("denom", 0)), nil)
	require.Error(t, err)
	require.Contains(t, err.Error(), "failed to validate transaction")
}

func TestCodeHashTooBig(t *testing.T) {
	ctx, keeper, codeID, codeHash, walletA, privWalletA, _, _ := setupTest(t, "./testdata/test-contract/contract.wasm")

	initMsg := []byte(codeHash + "a" + `{"nop":{}`)

	enc, _ := wasmCtx.Encrypt(initMsg)

	ctx = PrepareInitSignedTx(t, keeper, ctx, walletA, privWalletA, enc, codeID, sdk.NewCoins(sdk.NewInt64Coin("denom", 0)))
	_, _, err := keeper.Instantiate(ctx, codeID, walletA /* nil, */, enc, "some label", sdk.NewCoins(sdk.NewInt64Coin("denom", 0)), nil)
	require.Error(t, err)

	initErr := extractInnerError(t, err, enc[0:32], true, false)
	require.NotEmpty(t, initErr)
	require.NotNil(t, initErr.ParseErr)
	require.Equal(t, "test_contract::contract::InitMsg", initErr.ParseErr.Target)
	require.Equal(t, "Expected to parse either a `true`, `false`, or a `null`.", initErr.ParseErr.Msg)
}

func TestCodeHashWrong(t *testing.T) {
	ctx, keeper, codeID, _, walletA, privWalletA, _, _ := setupTest(t, "./testdata/test-contract/contract.wasm")

	initMsg := []byte(`e3b0c44298fc1c149afbf4c8996fb92427ae41e4649b934ca495991b7852b855{"nop":{}`)

	enc, _ := wasmCtx.Encrypt(initMsg)

	ctx = PrepareInitSignedTx(t, keeper, ctx, walletA, privWalletA, enc, codeID, sdk.NewCoins(sdk.NewInt64Coin("denom", 0)))
	_, _, err := keeper.Instantiate(ctx, codeID, walletA /* nil, */, enc, "some label", sdk.NewCoins(sdk.NewInt64Coin("denom", 0)), nil)
	require.Error(t, err)
	require.Contains(t, err.Error(), "failed to validate transaction")
}

func TestCodeHashInitCallInit(t *testing.T) {
	ctx, keeper, codeID, codeHash, walletA, privKeyA, _, _ := setupTest(t, "./testdata/test-contract/contract.wasm")

	t.Run("GoodCodeHash", func(t *testing.T) {
		addr, events, err := initHelperImpl(t, keeper, ctx, codeID, walletA, privKeyA, fmt.Sprintf(`{"call_to_init":{"code_id":%d,"code_hash":"%s","msg":"%s","label":"1"}}`, codeID, codeHash, `{\"nop\":{}}`), true, false, defaultGasForTests, 2, 0)

		require.Empty(t, err)
		require.Equal(t,
			[]ContractEvent{
				{
					{Key: "contract_address", Value: addr.String()},
					{Key: "a", Value: "a"},
				},
				{
					{Key: "contract_address", Value: events[1][0].Value},
					{Key: "init", Value: "🌈"},
				},
			},
			events,
		)
	})
	t.Run("EmptyCodeHash", func(t *testing.T) {
		_, _, err := initHelperImpl(t, keeper, ctx, codeID, walletA, privKeyA, fmt.Sprintf(`{"call_to_init":{"code_id":%d,"code_hash":"","msg":"%s","label":"2"}}`, codeID, `{\"nop\":{}}`), false, false, defaultGasForTests, 2, 0)

		require.NotEmpty(t, err)
		require.Contains(t,
			err.Error(),
			"failed to validate transaction",
		)
	})
	t.Run("TooBigCodeHash", func(t *testing.T) {
		_, _, err := initHelperImpl(t, keeper, ctx, codeID, walletA, privKeyA, fmt.Sprintf(`{"call_to_init":{"code_id":%d,"code_hash":"%sa","msg":"%s","label":"3"}}`, codeID, codeHash, `{\"nop\":{}}`), true, false, defaultGasForTests, 2, 0)

		require.NotEmpty(t, err)
		require.Contains(t,
			err.Error(),
			"parsing test_contract::contract::InitMsg: Expected to parse either a `true`, `false`, or a `null`.",
		)
	})
	t.Run("TooSmallCodeHash", func(t *testing.T) {
		_, _, err := initHelperImpl(t, keeper, ctx, codeID, walletA, privKeyA, fmt.Sprintf(`{"call_to_init":{"code_id":%d,"code_hash":"%s","msg":"%s","label":"4"}}`, codeID, codeHash[0:63], `{\"nop\":{}}`), false, false, defaultGasForTests, 2, 0)

		require.NotEmpty(t, err)
		require.Contains(t,
			err.Error(),
			"failed to validate transaction",
		)
	})
	t.Run("IncorrectCodeHash", func(t *testing.T) {
		_, _, err := initHelperImpl(t, keeper, ctx, codeID, walletA, privKeyA, fmt.Sprintf(`{"call_to_init":{"code_id":%d,"code_hash":"e3b0c44298fc1c149afbf4c8996fb92427ae41e4649b934ca495991b7852b855","msg":"%s","label":"5"}}`, codeID, `{\"nop\":{}}`), false, false, defaultGasForTests, 2, 0)

		require.NotEmpty(t, err)
		require.Contains(t,
			err.Error(),
			"failed to validate transaction",
		)
	})
}

func TestCodeHashInitCallExec(t *testing.T) {
	ctx, keeper, codeID, codeHash, walletA, privKeyA, _, _ := setupTest(t, "./testdata/test-contract/contract.wasm")

	addr, _, err := initHelperImpl(t, keeper, ctx, codeID, walletA, privKeyA, `{"nop":{}}`, true, false, defaultGasForTests, 1, 0)
	require.Empty(t, err)

	t.Run("GoodCodeHash", func(t *testing.T) {
		addr2, events, err := initHelperImpl(t, keeper, ctx, codeID, walletA, privKeyA, fmt.Sprintf(`{"call_to_exec":{"addr":"%s","code_hash":"%s","msg":"%s"}}`, addr.String(), codeHash, `{\"c\":{\"x\":1,\"y\":1}}`), true, false, defaultGasForTests, 2, 0)

		require.Empty(t, err)
		require.Equal(t,
			[]ContractEvent{
				{
					{Key: "contract_address", Value: addr2.String()},
					{Key: "b", Value: "b"},
				},
				{
					{Key: "contract_address", Value: addr.String()},
					{Key: "watermelon", Value: "🍉"},
				},
			},
			events,
		)
	})
	t.Run("EmptyCodeHash", func(t *testing.T) {
		_, _, err = initHelperImpl(t, keeper, ctx, codeID, walletA, privKeyA, fmt.Sprintf(`{"call_to_exec":{"addr":"%s","code_hash":"","msg":"%s"}}`, addr.String(), `{\"c\":{\"x\":1,\"y\":1}}`), false, false, defaultGasForTests, 2, 0)

		require.NotEmpty(t, err)
		require.Contains(t,
			err.Error(),
			"failed to validate transaction",
		)
	})
	t.Run("TooBigCodeHash", func(t *testing.T) {
		_, _, err = initHelperImpl(t, keeper, ctx, codeID, walletA, privKeyA, fmt.Sprintf(`{"call_to_exec":{"addr":"%s","code_hash":"%sa","msg":"%s"}}`, addr.String(), codeHash, `{\"c\":{\"x\":1,\"y\":1}}`), true, false, defaultGasForTests, 2, 0)

		require.NotEmpty(t, err)
		require.Contains(t,
			err.Error(),
			"parsing test_contract::contract::HandleMsg: Expected to parse either a `true`, `false`, or a `null`.",
		)
	})
	t.Run("TooSmallCodeHash", func(t *testing.T) {
		_, _, err = initHelperImpl(t, keeper, ctx, codeID, walletA, privKeyA, fmt.Sprintf(`{"call_to_exec":{"addr":"%s","code_hash":"%s","msg":"%s"}}`, addr.String(), codeHash[0:63], `{\"c\":{\"x\":1,\"y\":1}}`), false, false, defaultGasForTests, 2, 0)

		require.NotEmpty(t, err)
		require.Contains(t,
			err.Error(),
			"failed to validate transaction",
		)
	})
	t.Run("IncorrectCodeHash", func(t *testing.T) {
		_, _, err = initHelperImpl(t, keeper, ctx, codeID, walletA, privKeyA, fmt.Sprintf(`{"call_to_exec":{"addr":"%s","code_hash":"e3b0c44298fc1c149afbf4c8996fb92427ae41e4649b934ca495991b7852b855","msg":"%s"}}`, addr.String(), `{\"c\":{\"x\":1,\"y\":1}}`), false, false, defaultGasForTests, 2, 0)

		require.NotEmpty(t, err)
		require.Contains(t,
			err.Error(),
			"failed to validate transaction",
		)
	})
}

func TestCodeHashInitCallQuery(t *testing.T) {
	ctx, keeper, codeID, codeHash, walletA, privKeyA, _, _ := setupTest(t, "./testdata/test-contract/contract.wasm")

	addr, _, err := initHelper(t, keeper, ctx, codeID, walletA, privKeyA, `{"nop":{}}`, true, false, defaultGasForTests)
	require.Empty(t, err)

	t.Run("GoodCodeHash", func(t *testing.T) {
		addr2, events, err := initHelper(t, keeper, ctx, codeID, walletA, privKeyA, fmt.Sprintf(`{"call_to_query":{"addr":"%s","code_hash":"%s","msg":"%s"}}`, addr.String(), codeHash, `{\"receive_external_query\":{\"num\":1}}`), true, false, defaultGasForTests)

		require.Empty(t, err)
		require.Equal(t,
			[]ContractEvent{
				{
					{Key: "contract_address", Value: addr2.String()},
					{Key: "c", Value: "2"},
				},
			},
			events,
		)
	})
	t.Run("EmptyCodeHash", func(t *testing.T) {
		_, _, err = initHelper(t, keeper, ctx, codeID, walletA, privKeyA, fmt.Sprintf(`{"call_to_query":{"addr":"%s","code_hash":"","msg":"%s"}}`, addr.String(), `{\"receive_external_query\":{\"num\":1}}`), true, false, defaultGasForTests)

		require.NotEmpty(t, err)
		require.Contains(t,
			err.Error(),
			"failed to validate transaction",
		)
	})
	t.Run("TooBigCodeHash", func(t *testing.T) {
		_, _, err = initHelper(t, keeper, ctx, codeID, walletA, privKeyA, fmt.Sprintf(`{"call_to_query":{"addr":"%s","code_hash":"%sa","msg":"%s"}}`, addr.String(), codeHash, `{\"receive_external_query\":{\"num\":1}}`), true, false, defaultGasForTests)

		require.NotEmpty(t, err)
		require.Contains(t,
			err.Error(),
			"Got an error from query: ParseErr { target: \"test_contract::contract::QueryMsg\", msg: \"Expected to parse either a `true`, `false`, or a `null`.\", backtrace: None }",
		)
	})
	t.Run("TooSmallCodeHash", func(t *testing.T) {
		_, _, err = initHelper(t, keeper, ctx, codeID, walletA, privKeyA, fmt.Sprintf(`{"call_to_query":{"addr":"%s","code_hash":"%s","msg":"%s"}}`, addr.String(), codeHash[0:63], `{\"receive_external_query\":{\"num\":1}}`), true, false, defaultGasForTests)

		require.NotEmpty(t, err)
		require.Contains(t,
			err.Error(),
			"failed to validate transaction",
		)
	})
	t.Run("IncorrectCodeHash", func(t *testing.T) {
		_, _, err = initHelper(t, keeper, ctx, codeID, walletA, privKeyA, fmt.Sprintf(`{"call_to_query":{"addr":"%s","code_hash":"e3b0c44298fc1c149afbf4c8996fb92427ae41e4649b934ca495991b7852b855","msg":"%s"}}`, addr.String(), `{\"receive_external_query\":{\"num\":1}}`), true, false, defaultGasForTests)

		require.NotEmpty(t, err)
		require.Contains(t,
			err.Error(),
			"failed to validate transaction",
		)
	})
}

func TestCodeHashExecCallInit(t *testing.T) {
	ctx, keeper, codeID, codeHash, walletA, privKeyA, _, _ := setupTest(t, "./testdata/test-contract/contract.wasm")

	addr, _, err := initHelper(t, keeper, ctx, codeID, walletA, privKeyA, `{"nop":{}}`, true, false, defaultGasForTests)
	require.Empty(t, err)

	t.Run("GoodCodeHash", func(t *testing.T) {
		_, events, _, err := execHelperImpl(t, keeper, ctx, addr, walletA, privKeyA, fmt.Sprintf(`{"call_to_init":{"code_id":%d,"code_hash":"%s","msg":"%s","label":"1"}}`, codeID, codeHash, `{\"nop\":{}}`), true, false, defaultGasForTests, 0, 2)

		require.Empty(t, err)
		require.Equal(t,
			[]ContractEvent{
				{
					{Key: "contract_address", Value: addr.String()},
					{Key: "a", Value: "a"},
				},
				{
					{Key: "contract_address", Value: events[1][0].Value},
					{Key: "init", Value: "🌈"},
				},
			},
			events,
		)
	})
	t.Run("EmptyCodeHash", func(t *testing.T) {
		_, _, _, err := execHelperImpl(t, keeper, ctx, addr, walletA, privKeyA, fmt.Sprintf(`{"call_to_init":{"code_id":%d,"code_hash":"","msg":"%s","label":"2"}}`, codeID, `{\"nop\":{}}`), false, false, defaultGasForTests, 0, 2)

		require.NotEmpty(t, err)
		require.Contains(t,
			err.Error(),
			"failed to validate transaction",
		)
	})
	t.Run("TooBigCodeHash", func(t *testing.T) {
		_, _, _, err := execHelperImpl(t, keeper, ctx, addr, walletA, privKeyA, fmt.Sprintf(`{"call_to_init":{"code_id":%d,"code_hash":"%sa","msg":"%s","label":"3"}}`, codeID, codeHash, `{\"nop\":{}}`), true, false, defaultGasForTests, 0, 2)

		require.NotEmpty(t, err)
		require.Contains(t,
			err.Error(),
			"parsing test_contract::contract::InitMsg: Expected to parse either a `true`, `false`, or a `null`.",
		)
	})
	t.Run("TooSmallCodeHash", func(t *testing.T) {
		_, _, _, err := execHelperImpl(t, keeper, ctx, addr, walletA, privKeyA, fmt.Sprintf(`{"call_to_init":{"code_id":%d,"code_hash":"%s","msg":"%s","label":"4"}}`, codeID, codeHash[0:63], `{\"nop\":{}}`), false, false, defaultGasForTests, 0, 2)

		require.NotEmpty(t, err)
		require.Contains(t,
			err.Error(),
			"failed to validate transaction",
		)
	})
	t.Run("IncorrectCodeHash", func(t *testing.T) {
		_, _, _, err := execHelperImpl(t, keeper, ctx, addr, walletA, privKeyA, fmt.Sprintf(`{"call_to_init":{"code_id":%d,"code_hash":"e3b0c44298fc1c149afbf4c8996fb92427ae41e4649b934ca495991b7852b855","msg":"%s","label":"5"}}`, codeID, `{\"nop\":{}}`), false, false, defaultGasForTests, 0, 2)

		require.NotEmpty(t, err)
		require.Contains(t,
			err.Error(),
			"failed to validate transaction",
		)
	})
}

func TestLabelCollisionWhenMultipleCallbacksToInitFromSameContract(t *testing.T) {
	ctx, keeper, codeID, codeHash, walletA, privKeyA, _, _ := setupTest(t, "./testdata/test-contract/contract.wasm")

	addr, _, err := initHelper(t, keeper, ctx, codeID, walletA, privKeyA, `{"nop":{}}`, true, false, defaultGasForTests)
	require.Empty(t, err)

	_, _, _, err = execHelperImpl(t, keeper, ctx, addr, walletA, privKeyA, fmt.Sprintf(`{"call_to_init":{"code_id":%d,"code_hash":"%s","msg":"%s","label":"1"}}`, codeID, codeHash, `{\"nop\":{}}`), true, false, defaultGasForTests, 0, 2)
	require.Empty(t, err)

	_, _, _, err = execHelperImpl(t, keeper, ctx, addr, walletA, privKeyA, fmt.Sprintf(`{"call_to_init":{"code_id":%d,"code_hash":"%s","msg":"%s","label":"1"}}`, codeID, codeHash, `{\"nop\":{}}`), false, false, defaultGasForTests, 0, 1)
	require.NotEmpty(t, err)
	require.NotNil(t, err.GenericErr)
	require.Contains(t, err.GenericErr.Msg, "contract account already exists")
}

func TestCodeHashExecCallExec(t *testing.T) {
	ctx, keeper, codeID, codeHash, walletA, privKeyA, _, _ := setupTest(t, "./testdata/test-contract/contract.wasm")

	addr, _, err := initHelper(t, keeper, ctx, codeID, walletA, privKeyA, `{"nop":{}}`, true, false, defaultGasForTests)
	require.Empty(t, err)

	t.Run("GoodCodeHash", func(t *testing.T) {
		_, events, _, err := execHelper(t, keeper, ctx, addr, walletA, privKeyA, fmt.Sprintf(`{"call_to_exec":{"addr":"%s","code_hash":"%s","msg":"%s"}}`, addr, codeHash, `{\"c\":{\"x\":1,\"y\":1}}`), true, false, defaultGasForTests, 0)

		require.Empty(t, err)
		require.Equal(t,
			[]ContractEvent{
				{
					{Key: "contract_address", Value: addr.String()},
					{Key: "b", Value: "b"},
				},
				{
					{Key: "contract_address", Value: events[1][0].Value},
					{Key: "watermelon", Value: "🍉"},
				},
			},
			events,
		)
	})
	t.Run("EmptyCodeHash", func(t *testing.T) {
		_, _, _, err := execHelper(t, keeper, ctx, addr, walletA, privKeyA, fmt.Sprintf(`{"call_to_exec":{"addr":"%s","code_hash":"","msg":"%s"}}`, addr, `{\"c\":{\"x\":1,\"y\":1}}`), false, false, defaultGasForTests, 0)

		require.NotEmpty(t, err)
		require.Contains(t,
			err.Error(),
			"failed to validate transaction",
		)
	})
	t.Run("TooBigCodeHash", func(t *testing.T) {
		_, _, _, err := execHelper(t, keeper, ctx, addr, walletA, privKeyA, fmt.Sprintf(`{"call_to_exec":{"addr":"%s","code_hash":"%sa","msg":"%s"}}`, addr, codeHash, `{\"c\":{\"x\":1,\"y\":1}}`), true, false, defaultGasForTests, 0)

		require.NotEmpty(t, err)
		require.Contains(t,
			err.Error(),
			"parsing test_contract::contract::HandleMsg: Expected to parse either a `true`, `false`, or a `null`.",
		)
	})
	t.Run("TooSmallCodeHash", func(t *testing.T) {
		_, _, _, err := execHelper(t, keeper, ctx, addr, walletA, privKeyA, fmt.Sprintf(`{"call_to_exec":{"addr":"%s","code_hash":"%s","msg":"%s"}}`, addr, codeHash[0:63], `{\"c\":{\"x\":1,\"y\":1}}`), false, false, defaultGasForTests, 0)

		require.NotEmpty(t, err)
		require.Contains(t,
			err.Error(),
			"failed to validate transaction",
		)
	})
	t.Run("IncorrectCodeHash", func(t *testing.T) {
		_, _, _, err := execHelper(t, keeper, ctx, addr, walletA, privKeyA, fmt.Sprintf(`{"call_to_exec":{"addr":"%s","code_hash":"e3b0c44298fc1c149afbf4c8996fb92427ae41e4649b934ca495991b7852b855","msg":"%s"}}`, addr, `{\"c\":{\"x\":1,\"y\":1}}`), false, false, defaultGasForTests, 0)

		require.NotEmpty(t, err)
		require.Contains(t,
			err.Error(),
			"failed to validate transaction",
		)
	})
}

// todo: enable after the upgrade to sdk 0.45x
//func TestGasUsageForStoreKey(t *testing.T) {
//	ctx, keeper, codeID, _, walletA, privKeyA, _, _ := setupTest(t, "./testdata/test-contract/contract.wasm")
//
//	addr, _, err := initHelper(t, keeper, ctx, codeID, walletA, privKeyA, `{"nop":{}}`, true, false, defaultGasForTests)
//	require.Empty(t, err)
//
//	t.Run("StoreDifferentKeySizes", func(t *testing.T) {
//		_, _, gasUsedLong, err := execHelper(t, keeper, ctx, addr, walletA, privKeyA, `{"store_really_long_key":{}}`, true, false, defaultGasForTests, 0)
//		require.Empty(t, err)
//
//		_, _, gasUsedShort, err := execHelper(t, keeper, ctx, addr, walletA, privKeyA, `{"store_really_short_key":{}}`, true, false, defaultGasForTests, 0)
//		require.Empty(t, err)
//
//		_, _, gasUsedLongValue, err := execHelper(t, keeper, ctx, addr, walletA, privKeyA, `{"store_really_long_value":{}}`, true, false, defaultGasForTests, 0)
//		require.Empty(t, err)
//
//		require.Greater(t, gasUsedLong, gasUsedShort)
//		println("Gas used value-key", gasUsedLongValue, gasUsedLong)
//
//		require.Equal(t, gasUsedLongValue, gasUsedLong)
//
//		println("Gas used long-short", gasUsedLong, gasUsedShort)
//
//	})
//}

func TestQueryGasPrice(t *testing.T) {
	ctx, keeper, codeID, codeHash, walletA, privKeyA, _, _ := setupTest(t, "./testdata/test-contract/contract.wasm")

	addr, _, err := initHelper(t, keeper, ctx, codeID, walletA, privKeyA, `{"nop":{}}`, true, false, defaultGasForTests)
	require.Empty(t, err)

	t.Run("Query to Self Gas Price", func(t *testing.T) {

		_, _, gasUsed, err := execHelper(t, keeper, ctx, addr, walletA, privKeyA, fmt.Sprintf(`{"call_to_query":{"addr":"%s","code_hash":"%s","msg":"%s"}}`, addr.String(), codeHash, `{\"receive_external_query\":{\"num\":1}}`), true, false, defaultGasForTests, 0)
		require.Empty(t, err)
		// require that more gas was used than the base 20K (10K for execute, another 10K for query)
		require.Greater(t, gasUsed, uint64(20_000))
	})
}

func TestCodeHashExecCallQuery(t *testing.T) {
	ctx, keeper, codeID, codeHash, walletA, privKeyA, _, _ := setupTest(t, "./testdata/test-contract/contract.wasm")

	addr, _, err := initHelper(t, keeper, ctx, codeID, walletA, privKeyA, `{"nop":{}}`, true, false, defaultGasForTests)
	require.Empty(t, err)

	t.Run("GoodCodeHash", func(t *testing.T) {
		_, events, _, err := execHelper(t, keeper, ctx, addr, walletA, privKeyA, fmt.Sprintf(`{"call_to_query":{"addr":"%s","code_hash":"%s","msg":"%s"}}`, addr.String(), codeHash, `{\"receive_external_query\":{\"num\":1}}`), true, false, defaultGasForTests, 0)

		require.Empty(t, err)
		require.Equal(t,
			[]ContractEvent{
				{
					{Key: "contract_address", Value: addr.String()},
					{Key: "c", Value: "2"},
				},
			},
			events,
		)
	})
	t.Run("EmptyCodeHash", func(t *testing.T) {
		_, _, _, err = execHelper(t, keeper, ctx, addr, walletA, privKeyA, fmt.Sprintf(`{"call_to_query":{"addr":"%s","code_hash":"","msg":"%s"}}`, addr.String(), `{\"receive_external_query\":{\"num\":1}}`), true, false, defaultGasForTests, 0)

		require.NotEmpty(t, err)
		require.Contains(t,
			err.Error(),
			"failed to validate transaction",
		)
	})
	t.Run("TooBigCodeHash", func(t *testing.T) {
		_, _, _, err = execHelper(t, keeper, ctx, addr, walletA, privKeyA, fmt.Sprintf(`{"call_to_query":{"addr":"%s","code_hash":"%sa","msg":"%s"}}`, addr.String(), codeHash, `{\"receive_external_query\":{\"num\":1}}`), true, false, defaultGasForTests, 0)

		require.NotEmpty(t, err)
		require.Contains(t,
			err.Error(),
			"Got an error from query: ParseErr { target: \"test_contract::contract::QueryMsg\", msg: \"Expected to parse either a `true`, `false`, or a `null`.\", backtrace: None }",
		)
	})
	t.Run("TooSmallCodeHash", func(t *testing.T) {
		_, _, _, err = execHelper(t, keeper, ctx, addr, walletA, privKeyA, fmt.Sprintf(`{"call_to_query":{"addr":"%s","code_hash":"%s","msg":"%s"}}`, addr.String(), codeHash[0:63], `{\"receive_external_query\":{\"num\":1}}`), true, false, defaultGasForTests, 0)

		require.NotEmpty(t, err)
		require.Contains(t,
			err.Error(),
			"failed to validate transaction",
		)
	})
	t.Run("IncorrectCodeHash", func(t *testing.T) {
		_, _, _, err = execHelper(t, keeper, ctx, addr, walletA, privKeyA, fmt.Sprintf(`{"call_to_query":{"addr":"%s","code_hash":"e3b0c44298fc1c149afbf4c8996fb92427ae41e4649b934ca495991b7852b855","msg":"%s"}}`, addr.String(), `{\"receive_external_query\":{\"num\":1}}`), true, false, defaultGasForTests, 0)

		require.NotEmpty(t, err)
		require.Contains(t,
			err.Error(),
			"failed to validate transaction",
		)
	})
}

func TestCodeHashQueryCallQuery(t *testing.T) {
	ctx, keeper, codeID, codeHash, walletA, privKeyA, _, _ := setupTest(t, "./testdata/test-contract/contract.wasm")

	addr, _, err := initHelper(t, keeper, ctx, codeID, walletA, privKeyA, `{"nop":{}}`, true, false, defaultGasForTests)
	require.Empty(t, err)

	t.Run("GoodCodeHash", func(t *testing.T) {
		output, err := queryHelper(t, keeper, ctx, addr, fmt.Sprintf(`{"call_to_query":{"addr":"%s","code_hash":"%s","msg":"%s"}}`, addr.String(), codeHash, `{\"receive_external_query\":{\"num\":1}}`), true, false, defaultGasForTests)

		require.Empty(t, err)
		require.Equal(t, "2", output)
	})
	t.Run("EmptyCodeHash", func(t *testing.T) {
		_, err := queryHelper(t, keeper, ctx, addr, fmt.Sprintf(`{"call_to_query":{"addr":"%s","code_hash":"","msg":"%s"}}`, addr.String(), `{\"receive_external_query\":{\"num\":1}}`), true, false, defaultGasForTests)

		require.NotEmpty(t, err)
		require.Contains(t,
			err.Error(),
			"failed to validate transaction",
		)
	})
	t.Run("TooBigCodeHash", func(t *testing.T) {
		_, err := queryHelper(t, keeper, ctx, addr, fmt.Sprintf(`{"call_to_query":{"addr":"%s","code_hash":"%sa","msg":"%s"}}`, addr.String(), codeHash, `{\"receive_external_query\":{\"num\":1}}`), true, false, defaultGasForTests)

		require.NotEmpty(t, err)
		require.Contains(t,
			err.Error(),
			"Got an error from query: ParseErr { target: \"test_contract::contract::QueryMsg\", msg: \"Expected to parse either a `true`, `false`, or a `null`.\", backtrace: None }",
		)
	})
	t.Run("TooSmallCodeHash", func(t *testing.T) {
		_, err := queryHelper(t, keeper, ctx, addr, fmt.Sprintf(`{"call_to_query":{"addr":"%s","code_hash":"%s","msg":"%s"}}`, addr.String(), codeHash[0:63], `{\"receive_external_query\":{\"num\":1}}`), true, false, defaultGasForTests)

		require.NotEmpty(t, err)
		require.Contains(t,
			err.Error(),
			"failed to validate transaction",
		)
	})
	t.Run("IncorrectCodeHash", func(t *testing.T) {
		_, err := queryHelper(t, keeper, ctx, addr, fmt.Sprintf(`{"call_to_query":{"addr":"%s","code_hash":"e3b0c44298fc1c149afbf4c8996fb92427ae41e4649b934ca495991b7852b855","msg":"%s"}}`, addr.String(), `{\"receive_external_query\":{\"num\":1}}`), true, false, defaultGasForTests)

		require.NotEmpty(t, err)
		require.Contains(t,
			err.Error(),
			"failed to validate transaction",
		)
	})
}

func TestEncryptedAndPlaintextLogs(t *testing.T) {
	ctx, keeper, codeID, _, walletA, privKeyA, _, _ := setupTest(t, "./testdata/plaintext_logs.wasm")

	addr, _, err := initHelper(t, keeper, ctx, codeID, walletA, privKeyA, `{}`, true, false, defaultGasForTests)
	require.Empty(t, err)

	_, events, _, err := execHelperImpl(t, keeper, ctx, addr, walletA, privKeyA, "{}", true, false, defaultGasForTests, 0, 1)

	require.Empty(t, err)
	require.Equal(t,
		[]ContractEvent{
			{
				{Key: "contract_address", Value: addr.String()},
				{Key: "encrypted log", Value: "encrypted value"},
				{Key: "ZW5jb2RlZCBsb2cK", Value: "ZW5jb2RlZCB2YWx1ZQo="},
				{Key: "plaintext log", Value: "plaintext value"},
			},
		},
		events,
	)
}

func TestSecp256k1Verify(t *testing.T) {
	ctx, keeper, codeID, _, walletA, privKeyA, _, _ := setupTest(t, "./testdata/test-contract/contract.wasm")

	contractAddress, _, initErr := initHelper(t, keeper, ctx, codeID, walletA, privKeyA, `{"nop":{}}`, true, false, defaultGasForTests)
	require.Empty(t, initErr)

	// https://paulmillr.com/noble/

	t.Run("CorrectCompactPubkey", func(t *testing.T) {
		_, events, _, err := execHelper(t, keeper, ctx, contractAddress, walletA, privKeyA, `{"secp256k1_verify":{"iterations":1,"pubkey":"A0ZGrlBHMWtCMNAIbIrOxofwCxzZ0dxjT2yzWKwKmo//","sig":"/hZeEYHs9trj+Akeb+7p3UAtXjcDNYP9/D/hj/ALIUAG9bfrJltxkfpMz/9Jn5K3c5QjLuvaNT2jgr7P/AEW8A==","msg_hash":"ARp3VEHssUlDEwoW8AzdQYGKg90ENy8yWePKcjfjzao="}}`, true, false, defaultGasForTests, 0)

		require.Empty(t, err)
		require.Equal(t,
			[]ContractEvent{
				{
					{Key: "contract_address", Value: contractAddress.String()},
					{Key: "result", Value: "true"},
				},
			},
			events,
		)
	})
	t.Run("CorrectLongPubkey", func(t *testing.T) {
		_, events, _, err := execHelper(t, keeper, ctx, contractAddress, walletA, privKeyA, `{"secp256k1_verify":{"iterations":1,"pubkey":"BEZGrlBHMWtCMNAIbIrOxofwCxzZ0dxjT2yzWKwKmo///ne03QpL+5WFHztzVceB3WD4QY/Ipl0UkHr/R8kDpVk=","sig":"/hZeEYHs9trj+Akeb+7p3UAtXjcDNYP9/D/hj/ALIUAG9bfrJltxkfpMz/9Jn5K3c5QjLuvaNT2jgr7P/AEW8A==","msg_hash":"ARp3VEHssUlDEwoW8AzdQYGKg90ENy8yWePKcjfjzao="}}`, true, false, defaultGasForTests, 0)

		require.Empty(t, err)
		require.Equal(t,
			[]ContractEvent{
				{
					{Key: "contract_address", Value: contractAddress.String()},
					{Key: "result", Value: "true"},
				},
			},
			events,
		)
	})
	t.Run("IncorrectMsgHashCompactPubkey", func(t *testing.T) {
		_, events, _, err := execHelper(t, keeper, ctx, contractAddress, walletA, privKeyA, `{"secp256k1_verify":{"iterations":1,"pubkey":"A0ZGrlBHMWtCMNAIbIrOxofwCxzZ0dxjT2yzWKwKmo//","sig":"/hZeEYHs9trj+Akeb+7p3UAtXjcDNYP9/D/hj/ALIUAG9bfrJltxkfpMz/9Jn5K3c5QjLuvaNT2jgr7P/AEW8A==","msg_hash":"ARp3VEHssUlDEwoW8AzdQYGKg90ENy8yWePKcjfjzas="}}`, true, false, defaultGasForTests, 0)

		require.Empty(t, err)
		require.Equal(t,
			[]ContractEvent{
				{
					{Key: "contract_address", Value: contractAddress.String()},
					{Key: "result", Value: "false"},
				},
			},
			events,
		)
	})
	t.Run("IncorrectMsgHashLongPubkey", func(t *testing.T) {
		_, events, _, err := execHelper(t, keeper, ctx, contractAddress, walletA, privKeyA, `{"secp256k1_verify":{"iterations":1,"pubkey":"BEZGrlBHMWtCMNAIbIrOxofwCxzZ0dxjT2yzWKwKmo///ne03QpL+5WFHztzVceB3WD4QY/Ipl0UkHr/R8kDpVk=","sig":"/hZeEYHs9trj+Akeb+7p3UAtXjcDNYP9/D/hj/ALIUAG9bfrJltxkfpMz/9Jn5K3c5QjLuvaNT2jgr7P/AEW8A==","msg_hash":"ARp3VEHssUlDEwoW8AzdQYGKg90ENy8yWePKcjfjzas="}}`, true, false, defaultGasForTests, 0)

		require.Empty(t, err)
		require.Equal(t,
			[]ContractEvent{
				{
					{Key: "contract_address", Value: contractAddress.String()},
					{Key: "result", Value: "false"},
				},
			},
			events,
		)
	})
	t.Run("IncorrectSigCompactPubkey", func(t *testing.T) {
		_, events, _, err := execHelper(t, keeper, ctx, contractAddress, walletA, privKeyA, `{"secp256k1_verify":{"iterations":1,"pubkey":"A0ZGrlBHMWtCMNAIbIrOxofwCxzZ0dxjT2yzWKwKmo//","sig":"rhZeEYHs9trj+Akeb+7p3UAtXjcDNYP9/D/hj/ALIUAG9bfrJltxkfpMz/9Jn5K3c5QjLuvaNT2jgr7P/AEW8A==","msg_hash":"ARp3VEHssUlDEwoW8AzdQYGKg90ENy8yWePKcjfjzao="}}`, true, false, defaultGasForTests, 0)

		require.Empty(t, err)
		require.Equal(t,
			[]ContractEvent{
				{
					{Key: "contract_address", Value: contractAddress.String()},
					{Key: "result", Value: "false"},
				},
			},
			events,
		)
	})
	t.Run("IncorrectSigLongPubkey", func(t *testing.T) {
		_, events, _, err := execHelper(t, keeper, ctx, contractAddress, walletA, privKeyA, `{"secp256k1_verify":{"iterations":1,"pubkey":"BEZGrlBHMWtCMNAIbIrOxofwCxzZ0dxjT2yzWKwKmo///ne03QpL+5WFHztzVceB3WD4QY/Ipl0UkHr/R8kDpVk=","sig":"rhZeEYHs9trj+Akeb+7p3UAtXjcDNYP9/D/hj/ALIUAG9bfrJltxkfpMz/9Jn5K3c5QjLuvaNT2jgr7P/AEW8A==","msg_hash":"ARp3VEHssUlDEwoW8AzdQYGKg90ENy8yWePKcjfjzao="}}`, true, false, defaultGasForTests, 0)

		require.Empty(t, err)
		require.Equal(t,
			[]ContractEvent{
				{
					{Key: "contract_address", Value: contractAddress.String()},
					{Key: "result", Value: "false"},
				},
			},
			events,
		)
	})
	t.Run("IncorrectCompactPubkey", func(t *testing.T) {
		_, events, _, err := execHelper(t, keeper, ctx, contractAddress, walletA, privKeyA, `{"secp256k1_verify":{"iterations":1,"pubkey":"AoSdDHH9J0Bfb9pT8GFn+bW9cEVkgIh4bFsepMWmczXc","sig":"/hZeEYHs9trj+Akeb+7p3UAtXjcDNYP9/D/hj/ALIUAG9bfrJltxkfpMz/9Jn5K3c5QjLuvaNT2jgr7P/AEW8A==","msg_hash":"ARp3VEHssUlDEwoW8AzdQYGKg90ENy8yWePKcjfjzao="}}`, true, false, defaultGasForTests, 0)

		require.Empty(t, err)
		require.Equal(t,
			[]ContractEvent{
				{
					{Key: "contract_address", Value: contractAddress.String()},
					{Key: "result", Value: "false"},
				},
			},
			events,
		)
	})
	t.Run("IncorrectLongPubkey", func(t *testing.T) {
		_, events, _, err := execHelper(t, keeper, ctx, contractAddress, walletA, privKeyA, `{"secp256k1_verify":{"iterations":1,"pubkey":"BISdDHH9J0Bfb9pT8GFn+bW9cEVkgIh4bFsepMWmczXcFWl11YCgu65hzvNDQE2Qo1hwTMQ/42Xif8O/MrxzvxI=","sig":"/hZeEYHs9trj+Akeb+7p3UAtXjcDNYP9/D/hj/ALIUAG9bfrJltxkfpMz/9Jn5K3c5QjLuvaNT2jgr7P/AEW8A==","msg_hash":"ARp3VEHssUlDEwoW8AzdQYGKg90ENy8yWePKcjfjzao="}}`, true, false, defaultGasForTests, 0)

		require.Empty(t, err)
		require.Equal(t,
			[]ContractEvent{
				{
					{Key: "contract_address", Value: contractAddress.String()},
					{Key: "result", Value: "false"},
				},
			},
			events,
		)
	})

}

func TestBenchmarkSecp256k1VerifyAPI(t *testing.T) {
	t.SkipNow()
	// Assaf: I wrote the benchmark like this because the init functions take testing.T
	// and not testing.B and I just wanted to quickly get a feel for the perf improvments
	ctx, keeper, codeID, _, walletA, privKeyA, _, _ := setupTest(t, "./testdata/test-contract/contract.wasm")

	contractAddress, _, _ := initHelper(t, keeper, ctx, codeID, walletA, privKeyA, `{"nop":{}}`, true, false, defaultGasForTests)

	start := time.Now()
	// https://paulmillr.com/noble/
	execHelper(t, keeper, ctx, contractAddress, walletA, privKeyA, `{"secp256k1_verify":{"iterations":10,"pubkey":"A0ZGrlBHMWtCMNAIbIrOxofwCxzZ0dxjT2yzWKwKmo//","sig":"/hZeEYHs9trj+Akeb+7p3UAtXjcDNYP9/D/hj/ALIUAG9bfrJltxkfpMz/9Jn5K3c5QjLuvaNT2jgr7P/AEW8A==","msg_hash":"ARp3VEHssUlDEwoW8AzdQYGKg90ENy8yWePKcjfjzao="}}`, true, false, defaultGasForTests, 0)
	elapsed := time.Since(start)
	fmt.Printf("TestBenchmarkSecp256k1VerifyAPI took %s\n", elapsed)
}

func TestBenchmarkSecp256k1VerifyCrate(t *testing.T) {
	t.SkipNow()
	// Assaf: I wrote the benchmark like this because the init functions take testing.T
	// and not testing.B and I just wanted to quickly get a feel for the perf improvments
	ctx, keeper, codeID, _, walletA, privKeyA, _, _ := setupTest(t, "./testdata/test-contract/contract.wasm")

	contractAddress, _, _ := initHelper(t, keeper, ctx, codeID, walletA, privKeyA, `{"nop":{}}`, true, false, defaultGasForTests)

	start := time.Now()
	// https://paulmillr.com/noble/
	execHelper(t, keeper, ctx, contractAddress, walletA, privKeyA, `{"secp256k1_verify_from_crate":{"iterations":10,"pubkey":"A0ZGrlBHMWtCMNAIbIrOxofwCxzZ0dxjT2yzWKwKmo//","sig":"/hZeEYHs9trj+Akeb+7p3UAtXjcDNYP9/D/hj/ALIUAG9bfrJltxkfpMz/9Jn5K3c5QjLuvaNT2jgr7P/AEW8A==","msg_hash":"ARp3VEHssUlDEwoW8AzdQYGKg90ENy8yWePKcjfjzao="}}`, true, false, 100_000_000, 0)
	elapsed := time.Since(start)
	fmt.Printf("TestBenchmarkSecp256k1VerifyCrate took %s\n", elapsed)
}

func TestEd25519Verify(t *testing.T) {
	ctx, keeper, codeID, _, walletA, privKeyA, _, _ := setupTest(t, "./testdata/test-contract/contract.wasm")

	contractAddress, _, initErr := initHelper(t, keeper, ctx, codeID, walletA, privKeyA, `{"nop":{}}`, true, false, defaultGasForTests)
	require.Empty(t, initErr)

	// https://paulmillr.com/noble/
	t.Run("Correct", func(t *testing.T) {
		_, events, _, err := execHelper(t, keeper, ctx, contractAddress, walletA, privKeyA, `{"ed25519_verify":{"iterations":1,"pubkey":"LO2+Bt+/FIjomSaPB+I++LXkxgxwfnrKHLyvCic72rA=","sig":"8O7nwhM71/B9srKwe8Ps39z5lAsLMMs6LxdvoPk0HXjEM97TNhKbdU6gEePT2MaaIUSiMEmoG28HIZMgMRTCDg==","msg":"YXNzYWYgd2FzIGhlcmU="}}`, true, false, defaultGasForTests, 0)

		require.Empty(t, err)
		require.Equal(t,
			[]ContractEvent{
				{
					{Key: "contract_address", Value: contractAddress.String()},
					{Key: "result", Value: "true"},
				},
			},
			events,
		)
	})
	t.Run("IncorrectMsg", func(t *testing.T) {
		_, events, _, err := execHelper(t, keeper, ctx, contractAddress, walletA, privKeyA, `{"ed25519_verify":{"iterations":1,"pubkey":"LO2+Bt+/FIjomSaPB+I++LXkxgxwfnrKHLyvCic72rA=","sig":"8O7nwhM71/B9srKwe8Ps39z5lAsLMMs6LxdvoPk0HXjEM97TNhKbdU6gEePT2MaaIUSiMEmoG28HIZMgMRTCDg==","msg":"YXNzYWYgd2FzIGhlcmUK"}}`, true, false, defaultGasForTests, 0)

		require.Empty(t, err)
		require.Equal(t,
			[]ContractEvent{
				{
					{Key: "contract_address", Value: contractAddress.String()},
					{Key: "result", Value: "false"},
				},
			},
			events,
		)
	})
	t.Run("IncorrectSig", func(t *testing.T) {
		_, events, _, err := execHelper(t, keeper, ctx, contractAddress, walletA, privKeyA, `{"ed25519_verify":{"iterations":1,"pubkey":"LO2+Bt+/FIjomSaPB+I++LXkxgxwfnrKHLyvCic72rA=","sig":"8O7nwhM71/B9srKwe8Ps39z5lAsLMMs6LxdvoPk0HXjEM97TNhKbdU6gEePT2MaaIUSiMEmoG28HIZMgMRTCDw==","msg":"YXNzYWYgd2FzIGhlcmU="}}`, true, false, defaultGasForTests, 0)

		require.Empty(t, err)
		require.Equal(t,
			[]ContractEvent{
				{
					{Key: "contract_address", Value: contractAddress.String()},
					{Key: "result", Value: "false"},
				},
			},
			events,
		)
	})
	t.Run("IncorrectPubkey", func(t *testing.T) {
		_, events, _, err := execHelper(t, keeper, ctx, contractAddress, walletA, privKeyA, `{"ed25519_verify":{"iterations":1,"pubkey":"DV1lgRdKw7nt4hvl8XkGZXMzU9S3uM9NLTK0h0qMbUs=","sig":"8O7nwhM71/B9srKwe8Ps39z5lAsLMMs6LxdvoPk0HXjEM97TNhKbdU6gEePT2MaaIUSiMEmoG28HIZMgMRTCDg==","msg":"YXNzYWYgd2FzIGhlcmU="}}`, true, false, defaultGasForTests, 0)

		require.Empty(t, err)
		require.Equal(t,
			[]ContractEvent{
				{
					{Key: "contract_address", Value: contractAddress.String()},
					{Key: "result", Value: "false"},
				},
			},
			events,
		)
	})

}

func TestEd25519BatchVerify(t *testing.T) {
	ctx, keeper, codeID, _, walletA, privKeyA, _, _ := setupTest(t, "./testdata/test-contract/contract.wasm")

	contractAddress, _, initErr := initHelper(t, keeper, ctx, codeID, walletA, privKeyA, `{"nop":{}}`, true, false, defaultGasForTests)
	require.Empty(t, initErr)

	// https://paulmillr.com/noble/
	t.Run("Correct", func(t *testing.T) {
		_, events, _, err := execHelper(t, keeper, ctx, contractAddress, walletA, privKeyA, `{"ed25519_batch_verify":{"iterations":1,"pubkeys":["LO2+Bt+/FIjomSaPB+I++LXkxgxwfnrKHLyvCic72rA="],"sigs":["8O7nwhM71/B9srKwe8Ps39z5lAsLMMs6LxdvoPk0HXjEM97TNhKbdU6gEePT2MaaIUSiMEmoG28HIZMgMRTCDg=="],"msgs":["YXNzYWYgd2FzIGhlcmU="]}}`, true, false, defaultGasForTests, 0)

		require.Empty(t, err)
		require.Equal(t,
			[]ContractEvent{
				{
					{Key: "contract_address", Value: contractAddress.String()},
					{Key: "result", Value: "true"},
				},
			},
			events,
		)
	})
	t.Run("100Correct", func(t *testing.T) {
		_, events, _, err := execHelper(t, keeper, ctx, contractAddress, walletA, privKeyA, `{"ed25519_batch_verify":{"iterations":1,"pubkeys":["LO2+Bt+/FIjomSaPB+I++LXkxgxwfnrKHLyvCic72rA=","LO2+Bt+/FIjomSaPB+I++LXkxgxwfnrKHLyvCic72rA=","LO2+Bt+/FIjomSaPB+I++LXkxgxwfnrKHLyvCic72rA=","LO2+Bt+/FIjomSaPB+I++LXkxgxwfnrKHLyvCic72rA=","LO2+Bt+/FIjomSaPB+I++LXkxgxwfnrKHLyvCic72rA=","LO2+Bt+/FIjomSaPB+I++LXkxgxwfnrKHLyvCic72rA=","LO2+Bt+/FIjomSaPB+I++LXkxgxwfnrKHLyvCic72rA=","LO2+Bt+/FIjomSaPB+I++LXkxgxwfnrKHLyvCic72rA=","LO2+Bt+/FIjomSaPB+I++LXkxgxwfnrKHLyvCic72rA=","LO2+Bt+/FIjomSaPB+I++LXkxgxwfnrKHLyvCic72rA=","LO2+Bt+/FIjomSaPB+I++LXkxgxwfnrKHLyvCic72rA=","LO2+Bt+/FIjomSaPB+I++LXkxgxwfnrKHLyvCic72rA=","LO2+Bt+/FIjomSaPB+I++LXkxgxwfnrKHLyvCic72rA=","LO2+Bt+/FIjomSaPB+I++LXkxgxwfnrKHLyvCic72rA=","LO2+Bt+/FIjomSaPB+I++LXkxgxwfnrKHLyvCic72rA=","LO2+Bt+/FIjomSaPB+I++LXkxgxwfnrKHLyvCic72rA=","LO2+Bt+/FIjomSaPB+I++LXkxgxwfnrKHLyvCic72rA=","LO2+Bt+/FIjomSaPB+I++LXkxgxwfnrKHLyvCic72rA=","LO2+Bt+/FIjomSaPB+I++LXkxgxwfnrKHLyvCic72rA=","LO2+Bt+/FIjomSaPB+I++LXkxgxwfnrKHLyvCic72rA=","LO2+Bt+/FIjomSaPB+I++LXkxgxwfnrKHLyvCic72rA=","LO2+Bt+/FIjomSaPB+I++LXkxgxwfnrKHLyvCic72rA=","LO2+Bt+/FIjomSaPB+I++LXkxgxwfnrKHLyvCic72rA=","LO2+Bt+/FIjomSaPB+I++LXkxgxwfnrKHLyvCic72rA=","LO2+Bt+/FIjomSaPB+I++LXkxgxwfnrKHLyvCic72rA=","LO2+Bt+/FIjomSaPB+I++LXkxgxwfnrKHLyvCic72rA=","LO2+Bt+/FIjomSaPB+I++LXkxgxwfnrKHLyvCic72rA=","LO2+Bt+/FIjomSaPB+I++LXkxgxwfnrKHLyvCic72rA=","LO2+Bt+/FIjomSaPB+I++LXkxgxwfnrKHLyvCic72rA=","LO2+Bt+/FIjomSaPB+I++LXkxgxwfnrKHLyvCic72rA=","LO2+Bt+/FIjomSaPB+I++LXkxgxwfnrKHLyvCic72rA=","LO2+Bt+/FIjomSaPB+I++LXkxgxwfnrKHLyvCic72rA=","LO2+Bt+/FIjomSaPB+I++LXkxgxwfnrKHLyvCic72rA=","LO2+Bt+/FIjomSaPB+I++LXkxgxwfnrKHLyvCic72rA=","LO2+Bt+/FIjomSaPB+I++LXkxgxwfnrKHLyvCic72rA=","LO2+Bt+/FIjomSaPB+I++LXkxgxwfnrKHLyvCic72rA=","LO2+Bt+/FIjomSaPB+I++LXkxgxwfnrKHLyvCic72rA=","LO2+Bt+/FIjomSaPB+I++LXkxgxwfnrKHLyvCic72rA=","LO2+Bt+/FIjomSaPB+I++LXkxgxwfnrKHLyvCic72rA=","LO2+Bt+/FIjomSaPB+I++LXkxgxwfnrKHLyvCic72rA=","LO2+Bt+/FIjomSaPB+I++LXkxgxwfnrKHLyvCic72rA=","LO2+Bt+/FIjomSaPB+I++LXkxgxwfnrKHLyvCic72rA=","LO2+Bt+/FIjomSaPB+I++LXkxgxwfnrKHLyvCic72rA=","LO2+Bt+/FIjomSaPB+I++LXkxgxwfnrKHLyvCic72rA=","LO2+Bt+/FIjomSaPB+I++LXkxgxwfnrKHLyvCic72rA=","LO2+Bt+/FIjomSaPB+I++LXkxgxwfnrKHLyvCic72rA=","LO2+Bt+/FIjomSaPB+I++LXkxgxwfnrKHLyvCic72rA=","LO2+Bt+/FIjomSaPB+I++LXkxgxwfnrKHLyvCic72rA=","LO2+Bt+/FIjomSaPB+I++LXkxgxwfnrKHLyvCic72rA=","LO2+Bt+/FIjomSaPB+I++LXkxgxwfnrKHLyvCic72rA=","LO2+Bt+/FIjomSaPB+I++LXkxgxwfnrKHLyvCic72rA=","LO2+Bt+/FIjomSaPB+I++LXkxgxwfnrKHLyvCic72rA=","LO2+Bt+/FIjomSaPB+I++LXkxgxwfnrKHLyvCic72rA=","LO2+Bt+/FIjomSaPB+I++LXkxgxwfnrKHLyvCic72rA=","LO2+Bt+/FIjomSaPB+I++LXkxgxwfnrKHLyvCic72rA=","LO2+Bt+/FIjomSaPB+I++LXkxgxwfnrKHLyvCic72rA=","LO2+Bt+/FIjomSaPB+I++LXkxgxwfnrKHLyvCic72rA=","LO2+Bt+/FIjomSaPB+I++LXkxgxwfnrKHLyvCic72rA=","LO2+Bt+/FIjomSaPB+I++LXkxgxwfnrKHLyvCic72rA=","LO2+Bt+/FIjomSaPB+I++LXkxgxwfnrKHLyvCic72rA=","LO2+Bt+/FIjomSaPB+I++LXkxgxwfnrKHLyvCic72rA=","LO2+Bt+/FIjomSaPB+I++LXkxgxwfnrKHLyvCic72rA=","LO2+Bt+/FIjomSaPB+I++LXkxgxwfnrKHLyvCic72rA=","LO2+Bt+/FIjomSaPB+I++LXkxgxwfnrKHLyvCic72rA=","LO2+Bt+/FIjomSaPB+I++LXkxgxwfnrKHLyvCic72rA=","LO2+Bt+/FIjomSaPB+I++LXkxgxwfnrKHLyvCic72rA=","LO2+Bt+/FIjomSaPB+I++LXkxgxwfnrKHLyvCic72rA=","LO2+Bt+/FIjomSaPB+I++LXkxgxwfnrKHLyvCic72rA=","LO2+Bt+/FIjomSaPB+I++LXkxgxwfnrKHLyvCic72rA=","LO2+Bt+/FIjomSaPB+I++LXkxgxwfnrKHLyvCic72rA=","LO2+Bt+/FIjomSaPB+I++LXkxgxwfnrKHLyvCic72rA=","LO2+Bt+/FIjomSaPB+I++LXkxgxwfnrKHLyvCic72rA=","LO2+Bt+/FIjomSaPB+I++LXkxgxwfnrKHLyvCic72rA=","LO2+Bt+/FIjomSaPB+I++LXkxgxwfnrKHLyvCic72rA=","LO2+Bt+/FIjomSaPB+I++LXkxgxwfnrKHLyvCic72rA=","LO2+Bt+/FIjomSaPB+I++LXkxgxwfnrKHLyvCic72rA=","LO2+Bt+/FIjomSaPB+I++LXkxgxwfnrKHLyvCic72rA=","LO2+Bt+/FIjomSaPB+I++LXkxgxwfnrKHLyvCic72rA=","LO2+Bt+/FIjomSaPB+I++LXkxgxwfnrKHLyvCic72rA=","LO2+Bt+/FIjomSaPB+I++LXkxgxwfnrKHLyvCic72rA=","LO2+Bt+/FIjomSaPB+I++LXkxgxwfnrKHLyvCic72rA=","LO2+Bt+/FIjomSaPB+I++LXkxgxwfnrKHLyvCic72rA=","LO2+Bt+/FIjomSaPB+I++LXkxgxwfnrKHLyvCic72rA=","LO2+Bt+/FIjomSaPB+I++LXkxgxwfnrKHLyvCic72rA=","LO2+Bt+/FIjomSaPB+I++LXkxgxwfnrKHLyvCic72rA=","LO2+Bt+/FIjomSaPB+I++LXkxgxwfnrKHLyvCic72rA=","LO2+Bt+/FIjomSaPB+I++LXkxgxwfnrKHLyvCic72rA=","LO2+Bt+/FIjomSaPB+I++LXkxgxwfnrKHLyvCic72rA=","LO2+Bt+/FIjomSaPB+I++LXkxgxwfnrKHLyvCic72rA=","LO2+Bt+/FIjomSaPB+I++LXkxgxwfnrKHLyvCic72rA=","LO2+Bt+/FIjomSaPB+I++LXkxgxwfnrKHLyvCic72rA=","LO2+Bt+/FIjomSaPB+I++LXkxgxwfnrKHLyvCic72rA=","LO2+Bt+/FIjomSaPB+I++LXkxgxwfnrKHLyvCic72rA=","LO2+Bt+/FIjomSaPB+I++LXkxgxwfnrKHLyvCic72rA=","LO2+Bt+/FIjomSaPB+I++LXkxgxwfnrKHLyvCic72rA=","LO2+Bt+/FIjomSaPB+I++LXkxgxwfnrKHLyvCic72rA=","LO2+Bt+/FIjomSaPB+I++LXkxgxwfnrKHLyvCic72rA=","LO2+Bt+/FIjomSaPB+I++LXkxgxwfnrKHLyvCic72rA=","LO2+Bt+/FIjomSaPB+I++LXkxgxwfnrKHLyvCic72rA=","LO2+Bt+/FIjomSaPB+I++LXkxgxwfnrKHLyvCic72rA="],"sigs":["8O7nwhM71/B9srKwe8Ps39z5lAsLMMs6LxdvoPk0HXjEM97TNhKbdU6gEePT2MaaIUSiMEmoG28HIZMgMRTCDg==","8O7nwhM71/B9srKwe8Ps39z5lAsLMMs6LxdvoPk0HXjEM97TNhKbdU6gEePT2MaaIUSiMEmoG28HIZMgMRTCDg==","8O7nwhM71/B9srKwe8Ps39z5lAsLMMs6LxdvoPk0HXjEM97TNhKbdU6gEePT2MaaIUSiMEmoG28HIZMgMRTCDg==","8O7nwhM71/B9srKwe8Ps39z5lAsLMMs6LxdvoPk0HXjEM97TNhKbdU6gEePT2MaaIUSiMEmoG28HIZMgMRTCDg==","8O7nwhM71/B9srKwe8Ps39z5lAsLMMs6LxdvoPk0HXjEM97TNhKbdU6gEePT2MaaIUSiMEmoG28HIZMgMRTCDg==","8O7nwhM71/B9srKwe8Ps39z5lAsLMMs6LxdvoPk0HXjEM97TNhKbdU6gEePT2MaaIUSiMEmoG28HIZMgMRTCDg==","8O7nwhM71/B9srKwe8Ps39z5lAsLMMs6LxdvoPk0HXjEM97TNhKbdU6gEePT2MaaIUSiMEmoG28HIZMgMRTCDg==","8O7nwhM71/B9srKwe8Ps39z5lAsLMMs6LxdvoPk0HXjEM97TNhKbdU6gEePT2MaaIUSiMEmoG28HIZMgMRTCDg==","8O7nwhM71/B9srKwe8Ps39z5lAsLMMs6LxdvoPk0HXjEM97TNhKbdU6gEePT2MaaIUSiMEmoG28HIZMgMRTCDg==","8O7nwhM71/B9srKwe8Ps39z5lAsLMMs6LxdvoPk0HXjEM97TNhKbdU6gEePT2MaaIUSiMEmoG28HIZMgMRTCDg==","8O7nwhM71/B9srKwe8Ps39z5lAsLMMs6LxdvoPk0HXjEM97TNhKbdU6gEePT2MaaIUSiMEmoG28HIZMgMRTCDg==","8O7nwhM71/B9srKwe8Ps39z5lAsLMMs6LxdvoPk0HXjEM97TNhKbdU6gEePT2MaaIUSiMEmoG28HIZMgMRTCDg==","8O7nwhM71/B9srKwe8Ps39z5lAsLMMs6LxdvoPk0HXjEM97TNhKbdU6gEePT2MaaIUSiMEmoG28HIZMgMRTCDg==","8O7nwhM71/B9srKwe8Ps39z5lAsLMMs6LxdvoPk0HXjEM97TNhKbdU6gEePT2MaaIUSiMEmoG28HIZMgMRTCDg==","8O7nwhM71/B9srKwe8Ps39z5lAsLMMs6LxdvoPk0HXjEM97TNhKbdU6gEePT2MaaIUSiMEmoG28HIZMgMRTCDg==","8O7nwhM71/B9srKwe8Ps39z5lAsLMMs6LxdvoPk0HXjEM97TNhKbdU6gEePT2MaaIUSiMEmoG28HIZMgMRTCDg==","8O7nwhM71/B9srKwe8Ps39z5lAsLMMs6LxdvoPk0HXjEM97TNhKbdU6gEePT2MaaIUSiMEmoG28HIZMgMRTCDg==","8O7nwhM71/B9srKwe8Ps39z5lAsLMMs6LxdvoPk0HXjEM97TNhKbdU6gEePT2MaaIUSiMEmoG28HIZMgMRTCDg==","8O7nwhM71/B9srKwe8Ps39z5lAsLMMs6LxdvoPk0HXjEM97TNhKbdU6gEePT2MaaIUSiMEmoG28HIZMgMRTCDg==","8O7nwhM71/B9srKwe8Ps39z5lAsLMMs6LxdvoPk0HXjEM97TNhKbdU6gEePT2MaaIUSiMEmoG28HIZMgMRTCDg==","8O7nwhM71/B9srKwe8Ps39z5lAsLMMs6LxdvoPk0HXjEM97TNhKbdU6gEePT2MaaIUSiMEmoG28HIZMgMRTCDg==","8O7nwhM71/B9srKwe8Ps39z5lAsLMMs6LxdvoPk0HXjEM97TNhKbdU6gEePT2MaaIUSiMEmoG28HIZMgMRTCDg==","8O7nwhM71/B9srKwe8Ps39z5lAsLMMs6LxdvoPk0HXjEM97TNhKbdU6gEePT2MaaIUSiMEmoG28HIZMgMRTCDg==","8O7nwhM71/B9srKwe8Ps39z5lAsLMMs6LxdvoPk0HXjEM97TNhKbdU6gEePT2MaaIUSiMEmoG28HIZMgMRTCDg==","8O7nwhM71/B9srKwe8Ps39z5lAsLMMs6LxdvoPk0HXjEM97TNhKbdU6gEePT2MaaIUSiMEmoG28HIZMgMRTCDg==","8O7nwhM71/B9srKwe8Ps39z5lAsLMMs6LxdvoPk0HXjEM97TNhKbdU6gEePT2MaaIUSiMEmoG28HIZMgMRTCDg==","8O7nwhM71/B9srKwe8Ps39z5lAsLMMs6LxdvoPk0HXjEM97TNhKbdU6gEePT2MaaIUSiMEmoG28HIZMgMRTCDg==","8O7nwhM71/B9srKwe8Ps39z5lAsLMMs6LxdvoPk0HXjEM97TNhKbdU6gEePT2MaaIUSiMEmoG28HIZMgMRTCDg==","8O7nwhM71/B9srKwe8Ps39z5lAsLMMs6LxdvoPk0HXjEM97TNhKbdU6gEePT2MaaIUSiMEmoG28HIZMgMRTCDg==","8O7nwhM71/B9srKwe8Ps39z5lAsLMMs6LxdvoPk0HXjEM97TNhKbdU6gEePT2MaaIUSiMEmoG28HIZMgMRTCDg==","8O7nwhM71/B9srKwe8Ps39z5lAsLMMs6LxdvoPk0HXjEM97TNhKbdU6gEePT2MaaIUSiMEmoG28HIZMgMRTCDg==","8O7nwhM71/B9srKwe8Ps39z5lAsLMMs6LxdvoPk0HXjEM97TNhKbdU6gEePT2MaaIUSiMEmoG28HIZMgMRTCDg==","8O7nwhM71/B9srKwe8Ps39z5lAsLMMs6LxdvoPk0HXjEM97TNhKbdU6gEePT2MaaIUSiMEmoG28HIZMgMRTCDg==","8O7nwhM71/B9srKwe8Ps39z5lAsLMMs6LxdvoPk0HXjEM97TNhKbdU6gEePT2MaaIUSiMEmoG28HIZMgMRTCDg==","8O7nwhM71/B9srKwe8Ps39z5lAsLMMs6LxdvoPk0HXjEM97TNhKbdU6gEePT2MaaIUSiMEmoG28HIZMgMRTCDg==","8O7nwhM71/B9srKwe8Ps39z5lAsLMMs6LxdvoPk0HXjEM97TNhKbdU6gEePT2MaaIUSiMEmoG28HIZMgMRTCDg==","8O7nwhM71/B9srKwe8Ps39z5lAsLMMs6LxdvoPk0HXjEM97TNhKbdU6gEePT2MaaIUSiMEmoG28HIZMgMRTCDg==","8O7nwhM71/B9srKwe8Ps39z5lAsLMMs6LxdvoPk0HXjEM97TNhKbdU6gEePT2MaaIUSiMEmoG28HIZMgMRTCDg==","8O7nwhM71/B9srKwe8Ps39z5lAsLMMs6LxdvoPk0HXjEM97TNhKbdU6gEePT2MaaIUSiMEmoG28HIZMgMRTCDg==","8O7nwhM71/B9srKwe8Ps39z5lAsLMMs6LxdvoPk0HXjEM97TNhKbdU6gEePT2MaaIUSiMEmoG28HIZMgMRTCDg==","8O7nwhM71/B9srKwe8Ps39z5lAsLMMs6LxdvoPk0HXjEM97TNhKbdU6gEePT2MaaIUSiMEmoG28HIZMgMRTCDg==","8O7nwhM71/B9srKwe8Ps39z5lAsLMMs6LxdvoPk0HXjEM97TNhKbdU6gEePT2MaaIUSiMEmoG28HIZMgMRTCDg==","8O7nwhM71/B9srKwe8Ps39z5lAsLMMs6LxdvoPk0HXjEM97TNhKbdU6gEePT2MaaIUSiMEmoG28HIZMgMRTCDg==","8O7nwhM71/B9srKwe8Ps39z5lAsLMMs6LxdvoPk0HXjEM97TNhKbdU6gEePT2MaaIUSiMEmoG28HIZMgMRTCDg==","8O7nwhM71/B9srKwe8Ps39z5lAsLMMs6LxdvoPk0HXjEM97TNhKbdU6gEePT2MaaIUSiMEmoG28HIZMgMRTCDg==","8O7nwhM71/B9srKwe8Ps39z5lAsLMMs6LxdvoPk0HXjEM97TNhKbdU6gEePT2MaaIUSiMEmoG28HIZMgMRTCDg==","8O7nwhM71/B9srKwe8Ps39z5lAsLMMs6LxdvoPk0HXjEM97TNhKbdU6gEePT2MaaIUSiMEmoG28HIZMgMRTCDg==","8O7nwhM71/B9srKwe8Ps39z5lAsLMMs6LxdvoPk0HXjEM97TNhKbdU6gEePT2MaaIUSiMEmoG28HIZMgMRTCDg==","8O7nwhM71/B9srKwe8Ps39z5lAsLMMs6LxdvoPk0HXjEM97TNhKbdU6gEePT2MaaIUSiMEmoG28HIZMgMRTCDg==","8O7nwhM71/B9srKwe8Ps39z5lAsLMMs6LxdvoPk0HXjEM97TNhKbdU6gEePT2MaaIUSiMEmoG28HIZMgMRTCDg==","8O7nwhM71/B9srKwe8Ps39z5lAsLMMs6LxdvoPk0HXjEM97TNhKbdU6gEePT2MaaIUSiMEmoG28HIZMgMRTCDg==","8O7nwhM71/B9srKwe8Ps39z5lAsLMMs6LxdvoPk0HXjEM97TNhKbdU6gEePT2MaaIUSiMEmoG28HIZMgMRTCDg==","8O7nwhM71/B9srKwe8Ps39z5lAsLMMs6LxdvoPk0HXjEM97TNhKbdU6gEePT2MaaIUSiMEmoG28HIZMgMRTCDg==","8O7nwhM71/B9srKwe8Ps39z5lAsLMMs6LxdvoPk0HXjEM97TNhKbdU6gEePT2MaaIUSiMEmoG28HIZMgMRTCDg==","8O7nwhM71/B9srKwe8Ps39z5lAsLMMs6LxdvoPk0HXjEM97TNhKbdU6gEePT2MaaIUSiMEmoG28HIZMgMRTCDg==","8O7nwhM71/B9srKwe8Ps39z5lAsLMMs6LxdvoPk0HXjEM97TNhKbdU6gEePT2MaaIUSiMEmoG28HIZMgMRTCDg==","8O7nwhM71/B9srKwe8Ps39z5lAsLMMs6LxdvoPk0HXjEM97TNhKbdU6gEePT2MaaIUSiMEmoG28HIZMgMRTCDg==","8O7nwhM71/B9srKwe8Ps39z5lAsLMMs6LxdvoPk0HXjEM97TNhKbdU6gEePT2MaaIUSiMEmoG28HIZMgMRTCDg==","8O7nwhM71/B9srKwe8Ps39z5lAsLMMs6LxdvoPk0HXjEM97TNhKbdU6gEePT2MaaIUSiMEmoG28HIZMgMRTCDg==","8O7nwhM71/B9srKwe8Ps39z5lAsLMMs6LxdvoPk0HXjEM97TNhKbdU6gEePT2MaaIUSiMEmoG28HIZMgMRTCDg==","8O7nwhM71/B9srKwe8Ps39z5lAsLMMs6LxdvoPk0HXjEM97TNhKbdU6gEePT2MaaIUSiMEmoG28HIZMgMRTCDg==","8O7nwhM71/B9srKwe8Ps39z5lAsLMMs6LxdvoPk0HXjEM97TNhKbdU6gEePT2MaaIUSiMEmoG28HIZMgMRTCDg==","8O7nwhM71/B9srKwe8Ps39z5lAsLMMs6LxdvoPk0HXjEM97TNhKbdU6gEePT2MaaIUSiMEmoG28HIZMgMRTCDg==","8O7nwhM71/B9srKwe8Ps39z5lAsLMMs6LxdvoPk0HXjEM97TNhKbdU6gEePT2MaaIUSiMEmoG28HIZMgMRTCDg==","8O7nwhM71/B9srKwe8Ps39z5lAsLMMs6LxdvoPk0HXjEM97TNhKbdU6gEePT2MaaIUSiMEmoG28HIZMgMRTCDg==","8O7nwhM71/B9srKwe8Ps39z5lAsLMMs6LxdvoPk0HXjEM97TNhKbdU6gEePT2MaaIUSiMEmoG28HIZMgMRTCDg==","8O7nwhM71/B9srKwe8Ps39z5lAsLMMs6LxdvoPk0HXjEM97TNhKbdU6gEePT2MaaIUSiMEmoG28HIZMgMRTCDg==","8O7nwhM71/B9srKwe8Ps39z5lAsLMMs6LxdvoPk0HXjEM97TNhKbdU6gEePT2MaaIUSiMEmoG28HIZMgMRTCDg==","8O7nwhM71/B9srKwe8Ps39z5lAsLMMs6LxdvoPk0HXjEM97TNhKbdU6gEePT2MaaIUSiMEmoG28HIZMgMRTCDg==","8O7nwhM71/B9srKwe8Ps39z5lAsLMMs6LxdvoPk0HXjEM97TNhKbdU6gEePT2MaaIUSiMEmoG28HIZMgMRTCDg==","8O7nwhM71/B9srKwe8Ps39z5lAsLMMs6LxdvoPk0HXjEM97TNhKbdU6gEePT2MaaIUSiMEmoG28HIZMgMRTCDg==","8O7nwhM71/B9srKwe8Ps39z5lAsLMMs6LxdvoPk0HXjEM97TNhKbdU6gEePT2MaaIUSiMEmoG28HIZMgMRTCDg==","8O7nwhM71/B9srKwe8Ps39z5lAsLMMs6LxdvoPk0HXjEM97TNhKbdU6gEePT2MaaIUSiMEmoG28HIZMgMRTCDg==","8O7nwhM71/B9srKwe8Ps39z5lAsLMMs6LxdvoPk0HXjEM97TNhKbdU6gEePT2MaaIUSiMEmoG28HIZMgMRTCDg==","8O7nwhM71/B9srKwe8Ps39z5lAsLMMs6LxdvoPk0HXjEM97TNhKbdU6gEePT2MaaIUSiMEmoG28HIZMgMRTCDg==","8O7nwhM71/B9srKwe8Ps39z5lAsLMMs6LxdvoPk0HXjEM97TNhKbdU6gEePT2MaaIUSiMEmoG28HIZMgMRTCDg==","8O7nwhM71/B9srKwe8Ps39z5lAsLMMs6LxdvoPk0HXjEM97TNhKbdU6gEePT2MaaIUSiMEmoG28HIZMgMRTCDg==","8O7nwhM71/B9srKwe8Ps39z5lAsLMMs6LxdvoPk0HXjEM97TNhKbdU6gEePT2MaaIUSiMEmoG28HIZMgMRTCDg==","8O7nwhM71/B9srKwe8Ps39z5lAsLMMs6LxdvoPk0HXjEM97TNhKbdU6gEePT2MaaIUSiMEmoG28HIZMgMRTCDg==","8O7nwhM71/B9srKwe8Ps39z5lAsLMMs6LxdvoPk0HXjEM97TNhKbdU6gEePT2MaaIUSiMEmoG28HIZMgMRTCDg==","8O7nwhM71/B9srKwe8Ps39z5lAsLMMs6LxdvoPk0HXjEM97TNhKbdU6gEePT2MaaIUSiMEmoG28HIZMgMRTCDg==","8O7nwhM71/B9srKwe8Ps39z5lAsLMMs6LxdvoPk0HXjEM97TNhKbdU6gEePT2MaaIUSiMEmoG28HIZMgMRTCDg==","8O7nwhM71/B9srKwe8Ps39z5lAsLMMs6LxdvoPk0HXjEM97TNhKbdU6gEePT2MaaIUSiMEmoG28HIZMgMRTCDg==","8O7nwhM71/B9srKwe8Ps39z5lAsLMMs6LxdvoPk0HXjEM97TNhKbdU6gEePT2MaaIUSiMEmoG28HIZMgMRTCDg==","8O7nwhM71/B9srKwe8Ps39z5lAsLMMs6LxdvoPk0HXjEM97TNhKbdU6gEePT2MaaIUSiMEmoG28HIZMgMRTCDg==","8O7nwhM71/B9srKwe8Ps39z5lAsLMMs6LxdvoPk0HXjEM97TNhKbdU6gEePT2MaaIUSiMEmoG28HIZMgMRTCDg==","8O7nwhM71/B9srKwe8Ps39z5lAsLMMs6LxdvoPk0HXjEM97TNhKbdU6gEePT2MaaIUSiMEmoG28HIZMgMRTCDg==","8O7nwhM71/B9srKwe8Ps39z5lAsLMMs6LxdvoPk0HXjEM97TNhKbdU6gEePT2MaaIUSiMEmoG28HIZMgMRTCDg==","8O7nwhM71/B9srKwe8Ps39z5lAsLMMs6LxdvoPk0HXjEM97TNhKbdU6gEePT2MaaIUSiMEmoG28HIZMgMRTCDg==","8O7nwhM71/B9srKwe8Ps39z5lAsLMMs6LxdvoPk0HXjEM97TNhKbdU6gEePT2MaaIUSiMEmoG28HIZMgMRTCDg==","8O7nwhM71/B9srKwe8Ps39z5lAsLMMs6LxdvoPk0HXjEM97TNhKbdU6gEePT2MaaIUSiMEmoG28HIZMgMRTCDg==","8O7nwhM71/B9srKwe8Ps39z5lAsLMMs6LxdvoPk0HXjEM97TNhKbdU6gEePT2MaaIUSiMEmoG28HIZMgMRTCDg==","8O7nwhM71/B9srKwe8Ps39z5lAsLMMs6LxdvoPk0HXjEM97TNhKbdU6gEePT2MaaIUSiMEmoG28HIZMgMRTCDg==","8O7nwhM71/B9srKwe8Ps39z5lAsLMMs6LxdvoPk0HXjEM97TNhKbdU6gEePT2MaaIUSiMEmoG28HIZMgMRTCDg==","8O7nwhM71/B9srKwe8Ps39z5lAsLMMs6LxdvoPk0HXjEM97TNhKbdU6gEePT2MaaIUSiMEmoG28HIZMgMRTCDg==","8O7nwhM71/B9srKwe8Ps39z5lAsLMMs6LxdvoPk0HXjEM97TNhKbdU6gEePT2MaaIUSiMEmoG28HIZMgMRTCDg==","8O7nwhM71/B9srKwe8Ps39z5lAsLMMs6LxdvoPk0HXjEM97TNhKbdU6gEePT2MaaIUSiMEmoG28HIZMgMRTCDg==","8O7nwhM71/B9srKwe8Ps39z5lAsLMMs6LxdvoPk0HXjEM97TNhKbdU6gEePT2MaaIUSiMEmoG28HIZMgMRTCDg==","8O7nwhM71/B9srKwe8Ps39z5lAsLMMs6LxdvoPk0HXjEM97TNhKbdU6gEePT2MaaIUSiMEmoG28HIZMgMRTCDg==","8O7nwhM71/B9srKwe8Ps39z5lAsLMMs6LxdvoPk0HXjEM97TNhKbdU6gEePT2MaaIUSiMEmoG28HIZMgMRTCDg=="],"msgs":["YXNzYWYgd2FzIGhlcmU=","YXNzYWYgd2FzIGhlcmU=","YXNzYWYgd2FzIGhlcmU=","YXNzYWYgd2FzIGhlcmU=","YXNzYWYgd2FzIGhlcmU=","YXNzYWYgd2FzIGhlcmU=","YXNzYWYgd2FzIGhlcmU=","YXNzYWYgd2FzIGhlcmU=","YXNzYWYgd2FzIGhlcmU=","YXNzYWYgd2FzIGhlcmU=","YXNzYWYgd2FzIGhlcmU=","YXNzYWYgd2FzIGhlcmU=","YXNzYWYgd2FzIGhlcmU=","YXNzYWYgd2FzIGhlcmU=","YXNzYWYgd2FzIGhlcmU=","YXNzYWYgd2FzIGhlcmU=","YXNzYWYgd2FzIGhlcmU=","YXNzYWYgd2FzIGhlcmU=","YXNzYWYgd2FzIGhlcmU=","YXNzYWYgd2FzIGhlcmU=","YXNzYWYgd2FzIGhlcmU=","YXNzYWYgd2FzIGhlcmU=","YXNzYWYgd2FzIGhlcmU=","YXNzYWYgd2FzIGhlcmU=","YXNzYWYgd2FzIGhlcmU=","YXNzYWYgd2FzIGhlcmU=","YXNzYWYgd2FzIGhlcmU=","YXNzYWYgd2FzIGhlcmU=","YXNzYWYgd2FzIGhlcmU=","YXNzYWYgd2FzIGhlcmU=","YXNzYWYgd2FzIGhlcmU=","YXNzYWYgd2FzIGhlcmU=","YXNzYWYgd2FzIGhlcmU=","YXNzYWYgd2FzIGhlcmU=","YXNzYWYgd2FzIGhlcmU=","YXNzYWYgd2FzIGhlcmU=","YXNzYWYgd2FzIGhlcmU=","YXNzYWYgd2FzIGhlcmU=","YXNzYWYgd2FzIGhlcmU=","YXNzYWYgd2FzIGhlcmU=","YXNzYWYgd2FzIGhlcmU=","YXNzYWYgd2FzIGhlcmU=","YXNzYWYgd2FzIGhlcmU=","YXNzYWYgd2FzIGhlcmU=","YXNzYWYgd2FzIGhlcmU=","YXNzYWYgd2FzIGhlcmU=","YXNzYWYgd2FzIGhlcmU=","YXNzYWYgd2FzIGhlcmU=","YXNzYWYgd2FzIGhlcmU=","YXNzYWYgd2FzIGhlcmU=","YXNzYWYgd2FzIGhlcmU=","YXNzYWYgd2FzIGhlcmU=","YXNzYWYgd2FzIGhlcmU=","YXNzYWYgd2FzIGhlcmU=","YXNzYWYgd2FzIGhlcmU=","YXNzYWYgd2FzIGhlcmU=","YXNzYWYgd2FzIGhlcmU=","YXNzYWYgd2FzIGhlcmU=","YXNzYWYgd2FzIGhlcmU=","YXNzYWYgd2FzIGhlcmU=","YXNzYWYgd2FzIGhlcmU=","YXNzYWYgd2FzIGhlcmU=","YXNzYWYgd2FzIGhlcmU=","YXNzYWYgd2FzIGhlcmU=","YXNzYWYgd2FzIGhlcmU=","YXNzYWYgd2FzIGhlcmU=","YXNzYWYgd2FzIGhlcmU=","YXNzYWYgd2FzIGhlcmU=","YXNzYWYgd2FzIGhlcmU=","YXNzYWYgd2FzIGhlcmU=","YXNzYWYgd2FzIGhlcmU=","YXNzYWYgd2FzIGhlcmU=","YXNzYWYgd2FzIGhlcmU=","YXNzYWYgd2FzIGhlcmU=","YXNzYWYgd2FzIGhlcmU=","YXNzYWYgd2FzIGhlcmU=","YXNzYWYgd2FzIGhlcmU=","YXNzYWYgd2FzIGhlcmU=","YXNzYWYgd2FzIGhlcmU=","YXNzYWYgd2FzIGhlcmU=","YXNzYWYgd2FzIGhlcmU=","YXNzYWYgd2FzIGhlcmU=","YXNzYWYgd2FzIGhlcmU=","YXNzYWYgd2FzIGhlcmU=","YXNzYWYgd2FzIGhlcmU=","YXNzYWYgd2FzIGhlcmU=","YXNzYWYgd2FzIGhlcmU=","YXNzYWYgd2FzIGhlcmU=","YXNzYWYgd2FzIGhlcmU=","YXNzYWYgd2FzIGhlcmU=","YXNzYWYgd2FzIGhlcmU=","YXNzYWYgd2FzIGhlcmU=","YXNzYWYgd2FzIGhlcmU=","YXNzYWYgd2FzIGhlcmU=","YXNzYWYgd2FzIGhlcmU=","YXNzYWYgd2FzIGhlcmU=","YXNzYWYgd2FzIGhlcmU=","YXNzYWYgd2FzIGhlcmU=","YXNzYWYgd2FzIGhlcmU=","YXNzYWYgd2FzIGhlcmU="]}}`, true, false, defaultGasForTests, 0)

		require.Empty(t, err)
		require.Equal(t,
			[]ContractEvent{
				{
					{Key: "contract_address", Value: contractAddress.String()},
					{Key: "result", Value: "true"},
				},
			},
			events,
		)
	})
	t.Run("IncorrectPubkey", func(t *testing.T) {
		_, events, _, err := execHelper(t, keeper, ctx, contractAddress, walletA, privKeyA, `{"ed25519_batch_verify":{"iterations":1,"pubkeys":["DV1lgRdKw7nt4hvl8XkGZXMzU9S3uM9NLTK0h0qMbUs="],"sigs":["8O7nwhM71/B9srKwe8Ps39z5lAsLMMs6LxdvoPk0HXjEM97TNhKbdU6gEePT2MaaIUSiMEmoG28HIZMgMRTCDg=="],"msgs":["YXNzYWYgd2FzIGhlcmU="]}}`, true, false, defaultGasForTests, 0)

		require.Empty(t, err)
		require.Equal(t,
			[]ContractEvent{
				{
					{Key: "contract_address", Value: contractAddress.String()},
					{Key: "result", Value: "false"},
				},
			},
			events,
		)
	})
	t.Run("IncorrectMsg", func(t *testing.T) {
		_, events, _, err := execHelper(t, keeper, ctx, contractAddress, walletA, privKeyA, `{"ed25519_batch_verify":{"iterations":1,"pubkeys":["LO2+Bt+/FIjomSaPB+I++LXkxgxwfnrKHLyvCic72rA="],"sigs":["8O7nwhM71/B9srKwe8Ps39z5lAsLMMs6LxdvoPk0HXjEM97TNhKbdU6gEePT2MaaIUSiMEmoG28HIZMgMRTCDg=="],"msgs":["YXNzYWYgd2FzIGhlcmUK"]}}`, true, false, defaultGasForTests, 0)

		require.Empty(t, err)
		require.Equal(t,
			[]ContractEvent{
				{
					{Key: "contract_address", Value: contractAddress.String()},
					{Key: "result", Value: "false"},
				},
			},
			events,
		)
	})
	t.Run("IncorrectSig", func(t *testing.T) {
		_, events, _, err := execHelper(t, keeper, ctx, contractAddress, walletA, privKeyA, `{"ed25519_batch_verify":{"iterations":1,"pubkeys":["LO2+Bt+/FIjomSaPB+I++LXkxgxwfnrKHLyvCic72rA="],"sigs":["8O7nwhM71/B9srKwe8Ps39z5lAsLMMs6LxdvoPk0HXjEM97TNhKbdU6gEePT2MaaIUSiMEmoG28HIZMgMRTCDw=="],"msgs":["YXNzYWYgd2FzIGhlcmU="]}}`, true, false, defaultGasForTests, 0)

		require.Empty(t, err)
		require.Equal(t,
			[]ContractEvent{
				{
					{Key: "contract_address", Value: contractAddress.String()},
					{Key: "result", Value: "false"},
				},
			},
			events,
		)
	})
	t.Run("CorrectEmptySigsEmptyMsgsOnePubkey", func(t *testing.T) {
		_, events, _, err := execHelper(t, keeper, ctx, contractAddress, walletA, privKeyA, `{"ed25519_batch_verify":{"iterations":1,"pubkeys":["LO2+Bt+/FIjomSaPB+I++LXkxgxwfnrKHLyvCic72rA="],"sigs":[],"msgs":[]}}`, true, false, defaultGasForTests, 0)

		require.Empty(t, err)
		require.Equal(t,
			[]ContractEvent{
				{
					{Key: "contract_address", Value: contractAddress.String()},
					{Key: "result", Value: "true"},
				},
			},
			events,
		)
	})
	t.Run("CorrectEmpty", func(t *testing.T) {
		_, events, _, err := execHelper(t, keeper, ctx, contractAddress, walletA, privKeyA, `{"ed25519_batch_verify":{"iterations":1,"pubkeys":[],"sigs":[],"msgs":[]}}`, true, false, defaultGasForTests, 0)

		require.Empty(t, err)
		require.Equal(t,
			[]ContractEvent{
				{
					{Key: "contract_address", Value: contractAddress.String()},
					{Key: "result", Value: "true"},
				},
			},
			events,
		)
	})
	t.Run("CorrectEmptyPubkeysEmptySigsOneMsg", func(t *testing.T) {
		_, events, _, err := execHelper(t, keeper, ctx, contractAddress, walletA, privKeyA, `{"ed25519_batch_verify":{"iterations":1,"pubkeys":[],"sigs":[],"msgs":["YXNzYWYgd2FzIGhlcmUK"]}}`, true, false, defaultGasForTests, 0)

		require.Empty(t, err)
		require.Equal(t,
			[]ContractEvent{
				{
					{Key: "contract_address", Value: contractAddress.String()},
					{Key: "result", Value: "true"},
				},
			},
			events,
		)
	})
	t.Run("CorrectMultisig", func(t *testing.T) {
		_, events, _, err := execHelper(t, keeper, ctx, contractAddress, walletA, privKeyA, `{"ed25519_batch_verify":{"iterations":1,"pubkeys":["LO2+Bt+/FIjomSaPB+I++LXkxgxwfnrKHLyvCic72rA=","2ukhmWRNmcgCrB9fpLP9/HZVuJn6AhpITf455F4GsbM="],"sigs":["8O7nwhM71/B9srKwe8Ps39z5lAsLMMs6LxdvoPk0HXjEM97TNhKbdU6gEePT2MaaIUSiMEmoG28HIZMgMRTCDg==","bp/N4Ub2WFk9SE9poZVEanU1l46WMrFkTd5wQIXi6QJKjvZUi7+GTzmTe8y2yzgpBI+GWQmt0/QwYbnSVxq/Cg=="],"msgs":["YXNzYWYgd2FzIGhlcmU="]}}`, true, false, defaultGasForTests, 0)

		require.Empty(t, err)
		require.Equal(t,
			[]ContractEvent{
				{
					{Key: "contract_address", Value: contractAddress.String()},
					{Key: "result", Value: "true"},
				},
			},
			events,
		)
	})
	t.Run("CorrectMultiMsgOneSigner", func(t *testing.T) {
		_, events, _, err := execHelper(t, keeper, ctx, contractAddress, walletA, privKeyA, `{"ed25519_batch_verify":{"iterations":1,"pubkeys":["2ukhmWRNmcgCrB9fpLP9/HZVuJn6AhpITf455F4GsbM="],"sigs":["bp/N4Ub2WFk9SE9poZVEanU1l46WMrFkTd5wQIXi6QJKjvZUi7+GTzmTe8y2yzgpBI+GWQmt0/QwYbnSVxq/Cg==","uuNxLEzAYDbuJ+BiYN94pTqhD7UhvCJNbxAbnWz0B9DivkPXmqIULko0DddP2/tVXPtjJ90J20faiWCEC3QkDg=="],"msgs":["YXNzYWYgd2FzIGhlcmU=","cGVhY2Ugb3V0"]}}`, true, false, defaultGasForTests, 0)

		require.Empty(t, err)
		require.Equal(t,
			[]ContractEvent{
				{
					{Key: "contract_address", Value: contractAddress.String()},
					{Key: "result", Value: "true"},
				},
			},
			events,
		)
	})

}

func TestSecp256k1RecoverPubkey(t *testing.T) {
	ctx, keeper, codeID, _, walletA, privKeyA, _, _ := setupTest(t, "./testdata/test-contract/contract.wasm")

	contractAddress, _, initErr := initHelper(t, keeper, ctx, codeID, walletA, privKeyA, `{"nop":{}}`, true, false, defaultGasForTests)
	require.Empty(t, initErr)

	// https://paulmillr.com/noble/
	_, events, _, err := execHelper(t, keeper, ctx, contractAddress, walletA, privKeyA, `{"secp256k1_recover_pubkey":{"iterations":1,"recovery_param":0,"sig":"/hZeEYHs9trj+Akeb+7p3UAtXjcDNYP9/D/hj/ALIUAG9bfrJltxkfpMz/9Jn5K3c5QjLuvaNT2jgr7P/AEW8A==","msg_hash":"ARp3VEHssUlDEwoW8AzdQYGKg90ENy8yWePKcjfjzao="}}`, true, false, defaultGasForTests, 0)

	require.Empty(t, err)
	require.Equal(t,
		[]ContractEvent{
			{
				{Key: "contract_address", Value: contractAddress.String()},
				{Key: "result", Value: "A0ZGrlBHMWtCMNAIbIrOxofwCxzZ0dxjT2yzWKwKmo//"},
			},
		},
		events,
	)

	_, events, _, err = execHelper(t, keeper, ctx, contractAddress, walletA, privKeyA, `{"secp256k1_recover_pubkey":{"iterations":1,"recovery_param":1,"sig":"/hZeEYHs9trj+Akeb+7p3UAtXjcDNYP9/D/hj/ALIUAG9bfrJltxkfpMz/9Jn5K3c5QjLuvaNT2jgr7P/AEW8A==","msg_hash":"ARp3VEHssUlDEwoW8AzdQYGKg90ENy8yWePKcjfjzao="}}`, true, false, defaultGasForTests, 0)

	require.Empty(t, err)
	require.Equal(t,
		[]ContractEvent{
			{
				{Key: "contract_address", Value: contractAddress.String()},
				{Key: "result", Value: "Ams198xOCEVnc/ESvxF2nxnE3AVFO8ahB22S1ZgX2vSR"},
			},
		},
		events,
	)
}

func TestSecp256k1Sign(t *testing.T) {
	ctx, keeper, codeID, _, walletA, privKeyA, _, _ := setupTest(t, "./testdata/test-contract/contract.wasm")

	contractAddress, _, initErr := initHelper(t, keeper, ctx, codeID, walletA, privKeyA, `{"nop":{}}`, true, false, defaultGasForTests)
	require.Empty(t, initErr)

	// priv iadRiuRKNZvAXwolxqzJvr60uiMDJTxOEzEwV8OK2ao=
	// pub ArQojoh5TVlSSNA1HFlH5HcQsv0jnrpeE7hgwR/N46nS
	// msg d2VuIG1vb24=
	// msg_hash K9vGEuzCYCUcIXlhMZu20ke2K4mJhreguYct5MqAzhA=

	// https://paulmillr.com/noble/
	_, events, _, err := execHelper(t, keeper, ctx, contractAddress, walletA, privKeyA, `{"secp256k1_sign":{"iterations":1,"msg":"d2VuIG1vb24=","privkey":"iadRiuRKNZvAXwolxqzJvr60uiMDJTxOEzEwV8OK2ao="}}`, true, false, defaultGasForTests, 0)
	require.Empty(t, err)

	signature := events[0][1].Value

	_, events, _, err = execHelper(t, keeper, ctx, contractAddress, walletA, privKeyA, fmt.Sprintf(`{"secp256k1_verify":{"iterations":1,"pubkey":"ArQojoh5TVlSSNA1HFlH5HcQsv0jnrpeE7hgwR/N46nS","sig":"%s","msg_hash":"K9vGEuzCYCUcIXlhMZu20ke2K4mJhreguYct5MqAzhA="}}`, signature), true, false, defaultGasForTests, 0)

	require.Empty(t, err)
	require.Equal(t,
		[]ContractEvent{
			{
				{Key: "contract_address", Value: contractAddress.String()},
				{Key: "result", Value: "true"},
			},
		},
		events,
	)
}

func TestEd25519Sign(t *testing.T) {
	ctx, keeper, codeID, _, walletA, privKeyA, _, _ := setupTest(t, "./testdata/test-contract/contract.wasm")

	contractAddress, _, initErr := initHelper(t, keeper, ctx, codeID, walletA, privKeyA, `{"nop":{}}`, true, false, defaultGasForTests)
	require.Empty(t, initErr)

	// priv z01UNefH2yjRslwZMmcHssdHmdEjzVvbxjr+MloUEYo=
	// pub jh58UkC0FDsiupZBLdaqKUqYubJbk3LDaruZiJiy0Po=
	// msg d2VuIG1vb24=
	// msg_hash K9vGEuzCYCUcIXlhMZu20ke2K4mJhreguYct5MqAzhA=

	// https://paulmillr.com/noble/
	_, events, _, err := execHelper(t, keeper, ctx, contractAddress, walletA, privKeyA, `{"ed25519_sign":{"iterations":1,"msg":"d2VuIG1vb24=","privkey":"z01UNefH2yjRslwZMmcHssdHmdEjzVvbxjr+MloUEYo="}}`, true, false, defaultGasForTests, 0)
	require.Empty(t, err)

	signature := events[0][1].Value

	_, events, _, err = execHelper(t, keeper, ctx, contractAddress, walletA, privKeyA, fmt.Sprintf(`{"ed25519_verify":{"iterations":1,"pubkey":"jh58UkC0FDsiupZBLdaqKUqYubJbk3LDaruZiJiy0Po=","sig":"%s","msg":"d2VuIG1vb24="}}`, signature), true, false, defaultGasForTests, 0)

	require.Empty(t, err)
	require.Equal(t,
		[]ContractEvent{
			{
				{Key: "contract_address", Value: contractAddress.String()},
				{Key: "result", Value: "true"},
			},
		},
		events,
	)
}

func TestBenchmarkEd25519BatchVerifyAPI(t *testing.T) {
	t.SkipNow()
	// Assaf: I wrote the benchmark like this because the init functions take testing.T
	// and not testing.B and I just wanted to quickly get a feel for the performance improvments
	ctx, keeper, codeID, _, walletA, privKeyA, _, _ := setupTest(t, "./testdata/test-contract/contract.wasm")

	contractAddress, _, _ := initHelper(t, keeper, ctx, codeID, walletA, privKeyA, `{"nop":{}}`, true, false, defaultGasForTests)

	start := time.Now()
	_, _, _, err := execHelper(t, keeper, ctx, contractAddress, walletA, privKeyA, `{"ed25519_batch_verify":{"iterations":1000,"pubkeys":["LO2+Bt+/FIjomSaPB+I++LXkxgxwfnrKHLyvCic72rA=","LO2+Bt+/FIjomSaPB+I++LXkxgxwfnrKHLyvCic72rA=","LO2+Bt+/FIjomSaPB+I++LXkxgxwfnrKHLyvCic72rA=","LO2+Bt+/FIjomSaPB+I++LXkxgxwfnrKHLyvCic72rA=","LO2+Bt+/FIjomSaPB+I++LXkxgxwfnrKHLyvCic72rA=","LO2+Bt+/FIjomSaPB+I++LXkxgxwfnrKHLyvCic72rA=","LO2+Bt+/FIjomSaPB+I++LXkxgxwfnrKHLyvCic72rA=","LO2+Bt+/FIjomSaPB+I++LXkxgxwfnrKHLyvCic72rA=","LO2+Bt+/FIjomSaPB+I++LXkxgxwfnrKHLyvCic72rA=","LO2+Bt+/FIjomSaPB+I++LXkxgxwfnrKHLyvCic72rA=","LO2+Bt+/FIjomSaPB+I++LXkxgxwfnrKHLyvCic72rA=","LO2+Bt+/FIjomSaPB+I++LXkxgxwfnrKHLyvCic72rA=","LO2+Bt+/FIjomSaPB+I++LXkxgxwfnrKHLyvCic72rA=","LO2+Bt+/FIjomSaPB+I++LXkxgxwfnrKHLyvCic72rA=","LO2+Bt+/FIjomSaPB+I++LXkxgxwfnrKHLyvCic72rA=","LO2+Bt+/FIjomSaPB+I++LXkxgxwfnrKHLyvCic72rA=","LO2+Bt+/FIjomSaPB+I++LXkxgxwfnrKHLyvCic72rA=","LO2+Bt+/FIjomSaPB+I++LXkxgxwfnrKHLyvCic72rA=","LO2+Bt+/FIjomSaPB+I++LXkxgxwfnrKHLyvCic72rA=","LO2+Bt+/FIjomSaPB+I++LXkxgxwfnrKHLyvCic72rA=","LO2+Bt+/FIjomSaPB+I++LXkxgxwfnrKHLyvCic72rA=","LO2+Bt+/FIjomSaPB+I++LXkxgxwfnrKHLyvCic72rA=","LO2+Bt+/FIjomSaPB+I++LXkxgxwfnrKHLyvCic72rA=","LO2+Bt+/FIjomSaPB+I++LXkxgxwfnrKHLyvCic72rA=","LO2+Bt+/FIjomSaPB+I++LXkxgxwfnrKHLyvCic72rA=","LO2+Bt+/FIjomSaPB+I++LXkxgxwfnrKHLyvCic72rA=","LO2+Bt+/FIjomSaPB+I++LXkxgxwfnrKHLyvCic72rA=","LO2+Bt+/FIjomSaPB+I++LXkxgxwfnrKHLyvCic72rA=","LO2+Bt+/FIjomSaPB+I++LXkxgxwfnrKHLyvCic72rA=","LO2+Bt+/FIjomSaPB+I++LXkxgxwfnrKHLyvCic72rA=","LO2+Bt+/FIjomSaPB+I++LXkxgxwfnrKHLyvCic72rA=","LO2+Bt+/FIjomSaPB+I++LXkxgxwfnrKHLyvCic72rA=","LO2+Bt+/FIjomSaPB+I++LXkxgxwfnrKHLyvCic72rA=","LO2+Bt+/FIjomSaPB+I++LXkxgxwfnrKHLyvCic72rA=","LO2+Bt+/FIjomSaPB+I++LXkxgxwfnrKHLyvCic72rA=","LO2+Bt+/FIjomSaPB+I++LXkxgxwfnrKHLyvCic72rA=","LO2+Bt+/FIjomSaPB+I++LXkxgxwfnrKHLyvCic72rA=","LO2+Bt+/FIjomSaPB+I++LXkxgxwfnrKHLyvCic72rA=","LO2+Bt+/FIjomSaPB+I++LXkxgxwfnrKHLyvCic72rA=","LO2+Bt+/FIjomSaPB+I++LXkxgxwfnrKHLyvCic72rA=","LO2+Bt+/FIjomSaPB+I++LXkxgxwfnrKHLyvCic72rA=","LO2+Bt+/FIjomSaPB+I++LXkxgxwfnrKHLyvCic72rA=","LO2+Bt+/FIjomSaPB+I++LXkxgxwfnrKHLyvCic72rA=","LO2+Bt+/FIjomSaPB+I++LXkxgxwfnrKHLyvCic72rA=","LO2+Bt+/FIjomSaPB+I++LXkxgxwfnrKHLyvCic72rA=","LO2+Bt+/FIjomSaPB+I++LXkxgxwfnrKHLyvCic72rA=","LO2+Bt+/FIjomSaPB+I++LXkxgxwfnrKHLyvCic72rA=","LO2+Bt+/FIjomSaPB+I++LXkxgxwfnrKHLyvCic72rA=","LO2+Bt+/FIjomSaPB+I++LXkxgxwfnrKHLyvCic72rA=","LO2+Bt+/FIjomSaPB+I++LXkxgxwfnrKHLyvCic72rA=","LO2+Bt+/FIjomSaPB+I++LXkxgxwfnrKHLyvCic72rA=","LO2+Bt+/FIjomSaPB+I++LXkxgxwfnrKHLyvCic72rA=","LO2+Bt+/FIjomSaPB+I++LXkxgxwfnrKHLyvCic72rA=","LO2+Bt+/FIjomSaPB+I++LXkxgxwfnrKHLyvCic72rA=","LO2+Bt+/FIjomSaPB+I++LXkxgxwfnrKHLyvCic72rA=","LO2+Bt+/FIjomSaPB+I++LXkxgxwfnrKHLyvCic72rA=","LO2+Bt+/FIjomSaPB+I++LXkxgxwfnrKHLyvCic72rA=","LO2+Bt+/FIjomSaPB+I++LXkxgxwfnrKHLyvCic72rA=","LO2+Bt+/FIjomSaPB+I++LXkxgxwfnrKHLyvCic72rA=","LO2+Bt+/FIjomSaPB+I++LXkxgxwfnrKHLyvCic72rA=","LO2+Bt+/FIjomSaPB+I++LXkxgxwfnrKHLyvCic72rA=","LO2+Bt+/FIjomSaPB+I++LXkxgxwfnrKHLyvCic72rA=","LO2+Bt+/FIjomSaPB+I++LXkxgxwfnrKHLyvCic72rA=","LO2+Bt+/FIjomSaPB+I++LXkxgxwfnrKHLyvCic72rA=","LO2+Bt+/FIjomSaPB+I++LXkxgxwfnrKHLyvCic72rA=","LO2+Bt+/FIjomSaPB+I++LXkxgxwfnrKHLyvCic72rA=","LO2+Bt+/FIjomSaPB+I++LXkxgxwfnrKHLyvCic72rA=","LO2+Bt+/FIjomSaPB+I++LXkxgxwfnrKHLyvCic72rA=","LO2+Bt+/FIjomSaPB+I++LXkxgxwfnrKHLyvCic72rA=","LO2+Bt+/FIjomSaPB+I++LXkxgxwfnrKHLyvCic72rA=","LO2+Bt+/FIjomSaPB+I++LXkxgxwfnrKHLyvCic72rA=","LO2+Bt+/FIjomSaPB+I++LXkxgxwfnrKHLyvCic72rA=","LO2+Bt+/FIjomSaPB+I++LXkxgxwfnrKHLyvCic72rA=","LO2+Bt+/FIjomSaPB+I++LXkxgxwfnrKHLyvCic72rA=","LO2+Bt+/FIjomSaPB+I++LXkxgxwfnrKHLyvCic72rA=","LO2+Bt+/FIjomSaPB+I++LXkxgxwfnrKHLyvCic72rA=","LO2+Bt+/FIjomSaPB+I++LXkxgxwfnrKHLyvCic72rA=","LO2+Bt+/FIjomSaPB+I++LXkxgxwfnrKHLyvCic72rA=","LO2+Bt+/FIjomSaPB+I++LXkxgxwfnrKHLyvCic72rA=","LO2+Bt+/FIjomSaPB+I++LXkxgxwfnrKHLyvCic72rA=","LO2+Bt+/FIjomSaPB+I++LXkxgxwfnrKHLyvCic72rA=","LO2+Bt+/FIjomSaPB+I++LXkxgxwfnrKHLyvCic72rA=","LO2+Bt+/FIjomSaPB+I++LXkxgxwfnrKHLyvCic72rA=","LO2+Bt+/FIjomSaPB+I++LXkxgxwfnrKHLyvCic72rA=","LO2+Bt+/FIjomSaPB+I++LXkxgxwfnrKHLyvCic72rA=","LO2+Bt+/FIjomSaPB+I++LXkxgxwfnrKHLyvCic72rA=","LO2+Bt+/FIjomSaPB+I++LXkxgxwfnrKHLyvCic72rA=","LO2+Bt+/FIjomSaPB+I++LXkxgxwfnrKHLyvCic72rA=","LO2+Bt+/FIjomSaPB+I++LXkxgxwfnrKHLyvCic72rA=","LO2+Bt+/FIjomSaPB+I++LXkxgxwfnrKHLyvCic72rA=","LO2+Bt+/FIjomSaPB+I++LXkxgxwfnrKHLyvCic72rA=","LO2+Bt+/FIjomSaPB+I++LXkxgxwfnrKHLyvCic72rA=","LO2+Bt+/FIjomSaPB+I++LXkxgxwfnrKHLyvCic72rA=","LO2+Bt+/FIjomSaPB+I++LXkxgxwfnrKHLyvCic72rA=","LO2+Bt+/FIjomSaPB+I++LXkxgxwfnrKHLyvCic72rA=","LO2+Bt+/FIjomSaPB+I++LXkxgxwfnrKHLyvCic72rA=","LO2+Bt+/FIjomSaPB+I++LXkxgxwfnrKHLyvCic72rA=","LO2+Bt+/FIjomSaPB+I++LXkxgxwfnrKHLyvCic72rA=","LO2+Bt+/FIjomSaPB+I++LXkxgxwfnrKHLyvCic72rA=","LO2+Bt+/FIjomSaPB+I++LXkxgxwfnrKHLyvCic72rA="],"sigs":["8O7nwhM71/B9srKwe8Ps39z5lAsLMMs6LxdvoPk0HXjEM97TNhKbdU6gEePT2MaaIUSiMEmoG28HIZMgMRTCDg==","8O7nwhM71/B9srKwe8Ps39z5lAsLMMs6LxdvoPk0HXjEM97TNhKbdU6gEePT2MaaIUSiMEmoG28HIZMgMRTCDg==","8O7nwhM71/B9srKwe8Ps39z5lAsLMMs6LxdvoPk0HXjEM97TNhKbdU6gEePT2MaaIUSiMEmoG28HIZMgMRTCDg==","8O7nwhM71/B9srKwe8Ps39z5lAsLMMs6LxdvoPk0HXjEM97TNhKbdU6gEePT2MaaIUSiMEmoG28HIZMgMRTCDg==","8O7nwhM71/B9srKwe8Ps39z5lAsLMMs6LxdvoPk0HXjEM97TNhKbdU6gEePT2MaaIUSiMEmoG28HIZMgMRTCDg==","8O7nwhM71/B9srKwe8Ps39z5lAsLMMs6LxdvoPk0HXjEM97TNhKbdU6gEePT2MaaIUSiMEmoG28HIZMgMRTCDg==","8O7nwhM71/B9srKwe8Ps39z5lAsLMMs6LxdvoPk0HXjEM97TNhKbdU6gEePT2MaaIUSiMEmoG28HIZMgMRTCDg==","8O7nwhM71/B9srKwe8Ps39z5lAsLMMs6LxdvoPk0HXjEM97TNhKbdU6gEePT2MaaIUSiMEmoG28HIZMgMRTCDg==","8O7nwhM71/B9srKwe8Ps39z5lAsLMMs6LxdvoPk0HXjEM97TNhKbdU6gEePT2MaaIUSiMEmoG28HIZMgMRTCDg==","8O7nwhM71/B9srKwe8Ps39z5lAsLMMs6LxdvoPk0HXjEM97TNhKbdU6gEePT2MaaIUSiMEmoG28HIZMgMRTCDg==","8O7nwhM71/B9srKwe8Ps39z5lAsLMMs6LxdvoPk0HXjEM97TNhKbdU6gEePT2MaaIUSiMEmoG28HIZMgMRTCDg==","8O7nwhM71/B9srKwe8Ps39z5lAsLMMs6LxdvoPk0HXjEM97TNhKbdU6gEePT2MaaIUSiMEmoG28HIZMgMRTCDg==","8O7nwhM71/B9srKwe8Ps39z5lAsLMMs6LxdvoPk0HXjEM97TNhKbdU6gEePT2MaaIUSiMEmoG28HIZMgMRTCDg==","8O7nwhM71/B9srKwe8Ps39z5lAsLMMs6LxdvoPk0HXjEM97TNhKbdU6gEePT2MaaIUSiMEmoG28HIZMgMRTCDg==","8O7nwhM71/B9srKwe8Ps39z5lAsLMMs6LxdvoPk0HXjEM97TNhKbdU6gEePT2MaaIUSiMEmoG28HIZMgMRTCDg==","8O7nwhM71/B9srKwe8Ps39z5lAsLMMs6LxdvoPk0HXjEM97TNhKbdU6gEePT2MaaIUSiMEmoG28HIZMgMRTCDg==","8O7nwhM71/B9srKwe8Ps39z5lAsLMMs6LxdvoPk0HXjEM97TNhKbdU6gEePT2MaaIUSiMEmoG28HIZMgMRTCDg==","8O7nwhM71/B9srKwe8Ps39z5lAsLMMs6LxdvoPk0HXjEM97TNhKbdU6gEePT2MaaIUSiMEmoG28HIZMgMRTCDg==","8O7nwhM71/B9srKwe8Ps39z5lAsLMMs6LxdvoPk0HXjEM97TNhKbdU6gEePT2MaaIUSiMEmoG28HIZMgMRTCDg==","8O7nwhM71/B9srKwe8Ps39z5lAsLMMs6LxdvoPk0HXjEM97TNhKbdU6gEePT2MaaIUSiMEmoG28HIZMgMRTCDg==","8O7nwhM71/B9srKwe8Ps39z5lAsLMMs6LxdvoPk0HXjEM97TNhKbdU6gEePT2MaaIUSiMEmoG28HIZMgMRTCDg==","8O7nwhM71/B9srKwe8Ps39z5lAsLMMs6LxdvoPk0HXjEM97TNhKbdU6gEePT2MaaIUSiMEmoG28HIZMgMRTCDg==","8O7nwhM71/B9srKwe8Ps39z5lAsLMMs6LxdvoPk0HXjEM97TNhKbdU6gEePT2MaaIUSiMEmoG28HIZMgMRTCDg==","8O7nwhM71/B9srKwe8Ps39z5lAsLMMs6LxdvoPk0HXjEM97TNhKbdU6gEePT2MaaIUSiMEmoG28HIZMgMRTCDg==","8O7nwhM71/B9srKwe8Ps39z5lAsLMMs6LxdvoPk0HXjEM97TNhKbdU6gEePT2MaaIUSiMEmoG28HIZMgMRTCDg==","8O7nwhM71/B9srKwe8Ps39z5lAsLMMs6LxdvoPk0HXjEM97TNhKbdU6gEePT2MaaIUSiMEmoG28HIZMgMRTCDg==","8O7nwhM71/B9srKwe8Ps39z5lAsLMMs6LxdvoPk0HXjEM97TNhKbdU6gEePT2MaaIUSiMEmoG28HIZMgMRTCDg==","8O7nwhM71/B9srKwe8Ps39z5lAsLMMs6LxdvoPk0HXjEM97TNhKbdU6gEePT2MaaIUSiMEmoG28HIZMgMRTCDg==","8O7nwhM71/B9srKwe8Ps39z5lAsLMMs6LxdvoPk0HXjEM97TNhKbdU6gEePT2MaaIUSiMEmoG28HIZMgMRTCDg==","8O7nwhM71/B9srKwe8Ps39z5lAsLMMs6LxdvoPk0HXjEM97TNhKbdU6gEePT2MaaIUSiMEmoG28HIZMgMRTCDg==","8O7nwhM71/B9srKwe8Ps39z5lAsLMMs6LxdvoPk0HXjEM97TNhKbdU6gEePT2MaaIUSiMEmoG28HIZMgMRTCDg==","8O7nwhM71/B9srKwe8Ps39z5lAsLMMs6LxdvoPk0HXjEM97TNhKbdU6gEePT2MaaIUSiMEmoG28HIZMgMRTCDg==","8O7nwhM71/B9srKwe8Ps39z5lAsLMMs6LxdvoPk0HXjEM97TNhKbdU6gEePT2MaaIUSiMEmoG28HIZMgMRTCDg==","8O7nwhM71/B9srKwe8Ps39z5lAsLMMs6LxdvoPk0HXjEM97TNhKbdU6gEePT2MaaIUSiMEmoG28HIZMgMRTCDg==","8O7nwhM71/B9srKwe8Ps39z5lAsLMMs6LxdvoPk0HXjEM97TNhKbdU6gEePT2MaaIUSiMEmoG28HIZMgMRTCDg==","8O7nwhM71/B9srKwe8Ps39z5lAsLMMs6LxdvoPk0HXjEM97TNhKbdU6gEePT2MaaIUSiMEmoG28HIZMgMRTCDg==","8O7nwhM71/B9srKwe8Ps39z5lAsLMMs6LxdvoPk0HXjEM97TNhKbdU6gEePT2MaaIUSiMEmoG28HIZMgMRTCDg==","8O7nwhM71/B9srKwe8Ps39z5lAsLMMs6LxdvoPk0HXjEM97TNhKbdU6gEePT2MaaIUSiMEmoG28HIZMgMRTCDg==","8O7nwhM71/B9srKwe8Ps39z5lAsLMMs6LxdvoPk0HXjEM97TNhKbdU6gEePT2MaaIUSiMEmoG28HIZMgMRTCDg==","8O7nwhM71/B9srKwe8Ps39z5lAsLMMs6LxdvoPk0HXjEM97TNhKbdU6gEePT2MaaIUSiMEmoG28HIZMgMRTCDg==","8O7nwhM71/B9srKwe8Ps39z5lAsLMMs6LxdvoPk0HXjEM97TNhKbdU6gEePT2MaaIUSiMEmoG28HIZMgMRTCDg==","8O7nwhM71/B9srKwe8Ps39z5lAsLMMs6LxdvoPk0HXjEM97TNhKbdU6gEePT2MaaIUSiMEmoG28HIZMgMRTCDg==","8O7nwhM71/B9srKwe8Ps39z5lAsLMMs6LxdvoPk0HXjEM97TNhKbdU6gEePT2MaaIUSiMEmoG28HIZMgMRTCDg==","8O7nwhM71/B9srKwe8Ps39z5lAsLMMs6LxdvoPk0HXjEM97TNhKbdU6gEePT2MaaIUSiMEmoG28HIZMgMRTCDg==","8O7nwhM71/B9srKwe8Ps39z5lAsLMMs6LxdvoPk0HXjEM97TNhKbdU6gEePT2MaaIUSiMEmoG28HIZMgMRTCDg==","8O7nwhM71/B9srKwe8Ps39z5lAsLMMs6LxdvoPk0HXjEM97TNhKbdU6gEePT2MaaIUSiMEmoG28HIZMgMRTCDg==","8O7nwhM71/B9srKwe8Ps39z5lAsLMMs6LxdvoPk0HXjEM97TNhKbdU6gEePT2MaaIUSiMEmoG28HIZMgMRTCDg==","8O7nwhM71/B9srKwe8Ps39z5lAsLMMs6LxdvoPk0HXjEM97TNhKbdU6gEePT2MaaIUSiMEmoG28HIZMgMRTCDg==","8O7nwhM71/B9srKwe8Ps39z5lAsLMMs6LxdvoPk0HXjEM97TNhKbdU6gEePT2MaaIUSiMEmoG28HIZMgMRTCDg==","8O7nwhM71/B9srKwe8Ps39z5lAsLMMs6LxdvoPk0HXjEM97TNhKbdU6gEePT2MaaIUSiMEmoG28HIZMgMRTCDg==","8O7nwhM71/B9srKwe8Ps39z5lAsLMMs6LxdvoPk0HXjEM97TNhKbdU6gEePT2MaaIUSiMEmoG28HIZMgMRTCDg==","8O7nwhM71/B9srKwe8Ps39z5lAsLMMs6LxdvoPk0HXjEM97TNhKbdU6gEePT2MaaIUSiMEmoG28HIZMgMRTCDg==","8O7nwhM71/B9srKwe8Ps39z5lAsLMMs6LxdvoPk0HXjEM97TNhKbdU6gEePT2MaaIUSiMEmoG28HIZMgMRTCDg==","8O7nwhM71/B9srKwe8Ps39z5lAsLMMs6LxdvoPk0HXjEM97TNhKbdU6gEePT2MaaIUSiMEmoG28HIZMgMRTCDg==","8O7nwhM71/B9srKwe8Ps39z5lAsLMMs6LxdvoPk0HXjEM97TNhKbdU6gEePT2MaaIUSiMEmoG28HIZMgMRTCDg==","8O7nwhM71/B9srKwe8Ps39z5lAsLMMs6LxdvoPk0HXjEM97TNhKbdU6gEePT2MaaIUSiMEmoG28HIZMgMRTCDg==","8O7nwhM71/B9srKwe8Ps39z5lAsLMMs6LxdvoPk0HXjEM97TNhKbdU6gEePT2MaaIUSiMEmoG28HIZMgMRTCDg==","8O7nwhM71/B9srKwe8Ps39z5lAsLMMs6LxdvoPk0HXjEM97TNhKbdU6gEePT2MaaIUSiMEmoG28HIZMgMRTCDg==","8O7nwhM71/B9srKwe8Ps39z5lAsLMMs6LxdvoPk0HXjEM97TNhKbdU6gEePT2MaaIUSiMEmoG28HIZMgMRTCDg==","8O7nwhM71/B9srKwe8Ps39z5lAsLMMs6LxdvoPk0HXjEM97TNhKbdU6gEePT2MaaIUSiMEmoG28HIZMgMRTCDg==","8O7nwhM71/B9srKwe8Ps39z5lAsLMMs6LxdvoPk0HXjEM97TNhKbdU6gEePT2MaaIUSiMEmoG28HIZMgMRTCDg==","8O7nwhM71/B9srKwe8Ps39z5lAsLMMs6LxdvoPk0HXjEM97TNhKbdU6gEePT2MaaIUSiMEmoG28HIZMgMRTCDg==","8O7nwhM71/B9srKwe8Ps39z5lAsLMMs6LxdvoPk0HXjEM97TNhKbdU6gEePT2MaaIUSiMEmoG28HIZMgMRTCDg==","8O7nwhM71/B9srKwe8Ps39z5lAsLMMs6LxdvoPk0HXjEM97TNhKbdU6gEePT2MaaIUSiMEmoG28HIZMgMRTCDg==","8O7nwhM71/B9srKwe8Ps39z5lAsLMMs6LxdvoPk0HXjEM97TNhKbdU6gEePT2MaaIUSiMEmoG28HIZMgMRTCDg==","8O7nwhM71/B9srKwe8Ps39z5lAsLMMs6LxdvoPk0HXjEM97TNhKbdU6gEePT2MaaIUSiMEmoG28HIZMgMRTCDg==","8O7nwhM71/B9srKwe8Ps39z5lAsLMMs6LxdvoPk0HXjEM97TNhKbdU6gEePT2MaaIUSiMEmoG28HIZMgMRTCDg==","8O7nwhM71/B9srKwe8Ps39z5lAsLMMs6LxdvoPk0HXjEM97TNhKbdU6gEePT2MaaIUSiMEmoG28HIZMgMRTCDg==","8O7nwhM71/B9srKwe8Ps39z5lAsLMMs6LxdvoPk0HXjEM97TNhKbdU6gEePT2MaaIUSiMEmoG28HIZMgMRTCDg==","8O7nwhM71/B9srKwe8Ps39z5lAsLMMs6LxdvoPk0HXjEM97TNhKbdU6gEePT2MaaIUSiMEmoG28HIZMgMRTCDg==","8O7nwhM71/B9srKwe8Ps39z5lAsLMMs6LxdvoPk0HXjEM97TNhKbdU6gEePT2MaaIUSiMEmoG28HIZMgMRTCDg==","8O7nwhM71/B9srKwe8Ps39z5lAsLMMs6LxdvoPk0HXjEM97TNhKbdU6gEePT2MaaIUSiMEmoG28HIZMgMRTCDg==","8O7nwhM71/B9srKwe8Ps39z5lAsLMMs6LxdvoPk0HXjEM97TNhKbdU6gEePT2MaaIUSiMEmoG28HIZMgMRTCDg==","8O7nwhM71/B9srKwe8Ps39z5lAsLMMs6LxdvoPk0HXjEM97TNhKbdU6gEePT2MaaIUSiMEmoG28HIZMgMRTCDg==","8O7nwhM71/B9srKwe8Ps39z5lAsLMMs6LxdvoPk0HXjEM97TNhKbdU6gEePT2MaaIUSiMEmoG28HIZMgMRTCDg==","8O7nwhM71/B9srKwe8Ps39z5lAsLMMs6LxdvoPk0HXjEM97TNhKbdU6gEePT2MaaIUSiMEmoG28HIZMgMRTCDg==","8O7nwhM71/B9srKwe8Ps39z5lAsLMMs6LxdvoPk0HXjEM97TNhKbdU6gEePT2MaaIUSiMEmoG28HIZMgMRTCDg==","8O7nwhM71/B9srKwe8Ps39z5lAsLMMs6LxdvoPk0HXjEM97TNhKbdU6gEePT2MaaIUSiMEmoG28HIZMgMRTCDg==","8O7nwhM71/B9srKwe8Ps39z5lAsLMMs6LxdvoPk0HXjEM97TNhKbdU6gEePT2MaaIUSiMEmoG28HIZMgMRTCDg==","8O7nwhM71/B9srKwe8Ps39z5lAsLMMs6LxdvoPk0HXjEM97TNhKbdU6gEePT2MaaIUSiMEmoG28HIZMgMRTCDg==","8O7nwhM71/B9srKwe8Ps39z5lAsLMMs6LxdvoPk0HXjEM97TNhKbdU6gEePT2MaaIUSiMEmoG28HIZMgMRTCDg==","8O7nwhM71/B9srKwe8Ps39z5lAsLMMs6LxdvoPk0HXjEM97TNhKbdU6gEePT2MaaIUSiMEmoG28HIZMgMRTCDg==","8O7nwhM71/B9srKwe8Ps39z5lAsLMMs6LxdvoPk0HXjEM97TNhKbdU6gEePT2MaaIUSiMEmoG28HIZMgMRTCDg==","8O7nwhM71/B9srKwe8Ps39z5lAsLMMs6LxdvoPk0HXjEM97TNhKbdU6gEePT2MaaIUSiMEmoG28HIZMgMRTCDg==","8O7nwhM71/B9srKwe8Ps39z5lAsLMMs6LxdvoPk0HXjEM97TNhKbdU6gEePT2MaaIUSiMEmoG28HIZMgMRTCDg==","8O7nwhM71/B9srKwe8Ps39z5lAsLMMs6LxdvoPk0HXjEM97TNhKbdU6gEePT2MaaIUSiMEmoG28HIZMgMRTCDg==","8O7nwhM71/B9srKwe8Ps39z5lAsLMMs6LxdvoPk0HXjEM97TNhKbdU6gEePT2MaaIUSiMEmoG28HIZMgMRTCDg==","8O7nwhM71/B9srKwe8Ps39z5lAsLMMs6LxdvoPk0HXjEM97TNhKbdU6gEePT2MaaIUSiMEmoG28HIZMgMRTCDg==","8O7nwhM71/B9srKwe8Ps39z5lAsLMMs6LxdvoPk0HXjEM97TNhKbdU6gEePT2MaaIUSiMEmoG28HIZMgMRTCDg==","8O7nwhM71/B9srKwe8Ps39z5lAsLMMs6LxdvoPk0HXjEM97TNhKbdU6gEePT2MaaIUSiMEmoG28HIZMgMRTCDg==","8O7nwhM71/B9srKwe8Ps39z5lAsLMMs6LxdvoPk0HXjEM97TNhKbdU6gEePT2MaaIUSiMEmoG28HIZMgMRTCDg==","8O7nwhM71/B9srKwe8Ps39z5lAsLMMs6LxdvoPk0HXjEM97TNhKbdU6gEePT2MaaIUSiMEmoG28HIZMgMRTCDg==","8O7nwhM71/B9srKwe8Ps39z5lAsLMMs6LxdvoPk0HXjEM97TNhKbdU6gEePT2MaaIUSiMEmoG28HIZMgMRTCDg==","8O7nwhM71/B9srKwe8Ps39z5lAsLMMs6LxdvoPk0HXjEM97TNhKbdU6gEePT2MaaIUSiMEmoG28HIZMgMRTCDg==","8O7nwhM71/B9srKwe8Ps39z5lAsLMMs6LxdvoPk0HXjEM97TNhKbdU6gEePT2MaaIUSiMEmoG28HIZMgMRTCDg==","8O7nwhM71/B9srKwe8Ps39z5lAsLMMs6LxdvoPk0HXjEM97TNhKbdU6gEePT2MaaIUSiMEmoG28HIZMgMRTCDg==","8O7nwhM71/B9srKwe8Ps39z5lAsLMMs6LxdvoPk0HXjEM97TNhKbdU6gEePT2MaaIUSiMEmoG28HIZMgMRTCDg==","8O7nwhM71/B9srKwe8Ps39z5lAsLMMs6LxdvoPk0HXjEM97TNhKbdU6gEePT2MaaIUSiMEmoG28HIZMgMRTCDg==","8O7nwhM71/B9srKwe8Ps39z5lAsLMMs6LxdvoPk0HXjEM97TNhKbdU6gEePT2MaaIUSiMEmoG28HIZMgMRTCDg==","8O7nwhM71/B9srKwe8Ps39z5lAsLMMs6LxdvoPk0HXjEM97TNhKbdU6gEePT2MaaIUSiMEmoG28HIZMgMRTCDg=="],"msgs":["YXNzYWYgd2FzIGhlcmU=","YXNzYWYgd2FzIGhlcmU=","YXNzYWYgd2FzIGhlcmU=","YXNzYWYgd2FzIGhlcmU=","YXNzYWYgd2FzIGhlcmU=","YXNzYWYgd2FzIGhlcmU=","YXNzYWYgd2FzIGhlcmU=","YXNzYWYgd2FzIGhlcmU=","YXNzYWYgd2FzIGhlcmU=","YXNzYWYgd2FzIGhlcmU=","YXNzYWYgd2FzIGhlcmU=","YXNzYWYgd2FzIGhlcmU=","YXNzYWYgd2FzIGhlcmU=","YXNzYWYgd2FzIGhlcmU=","YXNzYWYgd2FzIGhlcmU=","YXNzYWYgd2FzIGhlcmU=","YXNzYWYgd2FzIGhlcmU=","YXNzYWYgd2FzIGhlcmU=","YXNzYWYgd2FzIGhlcmU=","YXNzYWYgd2FzIGhlcmU=","YXNzYWYgd2FzIGhlcmU=","YXNzYWYgd2FzIGhlcmU=","YXNzYWYgd2FzIGhlcmU=","YXNzYWYgd2FzIGhlcmU=","YXNzYWYgd2FzIGhlcmU=","YXNzYWYgd2FzIGhlcmU=","YXNzYWYgd2FzIGhlcmU=","YXNzYWYgd2FzIGhlcmU=","YXNzYWYgd2FzIGhlcmU=","YXNzYWYgd2FzIGhlcmU=","YXNzYWYgd2FzIGhlcmU=","YXNzYWYgd2FzIGhlcmU=","YXNzYWYgd2FzIGhlcmU=","YXNzYWYgd2FzIGhlcmU=","YXNzYWYgd2FzIGhlcmU=","YXNzYWYgd2FzIGhlcmU=","YXNzYWYgd2FzIGhlcmU=","YXNzYWYgd2FzIGhlcmU=","YXNzYWYgd2FzIGhlcmU=","YXNzYWYgd2FzIGhlcmU=","YXNzYWYgd2FzIGhlcmU=","YXNzYWYgd2FzIGhlcmU=","YXNzYWYgd2FzIGhlcmU=","YXNzYWYgd2FzIGhlcmU=","YXNzYWYgd2FzIGhlcmU=","YXNzYWYgd2FzIGhlcmU=","YXNzYWYgd2FzIGhlcmU=","YXNzYWYgd2FzIGhlcmU=","YXNzYWYgd2FzIGhlcmU=","YXNzYWYgd2FzIGhlcmU=","YXNzYWYgd2FzIGhlcmU=","YXNzYWYgd2FzIGhlcmU=","YXNzYWYgd2FzIGhlcmU=","YXNzYWYgd2FzIGhlcmU=","YXNzYWYgd2FzIGhlcmU=","YXNzYWYgd2FzIGhlcmU=","YXNzYWYgd2FzIGhlcmU=","YXNzYWYgd2FzIGhlcmU=","YXNzYWYgd2FzIGhlcmU=","YXNzYWYgd2FzIGhlcmU=","YXNzYWYgd2FzIGhlcmU=","YXNzYWYgd2FzIGhlcmU=","YXNzYWYgd2FzIGhlcmU=","YXNzYWYgd2FzIGhlcmU=","YXNzYWYgd2FzIGhlcmU=","YXNzYWYgd2FzIGhlcmU=","YXNzYWYgd2FzIGhlcmU=","YXNzYWYgd2FzIGhlcmU=","YXNzYWYgd2FzIGhlcmU=","YXNzYWYgd2FzIGhlcmU=","YXNzYWYgd2FzIGhlcmU=","YXNzYWYgd2FzIGhlcmU=","YXNzYWYgd2FzIGhlcmU=","YXNzYWYgd2FzIGhlcmU=","YXNzYWYgd2FzIGhlcmU=","YXNzYWYgd2FzIGhlcmU=","YXNzYWYgd2FzIGhlcmU=","YXNzYWYgd2FzIGhlcmU=","YXNzYWYgd2FzIGhlcmU=","YXNzYWYgd2FzIGhlcmU=","YXNzYWYgd2FzIGhlcmU=","YXNzYWYgd2FzIGhlcmU=","YXNzYWYgd2FzIGhlcmU=","YXNzYWYgd2FzIGhlcmU=","YXNzYWYgd2FzIGhlcmU=","YXNzYWYgd2FzIGhlcmU=","YXNzYWYgd2FzIGhlcmU=","YXNzYWYgd2FzIGhlcmU=","YXNzYWYgd2FzIGhlcmU=","YXNzYWYgd2FzIGhlcmU=","YXNzYWYgd2FzIGhlcmU=","YXNzYWYgd2FzIGhlcmU=","YXNzYWYgd2FzIGhlcmU=","YXNzYWYgd2FzIGhlcmU=","YXNzYWYgd2FzIGhlcmU=","YXNzYWYgd2FzIGhlcmU=","YXNzYWYgd2FzIGhlcmU=","YXNzYWYgd2FzIGhlcmU=","YXNzYWYgd2FzIGhlcmU=","YXNzYWYgd2FzIGhlcmU="]}}`, true, false, math.MaxUint64, 0)

	require.Empty(t, err)

	elapsed := time.Since(start)
	fmt.Printf("TestBenchmarkEd25519BatchVerifyAPI took %s\n", elapsed)
}

type GetResponse struct {
	Count uint32 `json:"count"`
}
type v1QueryResponse struct {
	Get GetResponse `json:"get"`
}

func TestV1EndpointsSanity(t *testing.T) {
	ctx, keeper, codeID, _, walletA, privKeyA, _, _ := setupTest(t, "./testdata/v1-sanity-contract.wasm")

	contractAddress, _, _ := initHelper(t, keeper, ctx, codeID, walletA, privKeyA, `{"counter":{"counter":10, "expires":100}}`, true, true, defaultGasForTests)

	data, _, _, err := execHelper(t, keeper, ctx, contractAddress, walletA, privKeyA, `{"increment":{"addition": 13}}`, true, true, math.MaxUint64, 0)

	require.Empty(t, err)
	require.Equal(t, uint32(23), binary.BigEndian.Uint32(data))

	queryRes, qErr := queryHelper(t, keeper, ctx, contractAddress, `{"get":{}}`, true, true, math.MaxUint64)
	require.Empty(t, qErr)

	// assert result is 32 byte sha256 hash (if hashed), or contractAddr if not
	var resp v1QueryResponse
	e := json.Unmarshal([]byte(queryRes), &resp)
	require.NoError(t, e)
	require.Equal(t, uint32(23), resp.Get.Count)
}

func TestV1QueryWorksWithEnv(t *testing.T) {
	ctx, keeper, codeID, _, walletA, privKeyA, _, _ := setupTest(t, "./testdata/v1-sanity-contract.wasm")

	contractAddress, _, _ := initHelper(t, keeper, ctx, codeID, walletA, privKeyA, `{"counter":{"counter":10, "expires":0}}`, true, true, defaultGasForTests)
	ctx = ctx.WithBlockHeight(ctx.BlockHeight() + 10)

	queryRes, qErr := queryHelper(t, keeper, ctx, contractAddress, `{"get":{}}`, true, true, math.MaxUint64)
	require.Empty(t, qErr)

	// assert result is 32 byte sha256 hash (if hashed), or contractAddr if not
	var resp v1QueryResponse
	e := json.Unmarshal([]byte(queryRes), &resp)
	require.NoError(t, e)
	require.Equal(t, uint32(0), resp.Get.Count)
}

func TestV1ReplySanity(t *testing.T) {
	ctx, keeper, codeID, _, walletA, privKeyA, _, _ := setupTest(t, "./testdata/v1-sanity-contract.wasm")

<<<<<<< HEAD
	contractAddress, _, _ := initHelper(t, keeper, ctx, codeID, walletA, privKeyA, `{"counter":{"counter":10, "expires":100}}`, true, true, defaultGasForTests)
=======
	contractAddress, _, _ := initHelper(t, keeper, ctx, codeID, walletA, privKeyA, `{"counter":10, "expires":100}`, true, true, defaultGasForTests)
	fmt.Printf("LIORRR %s", string(contractAddress))
>>>>>>> c399e855


	// data, _, _, err := execHelper(t, keeper, ctx, contractAddress, walletA, privKeyA, `{"increment":{"addition": 13}}`, true, true, math.MaxUint64, 0)

	// require.Empty(t, err)
	// require.Equal(t, uint32(23), binary.BigEndian.Uint32(data))

	// data, _, _, err = execHelper(t, keeper, ctx, contractAddress, walletA, privKeyA, `{"transfer_money":{"amount": 10213}}`, true, true, math.MaxUint64, 0)

	// require.Empty(t, err)
	// require.Equal(t, uint32(23), binary.BigEndian.Uint32(data))

	// data, _, _, err = execHelper(t, keeper, ctx, contractAddress, walletA, privKeyA, `{"recursive_reply":{}}`, true, true, math.MaxUint64, 0)

	// require.Empty(t, err)
	// require.Equal(t, uint32(25), binary.BigEndian.Uint32(data))

	// data, _, _, err = execHelper(t, keeper, ctx, contractAddress, walletA, privKeyA, `{"recursive_reply_fail":{}}`, true, true, math.MaxUint64, 0)

	// require.Empty(t, err)
	// require.Equal(t, uint32(10), binary.BigEndian.Uint32(data))

	data, _, _, err := execHelper(t, keeper, ctx, contractAddress, walletA, privKeyA, `{"init_new_contract":{}}`, true, true, math.MaxUint64, 0)

	require.Empty(t, err)
	require.Equal(t, uint32(150), binary.BigEndian.Uint32(data))

	queryRes, qErr := queryHelper(t, keeper, ctx, contractAddress, `{"get":{}}`, true, true, math.MaxUint64)
	require.Empty(t, qErr)

	// assert result is 32 byte sha256 hash (if hashed), or contractAddr if not
	var resp v1QueryResponse
	e := json.Unmarshal([]byte(queryRes), &resp)
	require.NoError(t, e)
	require.Equal(t, uint32(10), resp.Get.Count)
}<|MERGE_RESOLUTION|>--- conflicted
+++ resolved
@@ -2833,13 +2833,8 @@
 func TestV1ReplySanity(t *testing.T) {
 	ctx, keeper, codeID, _, walletA, privKeyA, _, _ := setupTest(t, "./testdata/v1-sanity-contract.wasm")
 
-<<<<<<< HEAD
 	contractAddress, _, _ := initHelper(t, keeper, ctx, codeID, walletA, privKeyA, `{"counter":{"counter":10, "expires":100}}`, true, true, defaultGasForTests)
-=======
-	contractAddress, _, _ := initHelper(t, keeper, ctx, codeID, walletA, privKeyA, `{"counter":10, "expires":100}`, true, true, defaultGasForTests)
 	fmt.Printf("LIORRR %s", string(contractAddress))
->>>>>>> c399e855
-
 
 	// data, _, _, err := execHelper(t, keeper, ctx, contractAddress, walletA, privKeyA, `{"increment":{"addition": 13}}`, true, true, math.MaxUint64, 0)
 
