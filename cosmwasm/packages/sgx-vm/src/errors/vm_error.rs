--- conflicted
+++ resolved
@@ -107,13 +107,6 @@
 #[allow(unused)]
 impl VmError {
     pub(crate) fn cache_err<S: Into<String>>(msg: S) -> Self {
-<<<<<<< HEAD
-        CacheErr { msg: &Self::truncate_input(msg) }.build()
-    }
-
-    pub(crate) fn compile_err<S: Into<String>>(msg: S) -> Self {
-        CompileErr { msg: &Self::truncate_input(msg) }.build()
-=======
         CacheErr {
             msg: &Self::truncate_input(msg),
         }
@@ -125,7 +118,6 @@
             msg: &Self::truncate_input(msg),
         }
         .build()
->>>>>>> 30a43184
     }
 
     pub(crate) fn conversion_err<S: Into<String>, T: Into<String>, U: Into<String>>(
@@ -142,13 +134,6 @@
     }
 
     pub(crate) fn generic_err<S: Into<String>>(msg: S) -> Self {
-<<<<<<< HEAD
-        GenericErr { msg: &Self::truncate_input(msg) }.build()
-    }
-
-    pub(crate) fn instantiation_err<S: Into<String>>(msg: S) -> Self {
-        InstantiationErr { msg: &Self::truncate_input(msg) }.build()
-=======
         GenericErr {
             msg: &Self::truncate_input(msg),
         }
@@ -160,7 +145,6 @@
             msg: &Self::truncate_input(msg),
         }
         .build()
->>>>>>> 30a43184
     }
 
     pub(crate) fn integrity_err() -> Self {
@@ -189,21 +173,6 @@
     }
 
     pub(crate) fn resolve_err<S: Into<String>>(msg: S) -> Self {
-<<<<<<< HEAD
-        ResolveErr { msg: &Self::truncate_input(msg) }.build()
-    }
-
-    pub(crate) fn runtime_err<S: Into<String>>(msg: S) -> Self {
-        RuntimeErr { msg: &Self::truncate_input(msg) }.build()
-    }
-
-    pub(crate) fn static_validation_err<S: Into<String>>(msg: S) -> Self {
-        StaticValidationErr { msg: &Self::truncate_input(msg) }.build()
-    }
-
-    pub(crate) fn uninitialized_context_data<S: Into<String>>(kind: S) -> Self {
-        UninitializedContextData { kind: &Self::truncate_input(kind) }.build()
-=======
         ResolveErr {
             msg: &Self::truncate_input(msg),
         }
@@ -229,7 +198,6 @@
             kind: &Self::truncate_input(kind),
         }
         .build()
->>>>>>> 30a43184
     }
 
     // this is not super ideal, as we don't want super long strings to be copied and moved around
