use crate::contract_validation::ReplyParams;

/// This contains all the user-facing functions. In these functions we will be using
/// the consensus_io_exchange_keypair and a user-generated key to create a symmetric key
/// that is unique to the user and the enclave
///
use super::types::{IoNonce, SecretMessage};
<<<<<<< HEAD
use cw_types_v010::encoding::Binary;
use cw_types_v010::types::{CanonicalAddr, Coin};
use cw_types_v1::results::{Event, Reply, ReplyOn, SubMsgResponse, SubMsgResult};
=======
use enclave_cosmwasm_v010_types::encoding::Binary;
use enclave_cosmwasm_v010_types::types::{CanonicalAddr, Coin, LogAttribute};
use enclave_cosmwasm_v1_types::results::{Event, Reply, ReplyOn, SubMsgResponse, SubMsgResult};
>>>>>>> 4058c9e4

use enclave_ffi_types::EnclaveError;

use enclave_crypto::{AESKey, Ed25519PublicKey, Kdf, SIVEncryptable, KEY_MANAGER};

use log::*;
use serde::{Deserialize, Serialize};
use serde_json::json;
use serde_json::Value;
use sha2::Digest;

/// The internal_reply_enclave_sig is being passed with the reply (Only if the reply is wasm reply)
/// This is used by the receiver of the reply to:
/// a. Verify the sender (Cotnract address)
/// b. Authenticate the reply.
#[derive(Serialize, Deserialize, Clone, Debug, PartialEq)]
#[serde(untagged)]
pub enum RawWasmOutput {
    Err {
        #[serde(rename = "Err")]
        err: Value,
        internal_msg_id: Option<Binary>,
        internal_reply_enclave_sig: Option<Binary>,
    },
    QueryOkV010 {
        #[serde(rename = "Ok")]
        ok: String,
    },
    QueryOkV1 {
        #[serde(rename = "ok")]
        ok: String,
    },
    OkV010 {
        #[serde(rename = "Ok")]
        ok: cw_types_v010::types::ContractResult,
        internal_reply_enclave_sig: Option<Binary>,
        internal_msg_id: Option<Binary>,
    },
    OkV1 {
        #[serde(rename = "Ok")]
        ok: cw_types_v1::results::Response,
        internal_reply_enclave_sig: Option<Binary>,
        internal_msg_id: Option<Binary>,
    },
<<<<<<< HEAD
    OkIBCBasic {
        #[serde(rename = "Ok")]
        ok: cw_types_v1::ibc::IbcBasicResponse,
    },
=======
>>>>>>> 4058c9e4
    OkIBCPacketReceive {
        #[serde(rename = "Ok")]
        ok: cw_types_v1::ibc::IbcReceiveResponse,
    },
    OkIBCOpenChannel {
        #[serde(rename = "Ok")]
        ok: cw_types_v1::ibc::IbcChannelOpenResponse,
    },
}

#[derive(Serialize, Deserialize, Clone, Debug, PartialEq)]
pub struct V010WasmOutput {
    #[serde(rename = "Ok")]
    pub ok: Option<cw_types_v010::types::ContractResult>,
    #[serde(rename = "Err")]
    pub err: Option<Value>,
}

#[derive(Serialize, Deserialize, Clone, Debug, PartialEq)]
pub struct V1WasmOutput {
    #[serde(rename = "Ok")]
    pub ok: Option<cw_types_v1::results::Response>,
    #[serde(rename = "Err")]
    pub err: Option<Value>,
}

#[derive(Serialize, Deserialize, Clone, Debug, PartialEq)]
pub struct IBCOutput {
    #[serde(rename = "ok")]
    pub ok: Option<cw_types_v1::ibc::IbcBasicResponse>,
    #[serde(rename = "Err")]
    pub err: Option<Value>,
}

#[derive(Serialize, Deserialize, Clone, Debug, PartialEq)]
pub struct IBCReceiveOutput {
    #[serde(rename = "ok")]
    pub ok: Option<cw_types_v1::ibc::IbcReceiveResponse>,
    #[serde(rename = "Err")]
    pub err: Option<Value>,
}

#[derive(Serialize, Deserialize, Clone, Debug, PartialEq)]
pub struct IBCOpenChannelOutput {
    #[serde(rename = "ok")]
    pub ok: Option<String>,
    #[serde(rename = "Err")]
    pub err: Option<Value>,
}

#[derive(Serialize, Deserialize, Clone, Debug, PartialEq)]
pub struct QueryOutput {
    #[serde(rename = "Ok")]
    pub ok: Option<String>,
    #[serde(rename = "Err")]
    pub err: Option<Value>,
}

#[derive(Serialize, Deserialize, Clone, Debug, PartialEq)]
pub struct WasmOutput {
    pub v010: Option<V010WasmOutput>,
    pub v1: Option<V1WasmOutput>,
    pub ibc_basic: Option<IBCOutput>,
    pub ibc_packet_receive: Option<IBCReceiveOutput>,
    pub ibc_open_channel: Option<IBCOpenChannelOutput>,
    pub query: Option<QueryOutput>,
    pub internal_reply_enclave_sig: Option<Binary>,
    pub internal_msg_id: Option<Binary>,
}

pub fn calc_encryption_key(nonce: &IoNonce, user_public_key: &Ed25519PublicKey) -> AESKey {
    let enclave_io_key = KEY_MANAGER.get_consensus_io_exchange_keypair().unwrap();

    let tx_encryption_ikm = enclave_io_key.diffie_hellman(user_public_key);

    let tx_encryption_key = AESKey::new_from_slice(&tx_encryption_ikm).derive_key_from_this(nonce);

    trace!("rust tx_encryption_key {:?}", tx_encryption_key.get());

    tx_encryption_key
}

fn encrypt_serializable<T>(
    key: &AESKey,
    val: &T,
    reply_params: &Option<ReplyParams>,
) -> Result<String, EnclaveError>
where
    T: ?Sized + Serialize,
{
    let serialized: String = serde_json::to_string(val).map_err(|err| {
        debug!("got an error while trying to encrypt output error {}", err);
        EnclaveError::EncryptionError
    })?;

    let trimmed = serialized.trim_start_matches('"').trim_end_matches('"');

    encrypt_preserialized_string(key, trimmed, reply_params)
}

// use this to encrypt a String that has already been serialized.  When that is the case, if
// encrypt_serializable is called instead, it will get double serialized, and any escaped
// characters will be double escaped
fn encrypt_preserialized_string(
    key: &AESKey,
    val: &str,
    reply_params: &Option<ReplyParams>,
) -> Result<String, EnclaveError> {
    let serialized = match reply_params {
        Some(ReplyParams {
            recipient_contract_hash,
            ..
        }) => {
            let mut ser = vec![];
            ser.extend_from_slice(&recipient_contract_hash);
            ser.extend_from_slice(val.as_bytes());
            ser
        }
        None => val.as_bytes().to_vec(),
    };
    let encrypted_data = key
        .encrypt_siv(serialized.as_slice(), None)
        .map_err(|err| {
            debug!(
                "got an error while trying to encrypt output error {:?}: {}",
                err, err
            );
            EnclaveError::EncryptionError
        })?;

    Ok(b64_encode(encrypted_data.as_slice()))
}

fn b64_encode(data: &[u8]) -> String {
    base64::encode(data)
}

pub fn finalize_raw_output(
    raw_output: RawWasmOutput,
    is_query_output: bool,
    is_ibc: bool,
    is_msg_encrypted: bool,
) -> WasmOutput {
    return match raw_output {
        RawWasmOutput::Err {
            err,
            internal_msg_id,
            internal_reply_enclave_sig,
        } => {
            if is_query_output {
                WasmOutput {
                    v010: None,
                    v1: None,
                    ibc_basic: None,
                    ibc_packet_receive: None,
                    ibc_open_channel: None,
                    query: Some(QueryOutput {
                        ok: None,
                        err: Some(err),
                    }),
                    internal_reply_enclave_sig: None,
                    internal_msg_id: None,
                }
            } else {
                WasmOutput {
                    v010: Some(V010WasmOutput {
                        err: match is_msg_encrypted {
                            true => Some(err),
                            false => Some(json!({"generic_err":{"msg":err}})),
                        },
                        ok: None,
                    }),
                    v1: None,
                    ibc_basic: None,
                    ibc_packet_receive: None,
                    ibc_open_channel: None,
                    query: None,
                    internal_reply_enclave_sig,
                    internal_msg_id,
                }
            }
        }
        RawWasmOutput::OkV010 {
            ok,
            internal_reply_enclave_sig,
            internal_msg_id,
        } => WasmOutput {
            v010: Some(V010WasmOutput {
                err: None,
                ok: Some(ok),
            }),
            v1: None,
            ibc_basic: None,
            ibc_packet_receive: None,
            ibc_open_channel: None,
            query: None,
            internal_reply_enclave_sig,
            internal_msg_id,
        },
        RawWasmOutput::OkV1 {
            ok,
            internal_reply_enclave_sig,
            internal_msg_id,
        } => match is_ibc {
            false => WasmOutput {
                v010: None,
                v1: Some(V1WasmOutput {
                    err: None,
                    ok: Some(ok),
                }),
                ibc_basic: None,
                ibc_packet_receive: None,
                ibc_open_channel: None,
                query: None,
                internal_reply_enclave_sig,
                internal_msg_id,
            },
            true => WasmOutput {
                v010: None,
                v1: None,
                ibc_basic: Some(IBCOutput {
                    err: None,
                    ok: Some(enclave_cosmwasm_v1_types::ibc::IbcBasicResponse::new(
                        ok.messages,
                        ok.attributes,
                        ok.events,
                    )),
                }),
                ibc_packet_receive: None,
                ibc_open_channel: None,
                query: None,
                internal_reply_enclave_sig,
                internal_msg_id,
            },
        },
        RawWasmOutput::QueryOkV010 { ok } | RawWasmOutput::QueryOkV1 { ok } => WasmOutput {
            v010: None,
            v1: None,
            ibc_basic: None,
            ibc_packet_receive: None,
            ibc_open_channel: None,
            query: Some(QueryOutput {
                ok: Some(ok),
                err: None,
            }),
            internal_reply_enclave_sig: None,
            internal_msg_id: None,
        },
        RawWasmOutput::OkIBCPacketReceive { ok } => WasmOutput {
            v010: None,
            v1: None,
            ibc_basic: None,
            ibc_packet_receive: Some(IBCReceiveOutput {
                err: None,
                ok: Some(ok),
            }),
            ibc_open_channel: None,
            query: None,
            internal_reply_enclave_sig: None,
            internal_msg_id: None,
        },
        RawWasmOutput::OkIBCOpenChannel { ok } => WasmOutput {
            v010: None,
            v1: None,
            ibc_basic: None,
            ibc_packet_receive: None,
            ibc_open_channel: Some(IBCOpenChannelOutput {
                err: None,
                ok: match ok {
                    Some(o) => Some(o.version),
                    None => Some("".to_string()),
                },
            }),
            query: None,
            internal_reply_enclave_sig: None,
            internal_msg_id: None,
        },
    };
}

pub fn manipulate_callback_sig_for_plaintext(
    output: Vec<u8>,
) -> Result<RawWasmOutput, EnclaveError> {
    let mut raw_output: RawWasmOutput = serde_json::from_slice(&output).map_err(|err| {
        warn!("got an error while trying to deserialize output bytes into json");
        trace!("output: {:?} error: {:?}", output, err);
        EnclaveError::FailedToDeserialize
    })?;

    match &mut raw_output {
        RawWasmOutput::OkV1 { ok, .. } => {
            for sub_msg in &mut ok.messages {
                if let enclave_cosmwasm_v1_types::results::CosmosMsg::Wasm(wasm_msg) =
                    &mut sub_msg.msg
                {
                    match wasm_msg {
                        enclave_cosmwasm_v1_types::results::WasmMsg::Execute {
                            callback_sig,
                            ..
                        }
                        | enclave_cosmwasm_v1_types::results::WasmMsg::Instantiate {
                            callback_sig,
                            ..
                        } => *callback_sig = Some(vec![]),
                    }
                }
            }
        }
        RawWasmOutput::OkIBCPacketReceive { ok } => {
            for sub_msg in &mut ok.messages {
                if let enclave_cosmwasm_v1_types::results::CosmosMsg::Wasm(wasm_msg) =
                    &mut sub_msg.msg
                {
                    match wasm_msg {
                        enclave_cosmwasm_v1_types::results::WasmMsg::Execute {
                            callback_sig,
                            ..
                        }
                        | enclave_cosmwasm_v1_types::results::WasmMsg::Instantiate {
                            callback_sig,
                            ..
                        } => *callback_sig = Some(vec![]),
                    }
                }
            }
        }
        _ => {}
    }

    Ok(raw_output)
}

pub fn set_attributes_to_plaintext(attributes: &mut Vec<LogAttribute>) {
    for attr in attributes {
        attr.encrypted = false;
    }
}

pub fn set_all_logs_to_plaintext(raw_output: &mut RawWasmOutput) {
    match raw_output {
        RawWasmOutput::OkV1 { ok, .. } => {
            set_attributes_to_plaintext(&mut ok.attributes);
            for ev in &mut ok.events {
                set_attributes_to_plaintext(&mut ev.attributes);
            }
        }
        RawWasmOutput::OkIBCPacketReceive { ok } => {
            set_attributes_to_plaintext(&mut ok.attributes);
            for ev in &mut ok.events {
                set_attributes_to_plaintext(&mut ev.attributes);
            }
        }
        _ => {}
    }
}

pub fn encrypt_output(
    output: Vec<u8>,
    secret_msg: &SecretMessage,
    contract_addr: &CanonicalAddr,
    contract_hash: &str,
    reply_params: Option<ReplyParams>,
    sender_addr: &CanonicalAddr,
    is_query_output: bool,
    is_ibc_output: bool,
) -> Result<Vec<u8>, EnclaveError> {
    // When encrypting an output we might encrypt an output that is a reply to a caller contract (Via "Reply" endpoint).
    // Therefore if reply_recipient_contract_hash is not "None" we append it to any encrypted data besided submessages that are irrelevant for replies.
    // More info in: https://github.com/CosmWasm/cosmwasm/blob/v1.0.0/packages/std/src/results/submessages.rs#L192-L198
    let encryption_key = calc_encryption_key(&secret_msg.nonce, &secret_msg.user_public_key);
    trace!(
        "Output before encryption: {:?}",
        String::from_utf8_lossy(&output)
    );

    let mut output: RawWasmOutput = serde_json::from_slice(&output).map_err(|err| {
        warn!("got an error while trying to deserialize output bytes into json");
        trace!("output: {:?} error: {:?}", output, err);
        EnclaveError::FailedToDeserialize
    })?;

    match &mut output {
        RawWasmOutput::Err {
            err,
            internal_reply_enclave_sig,
            internal_msg_id,
        } => {
            let encrypted_err = encrypt_serializable(&encryption_key, err, &reply_params)?;
            *err = json!({"generic_err":{"msg":encrypted_err}});
            let msg_id = match reply_params {
                Some(ref r) => {
                    let encrypted_id = Binary::from_base64(&encrypt_preserialized_string(
                        &encryption_key,
                        &r.sub_msg_id.to_string(),
                        &reply_params,
                    )?)?;

                    Some(encrypted_id)
                }
                None => None,
            };

            *internal_msg_id = msg_id.clone();

            *internal_reply_enclave_sig = match reply_params {
                Some(_) => {
                    let reply = Reply {
                        id: msg_id.unwrap(),
                        result: SubMsgResult::Err(encrypted_err),
                    };
                    let reply_as_vec = serde_json::to_vec(&reply).map_err(|err| {
                        warn!(
                            "got an error while trying to serialize reply into bytes for internal_reply_enclave_sig  {:?}: {}",
                            reply, err
                        );
                        EnclaveError::FailedToSerialize
                    })?;
                    let tmp_secret_msg = SecretMessage {
                        nonce: secret_msg.nonce,
                        user_public_key: secret_msg.user_public_key,
                        msg: reply_as_vec,
                    };

                    Some(Binary::from(
                        create_callback_signature(sender_addr, &tmp_secret_msg, &[]).as_slice(),
                    ))
                }
                None => None, // Not a reply, we don't need enclave sig
            }
        }

        RawWasmOutput::QueryOkV010 { ok } | RawWasmOutput::QueryOkV1 { ok } => {
            *ok = encrypt_serializable(&encryption_key, ok, &reply_params)?;
        }

        // Encrypt all Wasm messages (keeps Bank, Staking, etc.. as is)
        RawWasmOutput::OkV010 {
            ok,
            internal_reply_enclave_sig,
            internal_msg_id,
        } => {
            for msg in &mut ok.messages {
                if let cw_types_v010::types::CosmosMsg::Wasm(wasm_msg) = msg {
                    encrypt_v010_wasm_msg(
                        wasm_msg,
                        secret_msg.nonce,
                        secret_msg.user_public_key,
                        contract_addr,
                    )?;
                }
            }

            // v0.10: The logs that will be emitted as part of a "wasm" event.
            for log in ok.log.iter_mut().filter(|log| log.encrypted) {
                log.key = encrypt_preserialized_string(&encryption_key, &log.key, &None)?;
                log.value = encrypt_preserialized_string(&encryption_key, &log.value, &None)?;
            }

            if let Some(data) = &mut ok.data {
                *data = Binary::from_base64(&encrypt_serializable(
                    &encryption_key,
                    data,
                    &reply_params,
                )?)?;
            }

            let msg_id = match reply_params {
                Some(ref r) => {
                    let encrypted_id = Binary::from_base64(&encrypt_preserialized_string(
                        &encryption_key,
                        &r.sub_msg_id.to_string(),
                        &reply_params,
                    )?)?;

                    Some(encrypted_id)
                }
                None => None,
            };

            *internal_msg_id = msg_id.clone();

            *internal_reply_enclave_sig = match reply_params {
                Some(_) => {
                    let events = match ok.log.len() {
                        0 => vec![],
                        _ => vec![Event {
                            ty: "wasm".to_string(),
                            attributes: ok.log.clone(),
                        }],
                    };

                    let reply = Reply {
                        id: msg_id.unwrap(),
                        result: SubMsgResult::Ok(SubMsgResponse {
                            events,
                            data: ok.data.clone(),
                        }),
                    };

                    let reply_as_vec = serde_json::to_vec(&reply).map_err(|err| {
                        warn!(
                            "got an error while trying to serialize reply into bytes for internal_reply_enclave_sig  {:?}: {}",
                            reply, err
                        );
                        EnclaveError::FailedToSerialize
                    })?;
                    let tmp_secret_msg = SecretMessage {
                        nonce: secret_msg.nonce,
                        user_public_key: secret_msg.user_public_key,
                        msg: reply_as_vec,
                    };

                    Some(Binary::from(
                        create_callback_signature(sender_addr, &tmp_secret_msg, &[]).as_slice(),
                    ))
                }
                None => None, // Not a reply, we don't need enclave sig
            }
        }
        RawWasmOutput::OkV1 {
            ok,
            internal_reply_enclave_sig,
            internal_msg_id,
        } => {
            for sub_msg in &mut ok.messages {
                if let cw_types_v1::results::CosmosMsg::Wasm(wasm_msg) = &mut sub_msg.msg {
                    encrypt_v1_wasm_msg(
                        wasm_msg,
                        &sub_msg.reply_on,
                        sub_msg.id,
                        secret_msg.nonce,
                        secret_msg.user_public_key,
                        contract_addr,
                        contract_hash,
                    )?;

                    // The ID can be extracted from the encrypted wasm msg
                    // We don't encrypt it here to remain with the same type (u64)
                    sub_msg.id = 0;
                }
            }

            // v1: The attributes that will be emitted as part of a "wasm" event.
            for attr in ok.attributes.iter_mut().filter(|attr| attr.encrypted) {
                attr.key = encrypt_preserialized_string(&encryption_key, &attr.key, &None)?;
                attr.value = encrypt_preserialized_string(&encryption_key, &attr.value, &None)?;
            }

            // v1: Extra, custom events separate from the main wasm one. These will have "wasm-"" prepended to the type.
            for event in ok.events.iter_mut() {
                for attr in event.attributes.iter_mut().filter(|attr| attr.encrypted) {
                    attr.key = encrypt_preserialized_string(&encryption_key, &attr.key, &None)?;
                    attr.value = encrypt_preserialized_string(&encryption_key, &attr.value, &None)?;
                }
            }

            if let Some(data) = &mut ok.data {
                if is_ibc_output {
                    warn!("IBC output should not containt any data");
                    return Err(EnclaveError::InternalError);
                }

                *data = Binary::from_base64(&encrypt_serializable(
                    &encryption_key,
                    data,
                    &reply_params,
                )?)?;
            }

            let msg_id = match reply_params {
                Some(ref r) => {
                    let encrypted_id = Binary::from_base64(&encrypt_preserialized_string(
                        &encryption_key,
                        &r.sub_msg_id.to_string(),
                        &reply_params,
                    )?)?;

                    Some(encrypted_id)
                }
                None => None,
            };

            *internal_msg_id = msg_id.clone();

            *internal_reply_enclave_sig = match reply_params {
                Some(_) => {
                    let mut events: Vec<Event> = vec![];

                    if !ok.attributes.is_empty() {
                        events.push(Event {
                            ty: "wasm".to_string(),
                            attributes: ok.attributes.clone(),
                        })
                    }

                    events.extend_from_slice(&ok.events.clone().as_slice());
                    let custom_contract_event_prefix: String = "wasm-".to_string();
                    for event in events.iter_mut() {
                        if event.ty != "wasm" {
                            event.ty = custom_contract_event_prefix.clone() + event.ty.as_str();
                        }
                    }

                    let reply = Reply {
                        id: msg_id.unwrap(),
                        result: SubMsgResult::Ok(SubMsgResponse {
                            events,
                            data: ok.data.clone(),
                        }),
                    };

                    let reply_as_vec = serde_json::to_vec(&reply).map_err(|err| {
                        warn!(
                            "got an error while trying to serialize reply into bytes for internal_reply_enclave_sig  {:?}: {}",
                            reply, err
                        );
                        EnclaveError::FailedToSerialize
                    })?;

                    let tmp_secret_msg = SecretMessage {
                        nonce: secret_msg.nonce,
                        user_public_key: secret_msg.user_public_key,
                        msg: reply_as_vec,
                    };

                    Some(Binary::from(
                        create_callback_signature(sender_addr, &tmp_secret_msg, &[]).as_slice(),
                    ))
                }
                None => None, // Not a reply, we don't need enclave sig
            }
        }
<<<<<<< HEAD
        RawWasmOutput::OkIBCBasic { ok } => {
            for sub_msg in &mut ok.messages {
                if let cw_types_v1::results::CosmosMsg::Wasm(wasm_msg) = &mut sub_msg.msg {
                    encrypt_v1_wasm_msg(
                        wasm_msg,
                        &sub_msg.reply_on,
                        sub_msg.id,
                        secret_msg.nonce,
                        secret_msg.user_public_key,
                        contract_addr,
                        contract_hash,
                    )?;

                    // The ID can be extracted from the encrypted wasm msg
                    // We don't encrypt it here to remain with the same type (u64)
                    sub_msg.id = 0;
                }
            }

            // v1: The attributes that will be emitted as part of a "wasm" event.
            for attr in ok.attributes.iter_mut().filter(|attr| attr.encrypted) {
                attr.key = encrypt_preserialized_string(&encryption_key, &attr.key, &None)?;
                attr.value = encrypt_preserialized_string(&encryption_key, &attr.value, &None)?;
            }

            // v1: Extra, custom events separate from the main wasm one. These will have "wasm-"" prepended to the type.
            for event in ok.events.iter_mut() {
                for attr in event.attributes.iter_mut().filter(|attr| attr.encrypted) {
                    attr.key = encrypt_preserialized_string(&encryption_key, &attr.key, &None)?;
                    attr.value = encrypt_preserialized_string(&encryption_key, &attr.value, &None)?;
                }
            }
        }
=======
>>>>>>> 4058c9e4
        RawWasmOutput::OkIBCPacketReceive { ok } => {
            for sub_msg in &mut ok.messages {
                if let cw_types_v1::results::CosmosMsg::Wasm(wasm_msg) = &mut sub_msg.msg {
                    encrypt_v1_wasm_msg(
                        wasm_msg,
                        &sub_msg.reply_on,
                        sub_msg.id,
                        secret_msg.nonce,
                        secret_msg.user_public_key,
                        contract_addr,
                        contract_hash,
                    )?;

                    // The ID can be extracted from the encrypted wasm msg
                    // We don't encrypt it here to remain with the same type (u64)
                    sub_msg.id = 0;
                }
            }

            // v1: The attributes that will be emitted as part of a "wasm" event.
            for attr in ok.attributes.iter_mut().filter(|attr| attr.encrypted) {
                attr.key = encrypt_preserialized_string(&encryption_key, &attr.key, &None)?;
                attr.value = encrypt_preserialized_string(&encryption_key, &attr.value, &None)?;
            }

            // v1: Extra, custom events separate from the main wasm one. These will have "wasm-"" prepended to the type.
            for event in ok.events.iter_mut() {
                for attr in event.attributes.iter_mut().filter(|attr| attr.encrypted) {
                    attr.key = encrypt_preserialized_string(&encryption_key, &attr.key, &None)?;
                    attr.value = encrypt_preserialized_string(&encryption_key, &attr.value, &None)?;
                }
            }

            ok.acknowledgement = Binary::from_base64(&encrypt_serializable(
                &encryption_key,
                &ok.acknowledgement,
                &reply_params,
            )?)?;
        }
        RawWasmOutput::OkIBCOpenChannel { ok: _ } => {}
    };

    let final_output = finalize_raw_output(output, is_query_output, is_ibc_output, true);
    trace!("WasmOutput: {:?}", final_output);

    let encrypted_output = serde_json::to_vec(&final_output).map_err(|err| {
        debug!(
            "got an error while trying to serialize output json into bytes {:?}: {}",
            final_output, err
        );
        EnclaveError::FailedToSerialize
    })?;

    Ok(encrypted_output)
}

fn encrypt_v010_wasm_msg(
    wasm_msg: &mut cw_types_v010::types::WasmMsg,
    nonce: IoNonce,
    user_public_key: Ed25519PublicKey,
    contract_addr: &CanonicalAddr,
) -> Result<(), EnclaveError> {
    match wasm_msg {
        cw_types_v010::types::WasmMsg::Execute {
            msg,
            callback_code_hash,
            callback_sig,
            send,
            ..
        }
        | cw_types_v010::types::WasmMsg::Instantiate {
            msg,
            callback_code_hash,
            callback_sig,
            send,
            ..
        } => {
            let mut hash_appended_msg = callback_code_hash.as_bytes().to_vec();
            hash_appended_msg.extend_from_slice(msg.as_slice());

            let mut msg_to_pass = SecretMessage::from_base64(
                Binary(hash_appended_msg).to_base64(),
                nonce,
                user_public_key,
            )?;

            msg_to_pass.encrypt_in_place()?;
            *msg = Binary::from(msg_to_pass.to_vec().as_slice());

            *callback_sig = Some(create_callback_signature(contract_addr, &msg_to_pass, send));
        }
    }

    Ok(())
}

fn encrypt_v1_wasm_msg(
    wasm_msg: &mut cw_types_v1::results::WasmMsg,
    reply_on: &ReplyOn,
    msg_id: u64, // In every submessage there is a field called "id", currently used only by "reply".
    nonce: IoNonce,
    user_public_key: Ed25519PublicKey,
    contract_addr: &CanonicalAddr,
    reply_recipient_contract_hash: &str,
) -> Result<(), EnclaveError> {
    match wasm_msg {
        cw_types_v1::results::WasmMsg::Execute {
            msg,
            code_hash,
            callback_sig,
            funds,
            ..
        }
        | cw_types_v1::results::WasmMsg::Instantiate {
            msg,
            code_hash,
            callback_sig,
            funds,
            ..
        } => {
            // On cosmwasm v1 submessages' outputs can be sent back to the original caller by using "Reply"
            // The output is encrypted but the historically wasn't meant to be  sent back to the enclave as an input of another contract
            // To support "sending back" behavior, the enclave expects every encrypted input to be prepended with the recipient wasm hash.
            // In this context, we prepend the message with both hashes to signal to the next wasm call that its output is going to be an input to this contract as a "Reply"
            // On the other side when decrypting the input, the enclave will try to parse the message as usual, if the message (After reading the first code-hash) can't be parsed into json,
            // it will treat the next 64 bytes as a recipient code-hash and prepend this code-hash to its output.
            let mut hash_appended_msg = code_hash.as_bytes().to_vec();
            if *reply_on != ReplyOn::Never {
                hash_appended_msg
                    .extend_from_slice(cw_types_v1::results::REPLY_ENCRYPTION_MAGIC_BYTES);
                hash_appended_msg.extend_from_slice(&msg_id.to_be_bytes());
                hash_appended_msg.extend_from_slice(reply_recipient_contract_hash.as_bytes());
            }
            hash_appended_msg.extend_from_slice(msg.as_slice());

            let mut msg_to_pass = SecretMessage::from_base64(
                Binary(hash_appended_msg).to_base64(),
                nonce,
                user_public_key,
            )?;

            msg_to_pass.encrypt_in_place()?;

            *msg = Binary::from(msg_to_pass.to_vec().as_slice());

            *callback_sig = Some(create_callback_signature(
                contract_addr,
                &msg_to_pass,
                &funds
                    .iter()
                    .map(|coin| cw_types_v010::types::Coin {
                        denom: coin.denom.clone(),
                        amount: cw_types_v010::math::Uint128(coin.amount.u128()),
                    })
                    .collect::<Vec<cw_types_v010::types::Coin>>()[..],
            ));
        }
    }

    Ok(())
}

pub fn create_callback_signature(
    contract_addr: &CanonicalAddr,
    msg_to_sign: &SecretMessage,
    funds_to_send: &[Coin],
) -> Vec<u8> {
    // Hash(Enclave_secret | sender(current contract) | msg_to_pass | sent_funds)
    let mut callback_sig_bytes = KEY_MANAGER
        .get_consensus_callback_secret()
        .unwrap()
        .get()
        .to_vec();

    callback_sig_bytes.extend(contract_addr.as_slice());
    callback_sig_bytes.extend(msg_to_sign.msg.as_slice());
    callback_sig_bytes.extend(serde_json::to_vec(funds_to_send).unwrap());

    sha2::Sha256::digest(callback_sig_bytes.as_slice()).to_vec()
}<|MERGE_RESOLUTION|>--- conflicted
+++ resolved
@@ -5,15 +5,9 @@
 /// that is unique to the user and the enclave
 ///
 use super::types::{IoNonce, SecretMessage};
-<<<<<<< HEAD
 use cw_types_v010::encoding::Binary;
-use cw_types_v010::types::{CanonicalAddr, Coin};
+use cw_types_v010::types::{CanonicalAddr, Coin, LogAttribute};
 use cw_types_v1::results::{Event, Reply, ReplyOn, SubMsgResponse, SubMsgResult};
-=======
-use enclave_cosmwasm_v010_types::encoding::Binary;
-use enclave_cosmwasm_v010_types::types::{CanonicalAddr, Coin, LogAttribute};
-use enclave_cosmwasm_v1_types::results::{Event, Reply, ReplyOn, SubMsgResponse, SubMsgResult};
->>>>>>> 4058c9e4
 
 use enclave_ffi_types::EnclaveError;
 
@@ -58,13 +52,6 @@
         internal_reply_enclave_sig: Option<Binary>,
         internal_msg_id: Option<Binary>,
     },
-<<<<<<< HEAD
-    OkIBCBasic {
-        #[serde(rename = "Ok")]
-        ok: cw_types_v1::ibc::IbcBasicResponse,
-    },
-=======
->>>>>>> 4058c9e4
     OkIBCPacketReceive {
         #[serde(rename = "Ok")]
         ok: cw_types_v1::ibc::IbcReceiveResponse,
@@ -287,7 +274,7 @@
                 v1: None,
                 ibc_basic: Some(IBCOutput {
                     err: None,
-                    ok: Some(enclave_cosmwasm_v1_types::ibc::IbcBasicResponse::new(
+                    ok: Some(cw_types_v1::ibc::IbcBasicResponse::new(
                         ok.messages,
                         ok.attributes,
                         ok.events,
@@ -357,36 +344,24 @@
     match &mut raw_output {
         RawWasmOutput::OkV1 { ok, .. } => {
             for sub_msg in &mut ok.messages {
-                if let enclave_cosmwasm_v1_types::results::CosmosMsg::Wasm(wasm_msg) =
-                    &mut sub_msg.msg
-                {
+                if let cw_types_v1::results::CosmosMsg::Wasm(wasm_msg) = &mut sub_msg.msg {
                     match wasm_msg {
-                        enclave_cosmwasm_v1_types::results::WasmMsg::Execute {
-                            callback_sig,
-                            ..
+                        cw_types_v1::results::WasmMsg::Execute { callback_sig, .. }
+                        | cw_types_v1::results::WasmMsg::Instantiate { callback_sig, .. } => {
+                            *callback_sig = Some(vec![])
                         }
-                        | enclave_cosmwasm_v1_types::results::WasmMsg::Instantiate {
-                            callback_sig,
-                            ..
-                        } => *callback_sig = Some(vec![]),
                     }
                 }
             }
         }
         RawWasmOutput::OkIBCPacketReceive { ok } => {
             for sub_msg in &mut ok.messages {
-                if let enclave_cosmwasm_v1_types::results::CosmosMsg::Wasm(wasm_msg) =
-                    &mut sub_msg.msg
-                {
+                if let cw_types_v1::results::CosmosMsg::Wasm(wasm_msg) = &mut sub_msg.msg {
                     match wasm_msg {
-                        enclave_cosmwasm_v1_types::results::WasmMsg::Execute {
-                            callback_sig,
-                            ..
+                        cw_types_v1::results::WasmMsg::Execute { callback_sig, .. }
+                        | cw_types_v1::results::WasmMsg::Instantiate { callback_sig, .. } => {
+                            *callback_sig = Some(vec![])
                         }
-                        | enclave_cosmwasm_v1_types::results::WasmMsg::Instantiate {
-                            callback_sig,
-                            ..
-                        } => *callback_sig = Some(vec![]),
                     }
                 }
             }
@@ -697,42 +672,6 @@
                 None => None, // Not a reply, we don't need enclave sig
             }
         }
-<<<<<<< HEAD
-        RawWasmOutput::OkIBCBasic { ok } => {
-            for sub_msg in &mut ok.messages {
-                if let cw_types_v1::results::CosmosMsg::Wasm(wasm_msg) = &mut sub_msg.msg {
-                    encrypt_v1_wasm_msg(
-                        wasm_msg,
-                        &sub_msg.reply_on,
-                        sub_msg.id,
-                        secret_msg.nonce,
-                        secret_msg.user_public_key,
-                        contract_addr,
-                        contract_hash,
-                    )?;
-
-                    // The ID can be extracted from the encrypted wasm msg
-                    // We don't encrypt it here to remain with the same type (u64)
-                    sub_msg.id = 0;
-                }
-            }
-
-            // v1: The attributes that will be emitted as part of a "wasm" event.
-            for attr in ok.attributes.iter_mut().filter(|attr| attr.encrypted) {
-                attr.key = encrypt_preserialized_string(&encryption_key, &attr.key, &None)?;
-                attr.value = encrypt_preserialized_string(&encryption_key, &attr.value, &None)?;
-            }
-
-            // v1: Extra, custom events separate from the main wasm one. These will have "wasm-"" prepended to the type.
-            for event in ok.events.iter_mut() {
-                for attr in event.attributes.iter_mut().filter(|attr| attr.encrypted) {
-                    attr.key = encrypt_preserialized_string(&encryption_key, &attr.key, &None)?;
-                    attr.value = encrypt_preserialized_string(&encryption_key, &attr.value, &None)?;
-                }
-            }
-        }
-=======
->>>>>>> 4058c9e4
         RawWasmOutput::OkIBCPacketReceive { ok } => {
             for sub_msg in &mut ok.messages {
                 if let cw_types_v1::results::CosmosMsg::Wasm(wasm_msg) = &mut sub_msg.msg {
