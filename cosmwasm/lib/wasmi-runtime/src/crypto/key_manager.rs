--- conflicted
+++ resolved
@@ -216,11 +216,7 @@
             .consensus_seed
             .unwrap()
             .derive_key_from_this(&CONSENSUS_STATE_IKM_DERIVE_ORDER.to_be_bytes());
-<<<<<<< HEAD
-        let consensus_state_ikm = Seed::new_from_slice(&consensus_state_ikm_bytes.get());
-=======
         let consensus_state_ikm = AESKey::new_from_slice(consensus_state_ikm_bytes.get());
->>>>>>> 5a164dc0
         info!("consensus_state_ikm: {:?}", consensus_state_ikm);
         self.set_consensus_state_ikm(consensus_state_ikm);
 
