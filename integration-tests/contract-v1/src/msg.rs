use cosmwasm_std::{Binary, Coin, IbcTimeout, VoteOption};
use schemars::JsonSchema;
use serde::{Deserialize, Serialize};

#[derive(Serialize, Deserialize, Clone, Debug, PartialEq)]
#[serde(rename_all = "snake_case")]
pub enum Msg {
    Nop {},
    SendIbcPacket {
        message: String,
    },
    BankMsgSend {
        to_address: String,
        amount: Vec<Coin>,
    },
    StargateMsg {
        type_url: String,
        value: Binary,
    },
    StakingMsgDelegate {
        validator: String,
        amount: Coin,
    },
    StakingMsgUndelegate {
        validator: String,
        amount: Coin,
    },
    StakingMsgRedelegate {
        src_validator: String,
        dst_validator: String,
        amount: Coin,
    },
    GovVote {
        proposal_id: u64,
        vote: VoteOption,
    },
    DistributionMsgSetWithdrawAddress {
        address: String,
    },
    DistributionMsgWithdrawDelegatorReward {
        validator: String,
    },

    IbcMsgTransfer {
        channel_id: String,
        to_address: String,
        amount: Coin,
        timeout: IbcTimeout,
    },
    IbcMsgSendPacket {
        channel_id: String,
        data: Binary,
        timeout: IbcTimeout,
    },
    IbcMsgCloseChannel {
        channel_id: String,
    },
    WasmMsgInstantiate {
        code_id: u64,
        code_hash: String,
        msg: Binary,
        funds: Vec<Coin>,
        label: String,
    },
    WasmMsgExecute {
        contract_addr: String,
        code_hash: String,
        msg: Binary,
        funds: Vec<Coin>,
    },
    GetTxId {},
}

#[derive(Serialize, Deserialize, Clone, Debug, PartialEq, JsonSchema)]
#[serde(rename_all = "snake_case")]
pub enum QueryMsg {
    BankBalance {
        address: String,
        denom: String,
    },
    BankAllBalances {
        address: String,
    },
    StakingBondedDenom {},
    StakingAllDelegations {
        delegator: String,
    },
    StakingDelegation {
        delegator: String,
        validator: String,
    },
    StakingAllValidators {},
    StakingValidator {
        address: String,
    },
    Stargate {
        path: String,
        data: Binary,
    },
    IbcPortId {},
    IbcListChannels {
        port_id: Option<String>,
    },
    IbcChannel {
        channel_id: String,
        port_id: Option<String>,
    },
    WasmSmart {
        contract_addr: String,
        code_hash: String,
        msg: Binary,
    },
    WasmContractInfo {
        contract_addr: String,
    },
<<<<<<< HEAD
    GetTxId {},
=======
    LastIbcReceive {},
    LastIbcAck {},
    LastIbcTimeout {},
}

#[derive(Serialize, Deserialize, Clone, Debug, PartialEq, JsonSchema)]
#[serde(rename_all = "snake_case")]
pub enum PacketMsg {
    Test {},
    Message {
        value: String
    },
>>>>>>> c11a88ab
}<|MERGE_RESOLUTION|>--- conflicted
+++ resolved
@@ -113,9 +113,7 @@
     WasmContractInfo {
         contract_addr: String,
     },
-<<<<<<< HEAD
     GetTxId {},
-=======
     LastIbcReceive {},
     LastIbcAck {},
     LastIbcTimeout {},
@@ -125,8 +123,5 @@
 #[serde(rename_all = "snake_case")]
 pub enum PacketMsg {
     Test {},
-    Message {
-        value: String
-    },
->>>>>>> c11a88ab
+    Message { value: String },
 }