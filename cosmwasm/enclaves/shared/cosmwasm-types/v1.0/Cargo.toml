[package]
name = "cw_types_v1"
version = "1.4.0"
authors = ["Cashmaney <itzik@enigma.co>"]
edition = "2018"

# This annotation is here to trick the IDE into showing us type information about this crate.
# We always compile to the "sgx" target, so this will always be false.
# when compiling to the "sgx" target, we pull this from the target root with an "extern crate" directive
[target.'cfg(not(target_env = "sgx"))'.dependencies]
<<<<<<< HEAD
sgx_tstd = { branch = "secret", git = "https://github.com/scrtlabs/incubator-teaclave-sgx-sdk.git", features = [
=======
sgx_tstd = { path = "../../../../../third_party/incubator-teaclave-sgx-sdk/sgx_tstd", features = [
>>>>>>> fe4d3fb5
  "backtrace"
] }

[dependencies]
enclave-ffi-types = { path = "../../../ffi-types" }
cw_types_v010 = { path = "../v0.10" }
log = "0.4.8"
serde = { git = "https://github.com/mesalock-linux/serde-sgx", features = [
  "derive"
] }
serde_json = { git = "https://github.com/mesalock-linux/serde-json-sgx" }
derive_more = "0.99"
bech32 = "0.7.2"
base64 = { rev = "dc7389e10817b078f289386b3b6a852ab6c4c021", git = "https://github.com/mesalock-linux/rust-base64-sgx" }
thiserror = "1.0"
uint = "=0.9.1"<|MERGE_RESOLUTION|>--- conflicted
+++ resolved
@@ -8,11 +8,7 @@
 # We always compile to the "sgx" target, so this will always be false.
 # when compiling to the "sgx" target, we pull this from the target root with an "extern crate" directive
 [target.'cfg(not(target_env = "sgx"))'.dependencies]
-<<<<<<< HEAD
-sgx_tstd = { branch = "secret", git = "https://github.com/scrtlabs/incubator-teaclave-sgx-sdk.git", features = [
-=======
 sgx_tstd = { path = "../../../../../third_party/incubator-teaclave-sgx-sdk/sgx_tstd", features = [
->>>>>>> fe4d3fb5
   "backtrace"
 ] }
 
