<<<<<<< HEAD
use log::{trace, warn};

use cw_types_v010::encoding::Binary;
use cw_types_v1::ibc::IbcPacketReceiveMsg;
use cw_types_v1::results::{
    DecryptedReply, Event, Reply, SubMsgResponse, SubMsgResult, REPLY_ENCRYPTION_MAGIC_BYTES,
};
use enclave_cosmos_types::types::HandleType;
use enclave_ffi_types::EnclaveError;

use crate::types::SecretMessage;

const HEX_ENCODED_HASH_SIZE: usize = 64;
const SIZE_OF_U64: usize = 8;

pub struct ParsedMessage {
    pub should_validate_sig_info: bool,
    pub was_msg_encrypted: bool,
    pub should_encrypt_output: bool,
    pub secret_msg: SecretMessage,
    pub decrypted_msg: Vec<u8>,
    pub data_for_validation: Option<Vec<u8>>,
}

pub struct DecryptedSecretMessage {
    pub secret_msg: SecretMessage,
    pub decrypted_msg: Vec<u8>,
}

pub fn redact_custom_events(reply: &mut Reply) {
    reply.result = match &reply.result {
        SubMsgResult::Ok(r) => {
            let mut events: Vec<Event> = Default::default();

            let filtered_attributes = vec!["contract_address".to_string(), "code_id".to_string()];
            for ev in r.events.iter() {
                if !ev.ty.starts_with("wasm") {
                    continue;
                }

                let mut new_ev = Event {
                    ty: ev.ty.clone(),
                    attributes: vec![],
                };

                for attr in &ev.attributes {
                    if !filtered_attributes.contains(&attr.key) {
                        new_ev.attributes.push(attr.clone());
                    }
                }

                if !new_ev.attributes.is_empty() {
                    events.push(new_ev);
                }
            }

            SubMsgResult::Ok(SubMsgResponse {
                events,
                data: r.data.clone(),
            })
        }
        SubMsgResult::Err(_) => reply.result.clone(),
    };
}

pub fn get_secret_msg(message: &[u8]) -> SecretMessage {
    match SecretMessage::from_slice(message) {
        Ok(orig_secret_msg) => orig_secret_msg,
        Err(_) => {
            trace!(
                "Msg is not SecretMessage (probably plaintext): {:?}",
                base64::encode(&message)
            );

            SecretMessage {
                nonce: [0; 32],
                user_public_key: [0; 32],
                msg: message.into(),
            }
        }
    }
}

pub fn try_get_decrypted_secret_msg(message: &[u8]) -> Option<DecryptedSecretMessage> {
    let secret_msg = get_secret_msg(message);
    match secret_msg.decrypt() {
        Ok(decrypted_msg) => Some(DecryptedSecretMessage {
            secret_msg,
            decrypted_msg,
        }),
        Err(_) => None,
    }
}

// Parse the message that was passed to handle (Based on the assumption that it might be a reply or IBC as well)
pub fn parse_message(
    message: &[u8],
    handle_type: &HandleType,
) -> Result<ParsedMessage, EnclaveError> {
    return match handle_type {
        HandleType::HANDLE_TYPE_EXECUTE => match try_get_decrypted_secret_msg(message) {
            Some(decrypted_secret_msg) => {
                trace!(
                    "execute input before decryption: {:?}",
                    base64::encode(&message)
                );

                Ok(ParsedMessage {
                    should_validate_sig_info: true,
                    was_msg_encrypted: true,
                    should_encrypt_output: true,
                    secret_msg: decrypted_secret_msg.secret_msg,
                    decrypted_msg: decrypted_secret_msg.decrypted_msg,
                    data_for_validation: None,
                })
            }
            None => {
                trace!(
                    "execute input was plaintext: {:?}",
                    base64::encode(&message)
                );

                let secret_msg = SecretMessage {
                    nonce: [0; 32],
                    user_public_key: [0; 32],
                    msg: message.into(),
                };

                let decrypted_msg = secret_msg.msg.clone();

                Ok(ParsedMessage {
                    should_validate_sig_info: true,
                    was_msg_encrypted: false,
                    should_encrypt_output: false,
                    secret_msg,
                    decrypted_msg,
                    data_for_validation: None,
                })
            }
        },
        HandleType::HANDLE_TYPE_REPLY => {
            let orig_secret_msg = SecretMessage::from_slice(message)?;
            let mut parsed_reply: Reply =
                serde_json::from_slice(&orig_secret_msg.msg).map_err(|err| {
                    warn!(
                    "reply got an error while trying to deserialize reply bytes into json {:?}: {}",
                    String::from_utf8_lossy(&orig_secret_msg.msg.clone()),
                    err
                );
                    EnclaveError::FailedToDeserialize
                })?;

            if !parsed_reply.is_encrypted {
                trace!(
                    "reply input is not encrypted: {:?}",
                    base64::encode(&message)
                );

                let msg_id =
                    String::from_utf8(parsed_reply.id.as_slice().to_vec()).map_err(|err| {
                        warn!(
                            "Failed to parse message id as string {:?}: {}",
                            parsed_reply.id.as_slice().to_vec(),
                            err
                        );
                        EnclaveError::FailedToDeserialize
                    })?;

                let msg_id_as_num = match msg_id.parse::<u64>() {
                    Ok(m) => m,
                    Err(err) => {
                        warn!("Failed to parse message id as number {}: {}", msg_id, err);
                        return Err(EnclaveError::FailedToDeserialize);
                    }
                };

                let decrypted_reply = DecryptedReply {
                    id: msg_id_as_num,
                    result: parsed_reply.result.clone(),
                };

                redact_custom_events(&mut parsed_reply);
                let serialized_encrypted_reply : Vec<u8> = serde_json::to_vec(&parsed_reply).map_err(|err| {
                    warn!(
                        "got an error while trying to serialize encrypted reply into bytes {:?}: {}",
                        parsed_reply, err
                    );
                    EnclaveError::FailedToSerialize
                })?;

                let reply_secret_msg = SecretMessage {
                    nonce: orig_secret_msg.nonce,
                    user_public_key: orig_secret_msg.user_public_key,
                    msg: serialized_encrypted_reply,
                };

                let serialized_reply: Vec<u8> = serde_json::to_vec(&decrypted_reply).map_err(|err| {
                    warn!(
                        "got an error while trying to serialize decrypted reply into bytes {:?}: {}",
                        decrypted_reply, err
                    );
                    EnclaveError::FailedToSerialize
                })?;

                return Ok(ParsedMessage {
                    should_validate_sig_info: false,
                    was_msg_encrypted: false,
                    should_encrypt_output: parsed_reply.was_orig_msg_encrypted,
                    secret_msg: reply_secret_msg,
                    decrypted_msg: serialized_reply,
                    data_for_validation: None,
                });
            }

            trace!(
                "reply input before decryption: {:?}",
                base64::encode(&message)
            );

            match parsed_reply.result.clone() {
                SubMsgResult::Ok(response) => {
                    let decrypted_msg_data = match response.data {
                        Some(data) => {
                            let tmp_secret_msg_data = SecretMessage {
                                nonce: orig_secret_msg.nonce,
                                user_public_key: orig_secret_msg.user_public_key,
                                msg: data.as_slice().to_vec(),
                            };

                            let base64_data =
                                tmp_secret_msg_data.decrypt()?[HEX_ENCODED_HASH_SIZE..].to_vec();

                            Some(Binary::from_base64(
                                String::from_utf8(base64_data.clone())
                                    .map_err(|err| {
                                        warn!(
                                            "Failed to parse result data as string {:?}: {}",
                                            base64_data, err
                                        );
                                        EnclaveError::FailedToDeserialize
                                    })?
                                    .as_str(),
                            )?)
                        }
                        None => None,
                    };

                    let tmp_secret_msg_id = SecretMessage {
                        nonce: orig_secret_msg.nonce,
                        user_public_key: orig_secret_msg.user_public_key,
                        msg: parsed_reply.id.as_slice().to_vec(),
                    };

                    let mut tmp_decrypted_msg_id = tmp_secret_msg_id.decrypt()?;

                    // Now we need to create synthetic SecretMessage to fit the API in "handle"
                    let result = SubMsgResult::Ok(SubMsgResponse {
                        events: response.events,
                        data: decrypted_msg_data,
                    });

                    let mut data_for_validation: Vec<u8> =
                        tmp_decrypted_msg_id[..HEX_ENCODED_HASH_SIZE].to_vec();
                    tmp_decrypted_msg_id = tmp_decrypted_msg_id[HEX_ENCODED_HASH_SIZE..].to_vec();
                    while tmp_decrypted_msg_id.len() >= REPLY_ENCRYPTION_MAGIC_BYTES.len()
                        && tmp_decrypted_msg_id[0..(REPLY_ENCRYPTION_MAGIC_BYTES.len())]
                            == *REPLY_ENCRYPTION_MAGIC_BYTES
                    {
                        data_for_validation.extend_from_slice(
                            &tmp_decrypted_msg_id[0..(REPLY_ENCRYPTION_MAGIC_BYTES.len()
                                + SIZE_OF_U64
                                + HEX_ENCODED_HASH_SIZE)],
                        );

                        tmp_decrypted_msg_id = tmp_decrypted_msg_id[(REPLY_ENCRYPTION_MAGIC_BYTES
                            .len()
                            + SIZE_OF_U64
                            + HEX_ENCODED_HASH_SIZE)..]
                            .to_vec();
                    }

                    let msg_id =
                        String::from_utf8(tmp_decrypted_msg_id.clone()).map_err(|err| {
                            warn!(
                                "Failed to parse message id as string {:?}: {}",
                                tmp_decrypted_msg_id, err
                            );
                            EnclaveError::FailedToDeserialize
                        })?;

                    let msg_id_as_num = match msg_id.parse::<u64>() {
                        Ok(m) => m,
                        Err(err) => {
                            warn!("Failed to parse message id as number {}: {}", msg_id, err);
                            return Err(EnclaveError::FailedToDeserialize);
                        }
                    };

                    let decrypted_reply = DecryptedReply {
                        id: msg_id_as_num,
                        result,
                    };

                    let decrypted_reply_as_vec =
                        serde_json::to_vec(&decrypted_reply).map_err(|err| {
                            warn!(
                                "got an error while trying to serialize reply into bytes {:?}: {}",
                                decrypted_reply, err
                            );
                            EnclaveError::FailedToSerialize
                        })?;

                    redact_custom_events(&mut parsed_reply);
                    let serialized_encrypted_reply : Vec<u8> = serde_json::to_vec(&parsed_reply).map_err(|err| {
                    warn!(
                        "got an error while trying to serialize encrypted reply into bytes {:?}: {}",
                        parsed_reply, err
                    );
                    EnclaveError::FailedToSerialize
                })?;

                    let reply_secret_msg = SecretMessage {
                        nonce: orig_secret_msg.nonce,
                        user_public_key: orig_secret_msg.user_public_key,
                        msg: serialized_encrypted_reply,
                    };

                    Ok(ParsedMessage {
                        should_validate_sig_info: true,
                        was_msg_encrypted: true,
                        should_encrypt_output: true,
                        secret_msg: reply_secret_msg,
                        decrypted_msg: decrypted_reply_as_vec,
                        data_for_validation: Some(data_for_validation),
                    })
                }
                SubMsgResult::Err(response) => {
                    let secret_msg = SecretMessage {
                        nonce: orig_secret_msg.nonce,
                        user_public_key: orig_secret_msg.user_public_key,
                        msg: base64::decode(response.clone()).map_err(|err| {
                            warn!(
                                "got an error while trying to serialize err reply from base64 {:?}: {}",
                                    response, err
                            );
                            EnclaveError::FailedToSerialize
                        })?
                    };

                    let decrypted_error = secret_msg.decrypt()?;

                    let tmp_secret_msg_id = SecretMessage {
                        nonce: orig_secret_msg.nonce,
                        user_public_key: orig_secret_msg.user_public_key,
                        msg: parsed_reply.id.as_slice().to_vec(),
                    };

                    let mut tmp_decrypted_msg_id = tmp_secret_msg_id.decrypt()?;

                    // Now we need to create synthetic SecretMessage to fit the API in "handle"
                    let result = SubMsgResult::Err(
                        String::from_utf8(decrypted_error[HEX_ENCODED_HASH_SIZE..].to_vec())
                            .map_err(|err| {
                                warn!(
                                    "Failed to parse error as string {:?}: {}",
                                    decrypted_error[HEX_ENCODED_HASH_SIZE..].to_vec(),
                                    err
                                );
                                EnclaveError::FailedToDeserialize
                            })?,
                    );

                    let mut data_for_validation: Vec<u8> =
                        tmp_decrypted_msg_id[..HEX_ENCODED_HASH_SIZE].to_vec();
                    tmp_decrypted_msg_id = tmp_decrypted_msg_id[HEX_ENCODED_HASH_SIZE..].to_vec();
                    while tmp_decrypted_msg_id.len() >= REPLY_ENCRYPTION_MAGIC_BYTES.len()
                        && tmp_decrypted_msg_id[0..(REPLY_ENCRYPTION_MAGIC_BYTES.len())]
                            == *REPLY_ENCRYPTION_MAGIC_BYTES
                    {
                        data_for_validation.extend_from_slice(
                            &tmp_decrypted_msg_id[0..(REPLY_ENCRYPTION_MAGIC_BYTES.len()
                                + SIZE_OF_U64
                                + HEX_ENCODED_HASH_SIZE)],
                        );

                        tmp_decrypted_msg_id = tmp_decrypted_msg_id[(REPLY_ENCRYPTION_MAGIC_BYTES
                            .len()
                            + SIZE_OF_U64
                            + HEX_ENCODED_HASH_SIZE)..]
                            .to_vec();
                    }

                    let msg_id =
                        String::from_utf8(tmp_decrypted_msg_id.clone()).map_err(|err| {
                            warn!(
                                "Failed to parse message id as string {:?}: {}",
                                tmp_decrypted_msg_id, err
                            );
                            EnclaveError::FailedToDeserialize
                        })?;

                    let msg_id_as_num = match msg_id.parse::<u64>() {
                        Ok(m) => m,
                        Err(err) => {
                            warn!("Failed to parse message id as number {}: {}", msg_id, err);
                            return Err(EnclaveError::FailedToDeserialize);
                        }
                    };

                    let decrypted_reply = DecryptedReply {
                        id: msg_id_as_num,
                        result,
                    };

                    let decrypted_reply_as_vec =
                        serde_json::to_vec(&decrypted_reply).map_err(|err| {
                            warn!(
                                "got an error while trying to serialize reply into bytes {:?}: {}",
                                decrypted_reply, err
                            );
                            EnclaveError::FailedToSerialize
                        })?;

                    let serialized_encrypted_reply : Vec<u8> = serde_json::to_vec(&parsed_reply).map_err(|err| {
                    warn!(
                        "got an error while trying to serialize encrypted reply into bytes {:?}: {}",
                        parsed_reply, err
                    );
                    EnclaveError::FailedToSerialize
                })?;

                    let reply_secret_msg = SecretMessage {
                        nonce: orig_secret_msg.nonce,
                        user_public_key: orig_secret_msg.user_public_key,
                        msg: serialized_encrypted_reply,
                    };

                    Ok(ParsedMessage {
                        should_validate_sig_info: true,
                        was_msg_encrypted: true,
                        should_encrypt_output: true,
                        secret_msg: reply_secret_msg,
                        decrypted_msg: decrypted_reply_as_vec,
                        data_for_validation: Some(data_for_validation),
                    })
                }
            }
        }
        HandleType::HANDLE_TYPE_IBC_CHANNEL_OPEN
        | HandleType::HANDLE_TYPE_IBC_CHANNEL_CONNECT
        | HandleType::HANDLE_TYPE_IBC_CHANNEL_CLOSE
        | HandleType::HANDLE_TYPE_IBC_PACKET_ACK
        | HandleType::HANDLE_TYPE_IBC_PACKET_TIMEOUT => {
            trace!(
                "parsing {} msg (Should always be plaintext): {:?}",
                HandleType::get_export_name(&handle_type),
                base64::encode(&message)
            );

            let scrt_msg = SecretMessage {
                nonce: [0; 32],
                user_public_key: [0; 32],
                msg: message.into(),
            };

            let decrypted_msg = scrt_msg.msg.clone();

            Ok(ParsedMessage {
                should_validate_sig_info: false,
                was_msg_encrypted: false,
                should_encrypt_output: false,
                secret_msg: scrt_msg,
                decrypted_msg,
                data_for_validation: None,
            })
        }
        HandleType::HANDLE_TYPE_IBC_PACKET_RECEIVE => {
            // TODO: Maybe mark whether the message was encrypted or not.
            let mut parsed_encrypted_ibc_packet: IbcPacketReceiveMsg =
                serde_json::from_slice(&message.to_vec()).map_err(|err| {
                    warn!(
            "Got an error while trying to deserialize input bytes msg into IbcPacketReceiveMsg message {:?}: {}",
            String::from_utf8_lossy(&message),
            err
        );
                    EnclaveError::FailedToDeserialize
                })?;

            let tmp_secret_data =
                get_secret_msg(parsed_encrypted_ibc_packet.packet.data.as_slice());
            let mut was_msg_encrypted = false;
            let mut orig_secret_msg = tmp_secret_data;

            match orig_secret_msg.decrypt() {
                Ok(decrypted_msg) => {
                    // IBC packet was encrypted

                    trace!(
                        "ibc_packet_receive data before decryption: {:?}",
                        base64::encode(&message)
                    );

                    parsed_encrypted_ibc_packet.packet.data = decrypted_msg.as_slice().into();
                    was_msg_encrypted = true;
                }
                Err(_) => {
                    // assume data is not encrypted

                    trace!(
                        "ibc_packet_receive data was plaintext: {:?}",
                        base64::encode(&message)
                    );

                    orig_secret_msg = SecretMessage {
                        nonce: [0; 32],
                        user_public_key: [0; 32],
                        msg: message.into(),
                    };
                }
            }
            Ok(ParsedMessage {
                should_validate_sig_info: false,
                was_msg_encrypted,
                should_encrypt_output: was_msg_encrypted,
                secret_msg: orig_secret_msg,
                decrypted_msg: serde_json::to_vec(&parsed_encrypted_ibc_packet).map_err(|err| {
                    warn!(
                        "got an error while trying to serialize IbcPacketReceive msg into bytes {:?}: {}",
                        parsed_encrypted_ibc_packet, err
                    );
                    EnclaveError::FailedToSerialize
                })?,
                data_for_validation: None,
            })
        }
    };
}

pub fn is_ibc_msg(handle_type: HandleType) -> bool {
    match handle_type {
        HandleType::HANDLE_TYPE_EXECUTE | HandleType::HANDLE_TYPE_REPLY => false,
        HandleType::HANDLE_TYPE_IBC_CHANNEL_OPEN
        | HandleType::HANDLE_TYPE_IBC_CHANNEL_CONNECT
        | HandleType::HANDLE_TYPE_IBC_CHANNEL_CLOSE
        | HandleType::HANDLE_TYPE_IBC_PACKET_RECEIVE
        | HandleType::HANDLE_TYPE_IBC_PACKET_ACK
        | HandleType::HANDLE_TYPE_IBC_PACKET_TIMEOUT => true,
    }
}
=======
use log::{trace, warn};

use cw_types_v010::encoding::Binary;
use cw_types_v1::ibc::IbcPacketReceiveMsg;
use cw_types_v1::results::{
    DecryptedReply, Event, Reply, SubMsgResponse, SubMsgResult, REPLY_ENCRYPTION_MAGIC_BYTES,
};
use enclave_cosmos_types::types::HandleType;
use enclave_ffi_types::EnclaveError;

use crate::types::SecretMessage;

const HEX_ENCODED_HASH_SIZE: usize = 64;
const SIZE_OF_U64: usize = 8;

pub struct ParsedMessage {
    pub should_validate_sig_info: bool,
    pub was_msg_encrypted: bool,
    pub should_encrypt_output: bool,
    pub secret_msg: SecretMessage,
    pub decrypted_msg: Vec<u8>,
    pub data_for_validation: Option<Vec<u8>>,
}

pub struct DecryptedSecretMessage {
    pub secret_msg: SecretMessage,
    pub decrypted_msg: Vec<u8>,
}

pub fn redact_custom_events(reply: &mut Reply) {
    reply.result = match &reply.result {
        SubMsgResult::Ok(r) => {
            let mut events: Vec<Event> = Default::default();

            let filtered_attributes = vec!["contract_address".to_string(), "code_id".to_string()];
            for ev in r.events.iter() {
                if !ev.ty.starts_with("wasm") {
                    continue;
                }

                let mut new_ev = Event {
                    ty: ev.ty.clone(),
                    attributes: vec![],
                };

                for attr in &ev.attributes {
                    if !filtered_attributes.contains(&attr.key) {
                        new_ev.attributes.push(attr.clone());
                    }
                }

                if !new_ev.attributes.is_empty() {
                    events.push(new_ev);
                }
            }

            SubMsgResult::Ok(SubMsgResponse {
                events,
                data: r.data.clone(),
            })
        }
        SubMsgResult::Err(_) => reply.result.clone(),
    };
}

pub fn get_secret_msg(message: &[u8]) -> SecretMessage {
    match SecretMessage::from_slice(message) {
        Ok(orig_secret_msg) => orig_secret_msg,
        Err(_) => {
            trace!(
                "Msg is not SecretMessage (probably plaintext): {:?}",
                base64::encode(&message)
            );

            SecretMessage {
                nonce: [0; 32],
                user_public_key: [0; 32],
                msg: message.into(),
            }
        }
    }
}

pub fn try_get_decrypted_secret_msg(message: &[u8]) -> Option<DecryptedSecretMessage> {
    let secret_msg = get_secret_msg(message);
    match secret_msg.decrypt() {
        Ok(decrypted_msg) => Some(DecryptedSecretMessage {
            secret_msg,
            decrypted_msg,
        }),
        Err(_) => None,
    }
}

// Parse the message that was passed to handle (Based on the assumption that it might be a reply or IBC as well)
pub fn parse_message(
    message: &[u8],
    handle_type: &HandleType,
) -> Result<ParsedMessage, EnclaveError> {
    return match handle_type {
        HandleType::HANDLE_TYPE_EXECUTE => match try_get_decrypted_secret_msg(message) {
            Some(decrypted_secret_msg) => {
                trace!(
                    "execute input before decryption: {:?}",
                    base64::encode(&message)
                );

                Ok(ParsedMessage {
                    should_validate_sig_info: true,
                    was_msg_encrypted: true,
                    should_encrypt_output: true,
                    secret_msg: decrypted_secret_msg.secret_msg,
                    decrypted_msg: decrypted_secret_msg.decrypted_msg,
                    data_for_validation: None,
                })
            }
            None => {
                trace!(
                    "execute input was plaintext: {:?}",
                    base64::encode(&message)
                );

                let secret_msg = SecretMessage {
                    nonce: [0; 32],
                    user_public_key: [0; 32],
                    msg: message.into(),
                };

                let decrypted_msg = secret_msg.msg.clone();

                Ok(ParsedMessage {
                    should_validate_sig_info: true,
                    was_msg_encrypted: false,
                    should_encrypt_output: false,
                    secret_msg,
                    decrypted_msg,
                    data_for_validation: None,
                })
            }
        },
        HandleType::HANDLE_TYPE_REPLY => {
            let orig_secret_msg = SecretMessage::from_slice(message)?;
            let mut parsed_reply: Reply =
                serde_json::from_slice(&orig_secret_msg.msg).map_err(|err| {
                    warn!(
                    "reply got an error while trying to deserialize reply bytes into json {:?}: {}",
                    String::from_utf8_lossy(&orig_secret_msg.msg.clone()),
                    err
                );
                    EnclaveError::FailedToDeserialize
                })?;

            if !parsed_reply.is_encrypted {
                trace!(
                    "reply input is not encrypted: {:?}",
                    base64::encode(&message)
                );

                let msg_id =
                    String::from_utf8(parsed_reply.id.as_slice().to_vec()).map_err(|err| {
                        warn!(
                            "Failed to parse message id as string {:?}: {}",
                            parsed_reply.id.as_slice().to_vec(),
                            err
                        );
                        EnclaveError::FailedToDeserialize
                    })?;

                let msg_id_as_num = match msg_id.parse::<u64>() {
                    Ok(m) => m,
                    Err(err) => {
                        warn!("Failed to parse message id as number {}: {}", msg_id, err);
                        return Err(EnclaveError::FailedToDeserialize);
                    }
                };

                let decrypted_reply = DecryptedReply {
                    id: msg_id_as_num,
                    result: parsed_reply.result.clone(),
                };

                redact_custom_events(&mut parsed_reply);
                let serialized_encrypted_reply : Vec<u8> = serde_json::to_vec(&parsed_reply).map_err(|err| {
                    warn!(
                        "got an error while trying to serialize encrypted reply into bytes {:?}: {}",
                        parsed_reply, err
                    );
                    EnclaveError::FailedToSerialize
                })?;

                let reply_secret_msg = SecretMessage {
                    nonce: orig_secret_msg.nonce,
                    user_public_key: orig_secret_msg.user_public_key,
                    msg: serialized_encrypted_reply,
                };

                let serialized_reply: Vec<u8> = serde_json::to_vec(&decrypted_reply).map_err(|err| {
                    warn!(
                        "got an error while trying to serialize decrypted reply into bytes {:?}: {}",
                        decrypted_reply, err
                    );
                    EnclaveError::FailedToSerialize
                })?;

                return Ok(ParsedMessage {
                    should_validate_sig_info: false,
                    was_msg_encrypted: false,
                    should_encrypt_output: parsed_reply.was_orig_msg_encrypted,
                    secret_msg: reply_secret_msg,
                    decrypted_msg: serialized_reply,
                    data_for_validation: None,
                });
            }

            trace!(
                "reply input before decryption: {:?}",
                base64::encode(&message)
            );

            match parsed_reply.result.clone() {
                SubMsgResult::Ok(response) => {
                    let decrypted_msg_data = match response.data {
                        Some(data) => {
                            let tmp_secret_msg_data = SecretMessage {
                                nonce: orig_secret_msg.nonce,
                                user_public_key: orig_secret_msg.user_public_key,
                                msg: data.as_slice().to_vec(),
                            };

                            let base64_data =
                                tmp_secret_msg_data.decrypt()?[HEX_ENCODED_HASH_SIZE..].to_vec();

                            Some(Binary::from_base64(
                                String::from_utf8(base64_data.clone())
                                    .map_err(|err| {
                                        warn!(
                                            "Failed to parse result data as string {:?}: {}",
                                            base64_data, err
                                        );
                                        EnclaveError::FailedToDeserialize
                                    })?
                                    .as_str(),
                            )?)
                        }
                        None => None,
                    };

                    let tmp_secret_msg_id = SecretMessage {
                        nonce: orig_secret_msg.nonce,
                        user_public_key: orig_secret_msg.user_public_key,
                        msg: parsed_reply.id.as_slice().to_vec(),
                    };

                    let mut tmp_decrypted_msg_id = tmp_secret_msg_id.decrypt()?;

                    // Now we need to create synthetic SecretMessage to fit the API in "handle"
                    let result = SubMsgResult::Ok(SubMsgResponse {
                        events: response.events,
                        data: decrypted_msg_data,
                    });

                    let mut data_for_validation: Vec<u8> =
                        tmp_decrypted_msg_id[..HEX_ENCODED_HASH_SIZE].to_vec();
                    tmp_decrypted_msg_id = tmp_decrypted_msg_id[HEX_ENCODED_HASH_SIZE..].to_vec();
                    while tmp_decrypted_msg_id.len() >= REPLY_ENCRYPTION_MAGIC_BYTES.len()
                        && tmp_decrypted_msg_id[0..(REPLY_ENCRYPTION_MAGIC_BYTES.len())]
                            == *REPLY_ENCRYPTION_MAGIC_BYTES
                    {
                        data_for_validation.extend_from_slice(
                            &tmp_decrypted_msg_id[0..(REPLY_ENCRYPTION_MAGIC_BYTES.len()
                                + SIZE_OF_U64
                                + HEX_ENCODED_HASH_SIZE)],
                        );

                        tmp_decrypted_msg_id = tmp_decrypted_msg_id[(REPLY_ENCRYPTION_MAGIC_BYTES
                            .len()
                            + SIZE_OF_U64
                            + HEX_ENCODED_HASH_SIZE)..]
                            .to_vec();
                    }

                    let msg_id =
                        String::from_utf8(tmp_decrypted_msg_id.clone()).map_err(|err| {
                            warn!(
                                "Failed to parse message id as string {:?}: {}",
                                tmp_decrypted_msg_id, err
                            );
                            EnclaveError::FailedToDeserialize
                        })?;

                    let msg_id_as_num = match msg_id.parse::<u64>() {
                        Ok(m) => m,
                        Err(err) => {
                            warn!("Failed to parse message id as number {}: {}", msg_id, err);
                            return Err(EnclaveError::FailedToDeserialize);
                        }
                    };

                    let decrypted_reply = DecryptedReply {
                        id: msg_id_as_num,
                        result,
                    };

                    let decrypted_reply_as_vec =
                        serde_json::to_vec(&decrypted_reply).map_err(|err| {
                            warn!(
                                "got an error while trying to serialize reply into bytes {:?}: {}",
                                decrypted_reply, err
                            );
                            EnclaveError::FailedToSerialize
                        })?;

                    redact_custom_events(&mut parsed_reply);
                    let serialized_encrypted_reply : Vec<u8> = serde_json::to_vec(&parsed_reply).map_err(|err| {
                    warn!(
                        "got an error while trying to serialize encrypted reply into bytes {:?}: {}",
                        parsed_reply, err
                    );
                    EnclaveError::FailedToSerialize
                })?;

                    let reply_secret_msg = SecretMessage {
                        nonce: orig_secret_msg.nonce,
                        user_public_key: orig_secret_msg.user_public_key,
                        msg: serialized_encrypted_reply,
                    };

                    Ok(ParsedMessage {
                        should_validate_sig_info: true,
                        was_msg_encrypted: true,
                        should_encrypt_output: true,
                        secret_msg: reply_secret_msg,
                        decrypted_msg: decrypted_reply_as_vec,
                        data_for_validation: Some(data_for_validation),
                    })
                }
                SubMsgResult::Err(response) => {
                    let secret_msg = SecretMessage {
                        nonce: orig_secret_msg.nonce,
                        user_public_key: orig_secret_msg.user_public_key,
                        msg: base64::decode(response.clone()).map_err(|err| {
                            warn!(
                                "got an error while trying to serialize err reply from base64 {:?}: {}",
                                    response, err
                            );
                            EnclaveError::FailedToSerialize
                        })?
                    };

                    let decrypted_error = secret_msg.decrypt()?;

                    let tmp_secret_msg_id = SecretMessage {
                        nonce: orig_secret_msg.nonce,
                        user_public_key: orig_secret_msg.user_public_key,
                        msg: parsed_reply.id.as_slice().to_vec(),
                    };

                    let mut tmp_decrypted_msg_id = tmp_secret_msg_id.decrypt()?;

                    // Now we need to create synthetic SecretMessage to fit the API in "handle"
                    let result = SubMsgResult::Err(
                        String::from_utf8(decrypted_error[HEX_ENCODED_HASH_SIZE..].to_vec())
                            .map_err(|err| {
                                warn!(
                                    "Failed to parse error as string {:?}: {}",
                                    decrypted_error[HEX_ENCODED_HASH_SIZE..].to_vec(),
                                    err
                                );
                                EnclaveError::FailedToDeserialize
                            })?,
                    );

                    let mut data_for_validation: Vec<u8> =
                        tmp_decrypted_msg_id[..HEX_ENCODED_HASH_SIZE].to_vec();
                    tmp_decrypted_msg_id = tmp_decrypted_msg_id[HEX_ENCODED_HASH_SIZE..].to_vec();
                    while tmp_decrypted_msg_id.len() >= REPLY_ENCRYPTION_MAGIC_BYTES.len()
                        && tmp_decrypted_msg_id[0..(REPLY_ENCRYPTION_MAGIC_BYTES.len())]
                            == *REPLY_ENCRYPTION_MAGIC_BYTES
                    {
                        data_for_validation.extend_from_slice(
                            &tmp_decrypted_msg_id[0..(REPLY_ENCRYPTION_MAGIC_BYTES.len()
                                + SIZE_OF_U64
                                + HEX_ENCODED_HASH_SIZE)],
                        );

                        tmp_decrypted_msg_id = tmp_decrypted_msg_id[(REPLY_ENCRYPTION_MAGIC_BYTES
                            .len()
                            + SIZE_OF_U64
                            + HEX_ENCODED_HASH_SIZE)..]
                            .to_vec();
                    }

                    let msg_id =
                        String::from_utf8(tmp_decrypted_msg_id.clone()).map_err(|err| {
                            warn!(
                                "Failed to parse message id as string {:?}: {}",
                                tmp_decrypted_msg_id, err
                            );
                            EnclaveError::FailedToDeserialize
                        })?;

                    let msg_id_as_num = match msg_id.parse::<u64>() {
                        Ok(m) => m,
                        Err(err) => {
                            warn!("Failed to parse message id as number {}: {}", msg_id, err);
                            return Err(EnclaveError::FailedToDeserialize);
                        }
                    };

                    let decrypted_reply = DecryptedReply {
                        id: msg_id_as_num,
                        result,
                    };

                    let decrypted_reply_as_vec =
                        serde_json::to_vec(&decrypted_reply).map_err(|err| {
                            warn!(
                                "got an error while trying to serialize reply into bytes {:?}: {}",
                                decrypted_reply, err
                            );
                            EnclaveError::FailedToSerialize
                        })?;

                    let serialized_encrypted_reply : Vec<u8> = serde_json::to_vec(&parsed_reply).map_err(|err| {
                    warn!(
                        "got an error while trying to serialize encrypted reply into bytes {:?}: {}",
                        parsed_reply, err
                    );
                    EnclaveError::FailedToSerialize
                })?;

                    let reply_secret_msg = SecretMessage {
                        nonce: orig_secret_msg.nonce,
                        user_public_key: orig_secret_msg.user_public_key,
                        msg: serialized_encrypted_reply,
                    };

                    Ok(ParsedMessage {
                        should_validate_sig_info: true,
                        was_msg_encrypted: true,
                        should_encrypt_output: true,
                        secret_msg: reply_secret_msg,
                        decrypted_msg: decrypted_reply_as_vec,
                        data_for_validation: Some(data_for_validation),
                    })
                }
            }
        }
        HandleType::HANDLE_TYPE_IBC_CHANNEL_OPEN
        | HandleType::HANDLE_TYPE_IBC_CHANNEL_CONNECT
        | HandleType::HANDLE_TYPE_IBC_CHANNEL_CLOSE
        | HandleType::HANDLE_TYPE_IBC_PACKET_ACK
        | HandleType::HANDLE_TYPE_IBC_PACKET_TIMEOUT => {
            trace!(
                "parsing {} msg (Should always be plaintext): {:?}",
                HandleType::to_export_name(handle_type),
                base64::encode(&message)
            );

            let scrt_msg = SecretMessage {
                nonce: [0; 32],
                user_public_key: [0; 32],
                msg: message.into(),
            };

            let decrypted_msg = scrt_msg.msg.clone();

            Ok(ParsedMessage {
                should_validate_sig_info: false,
                was_msg_encrypted: false,
                should_encrypt_output: false,
                secret_msg: scrt_msg,
                decrypted_msg,
                data_for_validation: None,
            })
        }
        HandleType::HANDLE_TYPE_IBC_PACKET_RECEIVE => {
            // TODO: Maybe mark whether the message was encrypted or not.
            let mut parsed_encrypted_ibc_packet: IbcPacketReceiveMsg =
                serde_json::from_slice(message).map_err(|err| {
                    warn!(
            "Got an error while trying to deserialize input bytes msg into IbcPacketReceiveMsg message {:?}: {}",
            String::from_utf8_lossy(message),
            err
        );
                    EnclaveError::FailedToDeserialize
                })?;

            let tmp_secret_data =
                get_secret_msg(parsed_encrypted_ibc_packet.packet.data.as_slice());
            let mut was_msg_encrypted = false;
            let mut orig_secret_msg = tmp_secret_data;

            match orig_secret_msg.decrypt() {
                Ok(decrypted_msg) => {
                    // IBC packet was encrypted

                    trace!(
                        "ibc_packet_receive data before decryption: {:?}",
                        base64::encode(&message)
                    );

                    parsed_encrypted_ibc_packet.packet.data = decrypted_msg.as_slice().into();
                    was_msg_encrypted = true;
                }
                Err(_) => {
                    // assume data is not encrypted

                    trace!(
                        "ibc_packet_receive data was plaintext: {:?}",
                        base64::encode(&message)
                    );

                    orig_secret_msg = SecretMessage {
                        nonce: [0; 32],
                        user_public_key: [0; 32],
                        msg: message.into(),
                    };
                }
            }
            Ok(ParsedMessage {
                should_validate_sig_info: false,
                was_msg_encrypted,
                should_encrypt_output: was_msg_encrypted,
                secret_msg: orig_secret_msg,
                decrypted_msg: serde_json::to_vec(&parsed_encrypted_ibc_packet).map_err(|err| {
                    warn!(
                        "got an error while trying to serialize IbcPacketReceive msg into bytes {:?}: {}",
                        parsed_encrypted_ibc_packet, err
                    );
                    EnclaveError::FailedToSerialize
                })?,
                data_for_validation: None,
            })
        }
    };
}

pub fn is_ibc_msg(handle_type: HandleType) -> bool {
    match handle_type {
        HandleType::HANDLE_TYPE_EXECUTE | HandleType::HANDLE_TYPE_REPLY => false,
        HandleType::HANDLE_TYPE_IBC_CHANNEL_OPEN
        | HandleType::HANDLE_TYPE_IBC_CHANNEL_CONNECT
        | HandleType::HANDLE_TYPE_IBC_CHANNEL_CLOSE
        | HandleType::HANDLE_TYPE_IBC_PACKET_RECEIVE
        | HandleType::HANDLE_TYPE_IBC_PACKET_ACK
        | HandleType::HANDLE_TYPE_IBC_PACKET_TIMEOUT => true,
    }
}
>>>>>>> 6e476c0c
<|MERGE_RESOLUTION|>--- conflicted
+++ resolved
@@ -1,4 +1,3 @@
-<<<<<<< HEAD
 use log::{trace, warn};
 
 use cw_types_v010::encoding::Binary;
@@ -478,10 +477,10 @@
         HandleType::HANDLE_TYPE_IBC_PACKET_RECEIVE => {
             // TODO: Maybe mark whether the message was encrypted or not.
             let mut parsed_encrypted_ibc_packet: IbcPacketReceiveMsg =
-                serde_json::from_slice(&message.to_vec()).map_err(|err| {
+                serde_json::from_slice(message).map_err(|err| {
                     warn!(
             "Got an error while trying to deserialize input bytes msg into IbcPacketReceiveMsg message {:?}: {}",
-            String::from_utf8_lossy(&message),
+            String::from_utf8_lossy(message),
             err
         );
                     EnclaveError::FailedToDeserialize
@@ -547,555 +546,4 @@
         | HandleType::HANDLE_TYPE_IBC_PACKET_ACK
         | HandleType::HANDLE_TYPE_IBC_PACKET_TIMEOUT => true,
     }
-}
-=======
-use log::{trace, warn};
-
-use cw_types_v010::encoding::Binary;
-use cw_types_v1::ibc::IbcPacketReceiveMsg;
-use cw_types_v1::results::{
-    DecryptedReply, Event, Reply, SubMsgResponse, SubMsgResult, REPLY_ENCRYPTION_MAGIC_BYTES,
-};
-use enclave_cosmos_types::types::HandleType;
-use enclave_ffi_types::EnclaveError;
-
-use crate::types::SecretMessage;
-
-const HEX_ENCODED_HASH_SIZE: usize = 64;
-const SIZE_OF_U64: usize = 8;
-
-pub struct ParsedMessage {
-    pub should_validate_sig_info: bool,
-    pub was_msg_encrypted: bool,
-    pub should_encrypt_output: bool,
-    pub secret_msg: SecretMessage,
-    pub decrypted_msg: Vec<u8>,
-    pub data_for_validation: Option<Vec<u8>>,
-}
-
-pub struct DecryptedSecretMessage {
-    pub secret_msg: SecretMessage,
-    pub decrypted_msg: Vec<u8>,
-}
-
-pub fn redact_custom_events(reply: &mut Reply) {
-    reply.result = match &reply.result {
-        SubMsgResult::Ok(r) => {
-            let mut events: Vec<Event> = Default::default();
-
-            let filtered_attributes = vec!["contract_address".to_string(), "code_id".to_string()];
-            for ev in r.events.iter() {
-                if !ev.ty.starts_with("wasm") {
-                    continue;
-                }
-
-                let mut new_ev = Event {
-                    ty: ev.ty.clone(),
-                    attributes: vec![],
-                };
-
-                for attr in &ev.attributes {
-                    if !filtered_attributes.contains(&attr.key) {
-                        new_ev.attributes.push(attr.clone());
-                    }
-                }
-
-                if !new_ev.attributes.is_empty() {
-                    events.push(new_ev);
-                }
-            }
-
-            SubMsgResult::Ok(SubMsgResponse {
-                events,
-                data: r.data.clone(),
-            })
-        }
-        SubMsgResult::Err(_) => reply.result.clone(),
-    };
-}
-
-pub fn get_secret_msg(message: &[u8]) -> SecretMessage {
-    match SecretMessage::from_slice(message) {
-        Ok(orig_secret_msg) => orig_secret_msg,
-        Err(_) => {
-            trace!(
-                "Msg is not SecretMessage (probably plaintext): {:?}",
-                base64::encode(&message)
-            );
-
-            SecretMessage {
-                nonce: [0; 32],
-                user_public_key: [0; 32],
-                msg: message.into(),
-            }
-        }
-    }
-}
-
-pub fn try_get_decrypted_secret_msg(message: &[u8]) -> Option<DecryptedSecretMessage> {
-    let secret_msg = get_secret_msg(message);
-    match secret_msg.decrypt() {
-        Ok(decrypted_msg) => Some(DecryptedSecretMessage {
-            secret_msg,
-            decrypted_msg,
-        }),
-        Err(_) => None,
-    }
-}
-
-// Parse the message that was passed to handle (Based on the assumption that it might be a reply or IBC as well)
-pub fn parse_message(
-    message: &[u8],
-    handle_type: &HandleType,
-) -> Result<ParsedMessage, EnclaveError> {
-    return match handle_type {
-        HandleType::HANDLE_TYPE_EXECUTE => match try_get_decrypted_secret_msg(message) {
-            Some(decrypted_secret_msg) => {
-                trace!(
-                    "execute input before decryption: {:?}",
-                    base64::encode(&message)
-                );
-
-                Ok(ParsedMessage {
-                    should_validate_sig_info: true,
-                    was_msg_encrypted: true,
-                    should_encrypt_output: true,
-                    secret_msg: decrypted_secret_msg.secret_msg,
-                    decrypted_msg: decrypted_secret_msg.decrypted_msg,
-                    data_for_validation: None,
-                })
-            }
-            None => {
-                trace!(
-                    "execute input was plaintext: {:?}",
-                    base64::encode(&message)
-                );
-
-                let secret_msg = SecretMessage {
-                    nonce: [0; 32],
-                    user_public_key: [0; 32],
-                    msg: message.into(),
-                };
-
-                let decrypted_msg = secret_msg.msg.clone();
-
-                Ok(ParsedMessage {
-                    should_validate_sig_info: true,
-                    was_msg_encrypted: false,
-                    should_encrypt_output: false,
-                    secret_msg,
-                    decrypted_msg,
-                    data_for_validation: None,
-                })
-            }
-        },
-        HandleType::HANDLE_TYPE_REPLY => {
-            let orig_secret_msg = SecretMessage::from_slice(message)?;
-            let mut parsed_reply: Reply =
-                serde_json::from_slice(&orig_secret_msg.msg).map_err(|err| {
-                    warn!(
-                    "reply got an error while trying to deserialize reply bytes into json {:?}: {}",
-                    String::from_utf8_lossy(&orig_secret_msg.msg.clone()),
-                    err
-                );
-                    EnclaveError::FailedToDeserialize
-                })?;
-
-            if !parsed_reply.is_encrypted {
-                trace!(
-                    "reply input is not encrypted: {:?}",
-                    base64::encode(&message)
-                );
-
-                let msg_id =
-                    String::from_utf8(parsed_reply.id.as_slice().to_vec()).map_err(|err| {
-                        warn!(
-                            "Failed to parse message id as string {:?}: {}",
-                            parsed_reply.id.as_slice().to_vec(),
-                            err
-                        );
-                        EnclaveError::FailedToDeserialize
-                    })?;
-
-                let msg_id_as_num = match msg_id.parse::<u64>() {
-                    Ok(m) => m,
-                    Err(err) => {
-                        warn!("Failed to parse message id as number {}: {}", msg_id, err);
-                        return Err(EnclaveError::FailedToDeserialize);
-                    }
-                };
-
-                let decrypted_reply = DecryptedReply {
-                    id: msg_id_as_num,
-                    result: parsed_reply.result.clone(),
-                };
-
-                redact_custom_events(&mut parsed_reply);
-                let serialized_encrypted_reply : Vec<u8> = serde_json::to_vec(&parsed_reply).map_err(|err| {
-                    warn!(
-                        "got an error while trying to serialize encrypted reply into bytes {:?}: {}",
-                        parsed_reply, err
-                    );
-                    EnclaveError::FailedToSerialize
-                })?;
-
-                let reply_secret_msg = SecretMessage {
-                    nonce: orig_secret_msg.nonce,
-                    user_public_key: orig_secret_msg.user_public_key,
-                    msg: serialized_encrypted_reply,
-                };
-
-                let serialized_reply: Vec<u8> = serde_json::to_vec(&decrypted_reply).map_err(|err| {
-                    warn!(
-                        "got an error while trying to serialize decrypted reply into bytes {:?}: {}",
-                        decrypted_reply, err
-                    );
-                    EnclaveError::FailedToSerialize
-                })?;
-
-                return Ok(ParsedMessage {
-                    should_validate_sig_info: false,
-                    was_msg_encrypted: false,
-                    should_encrypt_output: parsed_reply.was_orig_msg_encrypted,
-                    secret_msg: reply_secret_msg,
-                    decrypted_msg: serialized_reply,
-                    data_for_validation: None,
-                });
-            }
-
-            trace!(
-                "reply input before decryption: {:?}",
-                base64::encode(&message)
-            );
-
-            match parsed_reply.result.clone() {
-                SubMsgResult::Ok(response) => {
-                    let decrypted_msg_data = match response.data {
-                        Some(data) => {
-                            let tmp_secret_msg_data = SecretMessage {
-                                nonce: orig_secret_msg.nonce,
-                                user_public_key: orig_secret_msg.user_public_key,
-                                msg: data.as_slice().to_vec(),
-                            };
-
-                            let base64_data =
-                                tmp_secret_msg_data.decrypt()?[HEX_ENCODED_HASH_SIZE..].to_vec();
-
-                            Some(Binary::from_base64(
-                                String::from_utf8(base64_data.clone())
-                                    .map_err(|err| {
-                                        warn!(
-                                            "Failed to parse result data as string {:?}: {}",
-                                            base64_data, err
-                                        );
-                                        EnclaveError::FailedToDeserialize
-                                    })?
-                                    .as_str(),
-                            )?)
-                        }
-                        None => None,
-                    };
-
-                    let tmp_secret_msg_id = SecretMessage {
-                        nonce: orig_secret_msg.nonce,
-                        user_public_key: orig_secret_msg.user_public_key,
-                        msg: parsed_reply.id.as_slice().to_vec(),
-                    };
-
-                    let mut tmp_decrypted_msg_id = tmp_secret_msg_id.decrypt()?;
-
-                    // Now we need to create synthetic SecretMessage to fit the API in "handle"
-                    let result = SubMsgResult::Ok(SubMsgResponse {
-                        events: response.events,
-                        data: decrypted_msg_data,
-                    });
-
-                    let mut data_for_validation: Vec<u8> =
-                        tmp_decrypted_msg_id[..HEX_ENCODED_HASH_SIZE].to_vec();
-                    tmp_decrypted_msg_id = tmp_decrypted_msg_id[HEX_ENCODED_HASH_SIZE..].to_vec();
-                    while tmp_decrypted_msg_id.len() >= REPLY_ENCRYPTION_MAGIC_BYTES.len()
-                        && tmp_decrypted_msg_id[0..(REPLY_ENCRYPTION_MAGIC_BYTES.len())]
-                            == *REPLY_ENCRYPTION_MAGIC_BYTES
-                    {
-                        data_for_validation.extend_from_slice(
-                            &tmp_decrypted_msg_id[0..(REPLY_ENCRYPTION_MAGIC_BYTES.len()
-                                + SIZE_OF_U64
-                                + HEX_ENCODED_HASH_SIZE)],
-                        );
-
-                        tmp_decrypted_msg_id = tmp_decrypted_msg_id[(REPLY_ENCRYPTION_MAGIC_BYTES
-                            .len()
-                            + SIZE_OF_U64
-                            + HEX_ENCODED_HASH_SIZE)..]
-                            .to_vec();
-                    }
-
-                    let msg_id =
-                        String::from_utf8(tmp_decrypted_msg_id.clone()).map_err(|err| {
-                            warn!(
-                                "Failed to parse message id as string {:?}: {}",
-                                tmp_decrypted_msg_id, err
-                            );
-                            EnclaveError::FailedToDeserialize
-                        })?;
-
-                    let msg_id_as_num = match msg_id.parse::<u64>() {
-                        Ok(m) => m,
-                        Err(err) => {
-                            warn!("Failed to parse message id as number {}: {}", msg_id, err);
-                            return Err(EnclaveError::FailedToDeserialize);
-                        }
-                    };
-
-                    let decrypted_reply = DecryptedReply {
-                        id: msg_id_as_num,
-                        result,
-                    };
-
-                    let decrypted_reply_as_vec =
-                        serde_json::to_vec(&decrypted_reply).map_err(|err| {
-                            warn!(
-                                "got an error while trying to serialize reply into bytes {:?}: {}",
-                                decrypted_reply, err
-                            );
-                            EnclaveError::FailedToSerialize
-                        })?;
-
-                    redact_custom_events(&mut parsed_reply);
-                    let serialized_encrypted_reply : Vec<u8> = serde_json::to_vec(&parsed_reply).map_err(|err| {
-                    warn!(
-                        "got an error while trying to serialize encrypted reply into bytes {:?}: {}",
-                        parsed_reply, err
-                    );
-                    EnclaveError::FailedToSerialize
-                })?;
-
-                    let reply_secret_msg = SecretMessage {
-                        nonce: orig_secret_msg.nonce,
-                        user_public_key: orig_secret_msg.user_public_key,
-                        msg: serialized_encrypted_reply,
-                    };
-
-                    Ok(ParsedMessage {
-                        should_validate_sig_info: true,
-                        was_msg_encrypted: true,
-                        should_encrypt_output: true,
-                        secret_msg: reply_secret_msg,
-                        decrypted_msg: decrypted_reply_as_vec,
-                        data_for_validation: Some(data_for_validation),
-                    })
-                }
-                SubMsgResult::Err(response) => {
-                    let secret_msg = SecretMessage {
-                        nonce: orig_secret_msg.nonce,
-                        user_public_key: orig_secret_msg.user_public_key,
-                        msg: base64::decode(response.clone()).map_err(|err| {
-                            warn!(
-                                "got an error while trying to serialize err reply from base64 {:?}: {}",
-                                    response, err
-                            );
-                            EnclaveError::FailedToSerialize
-                        })?
-                    };
-
-                    let decrypted_error = secret_msg.decrypt()?;
-
-                    let tmp_secret_msg_id = SecretMessage {
-                        nonce: orig_secret_msg.nonce,
-                        user_public_key: orig_secret_msg.user_public_key,
-                        msg: parsed_reply.id.as_slice().to_vec(),
-                    };
-
-                    let mut tmp_decrypted_msg_id = tmp_secret_msg_id.decrypt()?;
-
-                    // Now we need to create synthetic SecretMessage to fit the API in "handle"
-                    let result = SubMsgResult::Err(
-                        String::from_utf8(decrypted_error[HEX_ENCODED_HASH_SIZE..].to_vec())
-                            .map_err(|err| {
-                                warn!(
-                                    "Failed to parse error as string {:?}: {}",
-                                    decrypted_error[HEX_ENCODED_HASH_SIZE..].to_vec(),
-                                    err
-                                );
-                                EnclaveError::FailedToDeserialize
-                            })?,
-                    );
-
-                    let mut data_for_validation: Vec<u8> =
-                        tmp_decrypted_msg_id[..HEX_ENCODED_HASH_SIZE].to_vec();
-                    tmp_decrypted_msg_id = tmp_decrypted_msg_id[HEX_ENCODED_HASH_SIZE..].to_vec();
-                    while tmp_decrypted_msg_id.len() >= REPLY_ENCRYPTION_MAGIC_BYTES.len()
-                        && tmp_decrypted_msg_id[0..(REPLY_ENCRYPTION_MAGIC_BYTES.len())]
-                            == *REPLY_ENCRYPTION_MAGIC_BYTES
-                    {
-                        data_for_validation.extend_from_slice(
-                            &tmp_decrypted_msg_id[0..(REPLY_ENCRYPTION_MAGIC_BYTES.len()
-                                + SIZE_OF_U64
-                                + HEX_ENCODED_HASH_SIZE)],
-                        );
-
-                        tmp_decrypted_msg_id = tmp_decrypted_msg_id[(REPLY_ENCRYPTION_MAGIC_BYTES
-                            .len()
-                            + SIZE_OF_U64
-                            + HEX_ENCODED_HASH_SIZE)..]
-                            .to_vec();
-                    }
-
-                    let msg_id =
-                        String::from_utf8(tmp_decrypted_msg_id.clone()).map_err(|err| {
-                            warn!(
-                                "Failed to parse message id as string {:?}: {}",
-                                tmp_decrypted_msg_id, err
-                            );
-                            EnclaveError::FailedToDeserialize
-                        })?;
-
-                    let msg_id_as_num = match msg_id.parse::<u64>() {
-                        Ok(m) => m,
-                        Err(err) => {
-                            warn!("Failed to parse message id as number {}: {}", msg_id, err);
-                            return Err(EnclaveError::FailedToDeserialize);
-                        }
-                    };
-
-                    let decrypted_reply = DecryptedReply {
-                        id: msg_id_as_num,
-                        result,
-                    };
-
-                    let decrypted_reply_as_vec =
-                        serde_json::to_vec(&decrypted_reply).map_err(|err| {
-                            warn!(
-                                "got an error while trying to serialize reply into bytes {:?}: {}",
-                                decrypted_reply, err
-                            );
-                            EnclaveError::FailedToSerialize
-                        })?;
-
-                    let serialized_encrypted_reply : Vec<u8> = serde_json::to_vec(&parsed_reply).map_err(|err| {
-                    warn!(
-                        "got an error while trying to serialize encrypted reply into bytes {:?}: {}",
-                        parsed_reply, err
-                    );
-                    EnclaveError::FailedToSerialize
-                })?;
-
-                    let reply_secret_msg = SecretMessage {
-                        nonce: orig_secret_msg.nonce,
-                        user_public_key: orig_secret_msg.user_public_key,
-                        msg: serialized_encrypted_reply,
-                    };
-
-                    Ok(ParsedMessage {
-                        should_validate_sig_info: true,
-                        was_msg_encrypted: true,
-                        should_encrypt_output: true,
-                        secret_msg: reply_secret_msg,
-                        decrypted_msg: decrypted_reply_as_vec,
-                        data_for_validation: Some(data_for_validation),
-                    })
-                }
-            }
-        }
-        HandleType::HANDLE_TYPE_IBC_CHANNEL_OPEN
-        | HandleType::HANDLE_TYPE_IBC_CHANNEL_CONNECT
-        | HandleType::HANDLE_TYPE_IBC_CHANNEL_CLOSE
-        | HandleType::HANDLE_TYPE_IBC_PACKET_ACK
-        | HandleType::HANDLE_TYPE_IBC_PACKET_TIMEOUT => {
-            trace!(
-                "parsing {} msg (Should always be plaintext): {:?}",
-                HandleType::to_export_name(handle_type),
-                base64::encode(&message)
-            );
-
-            let scrt_msg = SecretMessage {
-                nonce: [0; 32],
-                user_public_key: [0; 32],
-                msg: message.into(),
-            };
-
-            let decrypted_msg = scrt_msg.msg.clone();
-
-            Ok(ParsedMessage {
-                should_validate_sig_info: false,
-                was_msg_encrypted: false,
-                should_encrypt_output: false,
-                secret_msg: scrt_msg,
-                decrypted_msg,
-                data_for_validation: None,
-            })
-        }
-        HandleType::HANDLE_TYPE_IBC_PACKET_RECEIVE => {
-            // TODO: Maybe mark whether the message was encrypted or not.
-            let mut parsed_encrypted_ibc_packet: IbcPacketReceiveMsg =
-                serde_json::from_slice(message).map_err(|err| {
-                    warn!(
-            "Got an error while trying to deserialize input bytes msg into IbcPacketReceiveMsg message {:?}: {}",
-            String::from_utf8_lossy(message),
-            err
-        );
-                    EnclaveError::FailedToDeserialize
-                })?;
-
-            let tmp_secret_data =
-                get_secret_msg(parsed_encrypted_ibc_packet.packet.data.as_slice());
-            let mut was_msg_encrypted = false;
-            let mut orig_secret_msg = tmp_secret_data;
-
-            match orig_secret_msg.decrypt() {
-                Ok(decrypted_msg) => {
-                    // IBC packet was encrypted
-
-                    trace!(
-                        "ibc_packet_receive data before decryption: {:?}",
-                        base64::encode(&message)
-                    );
-
-                    parsed_encrypted_ibc_packet.packet.data = decrypted_msg.as_slice().into();
-                    was_msg_encrypted = true;
-                }
-                Err(_) => {
-                    // assume data is not encrypted
-
-                    trace!(
-                        "ibc_packet_receive data was plaintext: {:?}",
-                        base64::encode(&message)
-                    );
-
-                    orig_secret_msg = SecretMessage {
-                        nonce: [0; 32],
-                        user_public_key: [0; 32],
-                        msg: message.into(),
-                    };
-                }
-            }
-            Ok(ParsedMessage {
-                should_validate_sig_info: false,
-                was_msg_encrypted,
-                should_encrypt_output: was_msg_encrypted,
-                secret_msg: orig_secret_msg,
-                decrypted_msg: serde_json::to_vec(&parsed_encrypted_ibc_packet).map_err(|err| {
-                    warn!(
-                        "got an error while trying to serialize IbcPacketReceive msg into bytes {:?}: {}",
-                        parsed_encrypted_ibc_packet, err
-                    );
-                    EnclaveError::FailedToSerialize
-                })?,
-                data_for_validation: None,
-            })
-        }
-    };
-}
-
-pub fn is_ibc_msg(handle_type: HandleType) -> bool {
-    match handle_type {
-        HandleType::HANDLE_TYPE_EXECUTE | HandleType::HANDLE_TYPE_REPLY => false,
-        HandleType::HANDLE_TYPE_IBC_CHANNEL_OPEN
-        | HandleType::HANDLE_TYPE_IBC_CHANNEL_CONNECT
-        | HandleType::HANDLE_TYPE_IBC_CHANNEL_CLOSE
-        | HandleType::HANDLE_TYPE_IBC_PACKET_RECEIVE
-        | HandleType::HANDLE_TYPE_IBC_PACKET_ACK
-        | HandleType::HANDLE_TYPE_IBC_PACKET_TIMEOUT => true,
-    }
-}
->>>>>>> 6e476c0c
+}