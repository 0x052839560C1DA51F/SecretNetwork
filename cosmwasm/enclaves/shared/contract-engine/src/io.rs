use crate::contract_validation::ReplyParams;

/// This contains all the user-facing functions. In these functions we will be using
/// the consensus_io_exchange_keypair and a user-generated key to create a symmetric key
/// that is unique to the user and the enclave
///
use super::types::{IoNonce, SecretMessage};
use cw_types_v010::encoding::Binary;
use cw_types_v010::types::{CanonicalAddr, Coin};
use cw_types_v1::results::{Event, Reply, ReplyOn, SubMsgResponse, SubMsgResult};

use enclave_ffi_types::EnclaveError;

use enclave_crypto::{AESKey, Ed25519PublicKey, Kdf, SIVEncryptable, KEY_MANAGER};

use log::*;
use serde::{Deserialize, Serialize};
use serde_json::json;
use serde_json::Value;
use sha2::Digest;

/// The internal_reply_enclave_sig is being passed with the reply (Only if the reply is wasm reply)
/// This is used by the receiver of the reply to:
/// a. Verify the sender (Cotnract address)
/// b. Authenticate the reply.
#[derive(Serialize, Deserialize, Clone, Debug, PartialEq)]
#[serde(untagged)]
pub enum RawWasmOutput {
    Err {
        #[serde(rename = "Err")]
        err: Value,
        internal_msg_id: Option<Binary>,
        internal_reply_enclave_sig: Option<Binary>,
    },
    QueryOkV010 {
        #[serde(rename = "Ok")]
        ok: String,
    },
    QueryOkV1 {
        #[serde(rename = "ok")]
        ok: String,
    },
    OkV010 {
        #[serde(rename = "Ok")]
        ok: cw_types_v010::types::ContractResult,
        internal_reply_enclave_sig: Option<Binary>,
        internal_msg_id: Option<Binary>,
    },
    OkV1 {
        #[serde(rename = "Ok")]
        ok: cw_types_v1::results::Response,
        internal_reply_enclave_sig: Option<Binary>,
        internal_msg_id: Option<Binary>,
    },
    OkIBCBasic {
        #[serde(rename = "Ok")]
        ok: cw_types_v1::ibc::IbcBasicResponse,
    },
    OkIBCPacketReceive {
        #[serde(rename = "Ok")]
        ok: cw_types_v1::ibc::IbcReceiveResponse,
    },
    OkIBCOpenChannel {
        #[serde(rename = "Ok")]
        ok: enclave_cosmwasm_v1_types::ibc::IbcChannelOpenResponse,
    },
}

#[derive(Serialize, Deserialize, Clone, Debug, PartialEq)]
pub struct V010WasmOutput {
    #[serde(rename = "Ok")]
    pub ok: Option<cw_types_v010::types::ContractResult>,
    #[serde(rename = "Err")]
    pub err: Option<Value>,
}

#[derive(Serialize, Deserialize, Clone, Debug, PartialEq)]
pub struct V1WasmOutput {
    #[serde(rename = "Ok")]
    pub ok: Option<cw_types_v1::results::Response>,
    #[serde(rename = "Err")]
    pub err: Option<Value>,
}

#[derive(Serialize, Deserialize, Clone, Debug, PartialEq)]
pub struct IBCOutput {
<<<<<<< HEAD
    #[serde(rename = "Ok")]
    pub ok: Option<cw_types_v1::ibc::IbcBasicResponse>,
=======
    #[serde(rename = "ok")]
    pub ok: Option<enclave_cosmwasm_v1_types::ibc::IbcBasicResponse>,
>>>>>>> 9f709726
    #[serde(rename = "Err")]
    pub err: Option<Value>,
}

#[derive(Serialize, Deserialize, Clone, Debug, PartialEq)]
pub struct IBCReceiveOutput {
<<<<<<< HEAD
    #[serde(rename = "Ok")]
    pub ok: Option<cw_types_v1::ibc::IbcReceiveResponse>,
=======
    #[serde(rename = "ok")]
    pub ok: Option<enclave_cosmwasm_v1_types::ibc::IbcReceiveResponse>,
>>>>>>> 9f709726
    #[serde(rename = "Err")]
    pub err: Option<Value>,
}

#[derive(Serialize, Deserialize, Clone, Debug, PartialEq)]
pub struct IBCOpenChannelOutput {
    #[serde(rename = "ok")]
    pub ok: Option<String>,
    #[serde(rename = "Err")]
    pub err: Option<Value>,
}

#[derive(Serialize, Deserialize, Clone, Debug, PartialEq)]
pub struct QueryOutput {
    #[serde(rename = "Ok")]
    pub ok: Option<String>,
    #[serde(rename = "Err")]
    pub err: Option<Value>,
}

#[derive(Serialize, Deserialize, Clone, Debug, PartialEq)]
pub struct WasmOutput {
    pub v010: Option<V010WasmOutput>,
    pub v1: Option<V1WasmOutput>,
    pub ibc_basic: Option<IBCOutput>,
    pub ibc_packet_receive: Option<IBCReceiveOutput>,
    pub ibc_open_channel: Option<IBCOpenChannelOutput>,
    pub query: Option<QueryOutput>,
    pub internal_reply_enclave_sig: Option<Binary>,
    pub internal_msg_id: Option<Binary>,
}

pub fn calc_encryption_key(nonce: &IoNonce, user_public_key: &Ed25519PublicKey) -> AESKey {
    let enclave_io_key = KEY_MANAGER.get_consensus_io_exchange_keypair().unwrap();

    let tx_encryption_ikm = enclave_io_key.diffie_hellman(user_public_key);

    let tx_encryption_key = AESKey::new_from_slice(&tx_encryption_ikm).derive_key_from_this(nonce);

    trace!("rust tx_encryption_key {:?}", tx_encryption_key.get());

    tx_encryption_key
}

fn encrypt_serializable<T>(
    key: &AESKey,
    val: &T,
    reply_params: &Option<ReplyParams>,
) -> Result<String, EnclaveError>
where
    T: ?Sized + Serialize,
{
    let serialized: String = serde_json::to_string(val).map_err(|err| {
        debug!("got an error while trying to encrypt output error {}", err);
        EnclaveError::EncryptionError
    })?;

    let trimmed = serialized.trim_start_matches('"').trim_end_matches('"');

    encrypt_preserialized_string(key, trimmed, reply_params)
}

// use this to encrypt a String that has already been serialized.  When that is the case, if
// encrypt_serializable is called instead, it will get double serialized, and any escaped
// characters will be double escaped
fn encrypt_preserialized_string(
    key: &AESKey,
    val: &str,
    reply_params: &Option<ReplyParams>,
) -> Result<String, EnclaveError> {
    let serialized = match reply_params {
        Some(ReplyParams {
            recipient_contract_hash,
            ..
        }) => {
            let mut ser = vec![];
            ser.extend_from_slice(&recipient_contract_hash);
            ser.extend_from_slice(val.as_bytes());
            ser
        }
        None => val.as_bytes().to_vec(),
    };
    let encrypted_data = key
        .encrypt_siv(serialized.as_slice(), None)
        .map_err(|err| {
            debug!(
                "got an error while trying to encrypt output error {:?}: {}",
                err, err
            );
            EnclaveError::EncryptionError
        })?;

    Ok(b64_encode(encrypted_data.as_slice()))
}

fn b64_encode(data: &[u8]) -> String {
    base64::encode(data)
}

pub fn finalize_raw_output(raw_output: RawWasmOutput, is_query_output: bool) -> WasmOutput {
    return match raw_output {
        RawWasmOutput::Err {
            err,
            internal_msg_id,
            internal_reply_enclave_sig,
        } => {
            if is_query_output {
                WasmOutput {
                    v010: None,
                    v1: None,
                    ibc_basic: None,
                    ibc_packet_receive: None,
                    ibc_open_channel: None,
                    query: Some(QueryOutput {
                        ok: None,
                        err: Some(err),
                    }),
                    internal_reply_enclave_sig: None,
                    internal_msg_id: None,
                }
            } else {
                WasmOutput {
                    v010: Some(V010WasmOutput {
                        err: Some(err),
                        ok: None,
                    }),
                    v1: None,
                    ibc_basic: None,
                    ibc_packet_receive: None,
                    ibc_open_channel: None,
                    query: None,
                    internal_reply_enclave_sig,
                    internal_msg_id,
                }
            }
        }
        RawWasmOutput::OkV010 {
            ok,
            internal_reply_enclave_sig,
            internal_msg_id,
        } => WasmOutput {
            v010: Some(V010WasmOutput {
                err: None,
                ok: Some(ok),
            }),
            v1: None,
            ibc_basic: None,
            ibc_packet_receive: None,
            ibc_open_channel: None,
            query: None,
            internal_reply_enclave_sig,
            internal_msg_id,
        },
        RawWasmOutput::OkV1 {
            ok,
            internal_reply_enclave_sig,
            internal_msg_id,
        } => WasmOutput {
            v010: None,
            v1: Some(V1WasmOutput {
                err: None,
                ok: Some(ok),
            }),
            ibc_basic: None,
            ibc_packet_receive: None,
            ibc_open_channel: None,
            query: None,
            internal_reply_enclave_sig,
            internal_msg_id,
        },
        RawWasmOutput::QueryOkV010 { ok } | RawWasmOutput::QueryOkV1 { ok } => WasmOutput {
            v010: None,
            v1: None,
            ibc_basic: None,
            ibc_packet_receive: None,
            ibc_open_channel: None,
            query: Some(QueryOutput {
                ok: Some(ok),
                err: None,
            }),
            internal_reply_enclave_sig: None,
            internal_msg_id: None,
        },
        RawWasmOutput::OkIBCBasic { ok } => WasmOutput {
            v010: None,
            v1: None,
            ibc_basic: Some(IBCOutput {
                err: None,
                ok: Some(ok),
            }),
            ibc_packet_receive: None,
            ibc_open_channel: None,
            query: None,
            internal_reply_enclave_sig: None,
            internal_msg_id: None,
        },
        RawWasmOutput::OkIBCPacketReceive { ok } => WasmOutput {
            v010: None,
            v1: None,
            ibc_basic: None,
            ibc_packet_receive: Some(IBCReceiveOutput {
                err: None,
                ok: Some(ok),
            }),
            ibc_open_channel: None,
            query: None,
            internal_reply_enclave_sig: None,
            internal_msg_id: None,
        },
        RawWasmOutput::OkIBCOpenChannel { ok } => WasmOutput {
            v010: None,
            v1: None,
            ibc_basic: None,
            ibc_packet_receive: None,
            ibc_open_channel: Some(IBCOpenChannelOutput {
                err: None,
                ok: match ok {
                    Some(o) => Some(o.version),
                    None => Some("".to_string()),
                },
            }),
            query: None,
            internal_reply_enclave_sig: None,
            internal_msg_id: None,
        },
    };
}

pub fn encrypt_output(
    output: Vec<u8>,
    secret_msg: &SecretMessage,
    contract_addr: &CanonicalAddr,
    contract_hash: &str,
    reply_params: Option<ReplyParams>,
    sender_addr: &CanonicalAddr,
    is_query_output: bool,
) -> Result<Vec<u8>, EnclaveError> {
    // When encrypting an output we might encrypt an output that is a reply to a caller contract (Via "Reply" endpoint).
    // Therefore if reply_recipient_contract_hash is not "None" we append it to any encrypted data besided submessages that are irrelevant for replies.
    // More info in: https://github.com/CosmWasm/cosmwasm/blob/v1.0.0/packages/std/src/results/submessages.rs#L192-L198
    let encryption_key = calc_encryption_key(&secret_msg.nonce, &secret_msg.user_public_key);
    trace!(
        "Output before encryption: {:?}",
        String::from_utf8_lossy(&output)
    );

    let mut output: RawWasmOutput = serde_json::from_slice(&output).map_err(|err| {
        warn!("got an error while trying to deserialize output bytes into json");
        trace!("output: {:?} error: {:?}", output, err);
        EnclaveError::FailedToDeserialize
    })?;

    match &mut output {
        RawWasmOutput::Err {
            err,
            internal_reply_enclave_sig,
            internal_msg_id,
        } => {
            let encrypted_err = encrypt_serializable(&encryption_key, err, &reply_params)?;

            // Putting the error inside a 'generic_err' envelope, so we can encrypt the error itself
            *err = json!({"generic_err":{"msg":encrypted_err}});

            let msg_id = match reply_params {
                Some(ref r) => {
                    let encrypted_id = Binary::from_base64(&encrypt_preserialized_string(
                        &encryption_key,
                        &r.sub_msg_id.to_string(),
                        &reply_params,
                    )?)?;

                    Some(encrypted_id)
                }
                None => None,
            };

            *internal_msg_id = msg_id.clone();

            *internal_reply_enclave_sig = match reply_params {
                Some(_) => {
                    let reply = Reply {
                        id: msg_id.unwrap(),
                        result: SubMsgResult::Err(encrypted_err),
                    };
                    let reply_as_vec = serde_json::to_vec(&reply).map_err(|err| {
                        warn!(
                            "got an error while trying to serialize reply into bytes for internal_reply_enclave_sig  {:?}: {}",
                            reply, err
                        );
                        EnclaveError::FailedToSerialize
                    })?;
                    let tmp_secret_msg = SecretMessage {
                        nonce: secret_msg.nonce,
                        user_public_key: secret_msg.user_public_key,
                        msg: reply_as_vec,
                    };

                    Some(Binary::from(
                        create_callback_signature(sender_addr, &tmp_secret_msg, &[]).as_slice(),
                    ))
                }
                None => None, // Not a reply, we don't need enclave sig
            }
        }

        RawWasmOutput::QueryOkV010 { ok } | RawWasmOutput::QueryOkV1 { ok } => {
            *ok = encrypt_serializable(&encryption_key, ok, &reply_params)?;
        }

        // Encrypt all Wasm messages (keeps Bank, Staking, etc.. as is)
        RawWasmOutput::OkV010 {
            ok,
            internal_reply_enclave_sig,
            internal_msg_id,
        } => {
            for msg in &mut ok.messages {
                if let cw_types_v010::types::CosmosMsg::Wasm(wasm_msg) = msg {
                    encrypt_v010_wasm_msg(
                        wasm_msg,
                        secret_msg.nonce,
                        secret_msg.user_public_key,
                        contract_addr,
                    )?;
                }
            }

            // v0.10: The logs that will be emitted as part of a "wasm" event.
            for log in ok.log.iter_mut().filter(|log| log.encrypted) {
                log.key = encrypt_preserialized_string(&encryption_key, &log.key, &None)?;
                log.value = encrypt_preserialized_string(&encryption_key, &log.value, &None)?;
            }

            if let Some(data) = &mut ok.data {
                *data = Binary::from_base64(&encrypt_serializable(
                    &encryption_key,
                    data,
                    &reply_params,
                )?)?;
            }

            let msg_id = match reply_params {
                Some(ref r) => {
                    let encrypted_id = Binary::from_base64(&encrypt_preserialized_string(
                        &encryption_key,
                        &r.sub_msg_id.to_string(),
                        &reply_params,
                    )?)?;

                    Some(encrypted_id)
                }
                None => None,
            };

            *internal_msg_id = msg_id.clone();

            *internal_reply_enclave_sig = match reply_params {
                Some(_) => {
                    let events = match ok.log.len() {
                        0 => vec![],
                        _ => vec![Event {
                            ty: "wasm".to_string(),
                            attributes: ok.log.clone(),
                        }],
                    };

                    let reply = Reply {
                        id: msg_id.unwrap(),
                        result: SubMsgResult::Ok(SubMsgResponse {
                            events,
                            data: ok.data.clone(),
                        }),
                    };

                    let reply_as_vec = serde_json::to_vec(&reply).map_err(|err| {
                        warn!(
                            "got an error while trying to serialize reply into bytes for internal_reply_enclave_sig  {:?}: {}",
                            reply, err
                        );
                        EnclaveError::FailedToSerialize
                    })?;
                    let tmp_secret_msg = SecretMessage {
                        nonce: secret_msg.nonce,
                        user_public_key: secret_msg.user_public_key,
                        msg: reply_as_vec,
                    };

                    Some(Binary::from(
                        create_callback_signature(sender_addr, &tmp_secret_msg, &[]).as_slice(),
                    ))
                }
                None => None, // Not a reply, we don't need enclave sig
            }
        }
        RawWasmOutput::OkV1 {
            ok,
            internal_reply_enclave_sig,
            internal_msg_id,
        } => {
            for sub_msg in &mut ok.messages {
                if let cw_types_v1::results::CosmosMsg::Wasm(wasm_msg) = &mut sub_msg.msg {
                    encrypt_v1_wasm_msg(
                        wasm_msg,
                        &sub_msg.reply_on,
                        sub_msg.id,
                        secret_msg.nonce,
                        secret_msg.user_public_key,
                        contract_addr,
                        contract_hash,
                    )?;

                    // The ID can be extracted from the encrypted wasm msg
                    // We don't encrypt it here to remain with the same type (u64)
                    sub_msg.id = 0;
                }
            }

            // v1: The attributes that will be emitted as part of a "wasm" event.
            for attr in ok.attributes.iter_mut().filter(|attr| attr.encrypted) {
                attr.key = encrypt_preserialized_string(&encryption_key, &attr.key, &None)?;
                attr.value = encrypt_preserialized_string(&encryption_key, &attr.value, &None)?;
            }

            // v1: Extra, custom events separate from the main wasm one. These will have "wasm-"" prepended to the type.
            for event in ok.events.iter_mut() {
                for attr in event.attributes.iter_mut().filter(|attr| attr.encrypted) {
                    attr.key = encrypt_preserialized_string(&encryption_key, &attr.key, &None)?;
                    attr.value = encrypt_preserialized_string(&encryption_key, &attr.value, &None)?;
                }
            }

            if let Some(data) = &mut ok.data {
                *data = Binary::from_base64(&encrypt_serializable(
                    &encryption_key,
                    data,
                    &reply_params,
                )?)?;
            }

            let msg_id = match reply_params {
                Some(ref r) => {
                    let encrypted_id = Binary::from_base64(&encrypt_preserialized_string(
                        &encryption_key,
                        &r.sub_msg_id.to_string(),
                        &reply_params,
                    )?)?;

                    Some(encrypted_id)
                }
                None => None,
            };

            *internal_msg_id = msg_id.clone();

            *internal_reply_enclave_sig = match reply_params {
                Some(_) => {
                    let mut events: Vec<Event> = vec![];

                    if !ok.attributes.is_empty() {
                        events.push(Event {
                            ty: "wasm".to_string(),
                            attributes: ok.attributes.clone(),
                        })
                    }

                    events.extend_from_slice(&ok.events.clone().as_slice());
                    let custom_contract_event_prefix: String = "wasm-".to_string();
                    for event in events.iter_mut() {
                        if event.ty != "wasm" {
                            event.ty = custom_contract_event_prefix.clone() + event.ty.as_str();
                        }
                    }

                    let reply = Reply {
                        id: msg_id.unwrap(),
                        result: SubMsgResult::Ok(SubMsgResponse {
                            events,
                            data: ok.data.clone(),
                        }),
                    };

                    let reply_as_vec = serde_json::to_vec(&reply).map_err(|err| {
                        warn!(
                            "got an error while trying to serialize reply into bytes for internal_reply_enclave_sig  {:?}: {}",
                            reply, err
                        );
                        EnclaveError::FailedToSerialize
                    })?;

                    let tmp_secret_msg = SecretMessage {
                        nonce: secret_msg.nonce,
                        user_public_key: secret_msg.user_public_key,
                        msg: reply_as_vec,
                    };

                    Some(Binary::from(
                        create_callback_signature(sender_addr, &tmp_secret_msg, &[]).as_slice(),
                    ))
                }
                None => None, // Not a reply, we don't need enclave sig
            }
        }
        RawWasmOutput::OkIBCBasic { ok } => {
            for sub_msg in &mut ok.messages {
                if let cw_types_v1::results::CosmosMsg::Wasm(wasm_msg) = &mut sub_msg.msg {
                    encrypt_v1_wasm_msg(
                        wasm_msg,
                        &sub_msg.reply_on,
                        sub_msg.id,
                        secret_msg.nonce,
                        secret_msg.user_public_key,
                        contract_addr,
                        contract_hash,
                    )?;

                    // The ID can be extracted from the encrypted wasm msg
                    // We don't encrypt it here to remain with the same type (u64)
                    sub_msg.id = 0;
                }
            }

            // v1: The attributes that will be emitted as part of a "wasm" event.
            for attr in ok.attributes.iter_mut().filter(|attr| attr.encrypted) {
                attr.key = encrypt_preserialized_string(&encryption_key, &attr.key, &None)?;
                attr.value = encrypt_preserialized_string(&encryption_key, &attr.value, &None)?;
            }

            // v1: Extra, custom events separate from the main wasm one. These will have "wasm-"" prepended to the type.
            for event in ok.events.iter_mut() {
                for attr in event.attributes.iter_mut().filter(|attr| attr.encrypted) {
                    attr.key = encrypt_preserialized_string(&encryption_key, &attr.key, &None)?;
                    attr.value = encrypt_preserialized_string(&encryption_key, &attr.value, &None)?;
                }
            }
        }
        RawWasmOutput::OkIBCPacketReceive { ok } => {
            for sub_msg in &mut ok.messages {
                if let cw_types_v1::results::CosmosMsg::Wasm(wasm_msg) = &mut sub_msg.msg {
                    encrypt_v1_wasm_msg(
                        wasm_msg,
                        &sub_msg.reply_on,
                        sub_msg.id,
                        secret_msg.nonce,
                        secret_msg.user_public_key,
                        contract_addr,
                        contract_hash,
                    )?;

                    // The ID can be extracted from the encrypted wasm msg
                    // We don't encrypt it here to remain with the same type (u64)
                    sub_msg.id = 0;
                }
            }

            // v1: The attributes that will be emitted as part of a "wasm" event.
            for attr in ok.attributes.iter_mut().filter(|attr| attr.encrypted) {
                attr.key = encrypt_preserialized_string(&encryption_key, &attr.key, &None)?;
                attr.value = encrypt_preserialized_string(&encryption_key, &attr.value, &None)?;
            }

            // v1: Extra, custom events separate from the main wasm one. These will have "wasm-"" prepended to the type.
            for event in ok.events.iter_mut() {
                for attr in event.attributes.iter_mut().filter(|attr| attr.encrypted) {
                    attr.key = encrypt_preserialized_string(&encryption_key, &attr.key, &None)?;
                    attr.value = encrypt_preserialized_string(&encryption_key, &attr.value, &None)?;
                }
            }

            ok.acknowledgement = Binary::from_base64(&encrypt_serializable(
                &encryption_key,
                &ok.acknowledgement,
                &reply_params,
            )?)?;
        }
        RawWasmOutput::OkIBCOpenChannel { ok: _ } => {}
    };

    let final_output = finalize_raw_output(output, is_query_output);
    trace!("WasmOutput: {:?}", final_output);

    let encrypted_output = serde_json::to_vec(&final_output).map_err(|err| {
        debug!(
            "got an error while trying to serialize output json into bytes {:?}: {}",
            final_output, err
        );
        EnclaveError::FailedToSerialize
    })?;

    Ok(encrypted_output)
}

fn encrypt_v010_wasm_msg(
    wasm_msg: &mut cw_types_v010::types::WasmMsg,
    nonce: IoNonce,
    user_public_key: Ed25519PublicKey,
    contract_addr: &CanonicalAddr,
) -> Result<(), EnclaveError> {
    match wasm_msg {
        cw_types_v010::types::WasmMsg::Execute {
            msg,
            callback_code_hash,
            callback_sig,
            send,
            ..
        }
        | cw_types_v010::types::WasmMsg::Instantiate {
            msg,
            callback_code_hash,
            callback_sig,
            send,
            ..
        } => {
            let mut hash_appended_msg = callback_code_hash.as_bytes().to_vec();
            hash_appended_msg.extend_from_slice(msg.as_slice());

            let mut msg_to_pass = SecretMessage::from_base64(
                Binary(hash_appended_msg).to_base64(),
                nonce,
                user_public_key,
            )?;

            msg_to_pass.encrypt_in_place()?;
            *msg = Binary::from(msg_to_pass.to_vec().as_slice());

            *callback_sig = Some(create_callback_signature(contract_addr, &msg_to_pass, send));
        }
    }

    Ok(())
}

fn encrypt_v1_wasm_msg(
    wasm_msg: &mut cw_types_v1::results::WasmMsg,
    reply_on: &ReplyOn,
    msg_id: u64, // In every submessage there is a field called "id", currently used only by "reply".
    nonce: IoNonce,
    user_public_key: Ed25519PublicKey,
    contract_addr: &CanonicalAddr,
    reply_recipient_contract_hash: &str,
) -> Result<(), EnclaveError> {
    match wasm_msg {
        cw_types_v1::results::WasmMsg::Execute {
            msg,
            code_hash,
            callback_sig,
            funds,
            ..
        }
        | cw_types_v1::results::WasmMsg::Instantiate {
            msg,
            code_hash,
            callback_sig,
            funds,
            ..
        } => {
            // On cosmwasm v1 submessages' outputs can be sent back to the original caller by using "Reply"
            // The output is encrypted but the historically wasn't meant to be  sent back to the enclave as an input of another contract
            // To support "sending back" behavior, the enclave expects every encrypted input to be prepended with the recipient wasm hash.
            // In this context, we prepend the message with both hashes to signal to the next wasm call that its output is going to be an input to this contract as a "Reply"
            // On the other side when decrypting the input, the enclave will try to parse the message as usual, if the message (After reading the first code-hash) can't be parsed into json,
            // it will treat the next 64 bytes as a recipient code-hash and prepend this code-hash to its output.
            let mut hash_appended_msg = code_hash.as_bytes().to_vec();
            if *reply_on != ReplyOn::Never {
                hash_appended_msg
                    .extend_from_slice(cw_types_v1::results::REPLY_ENCRYPTION_MAGIC_BYTES);
                hash_appended_msg.extend_from_slice(&msg_id.to_be_bytes());
                hash_appended_msg.extend_from_slice(reply_recipient_contract_hash.as_bytes());
            }
            hash_appended_msg.extend_from_slice(msg.as_slice());

            let mut msg_to_pass = SecretMessage::from_base64(
                Binary(hash_appended_msg).to_base64(),
                nonce,
                user_public_key,
            )?;

            msg_to_pass.encrypt_in_place()?;

            *msg = Binary::from(msg_to_pass.to_vec().as_slice());

            *callback_sig = Some(create_callback_signature(
                contract_addr,
                &msg_to_pass,
                &funds
                    .iter()
                    .map(|coin| cw_types_v010::types::Coin {
                        denom: coin.denom.clone(),
                        amount: cw_types_v010::math::Uint128(coin.amount.u128()),
                    })
                    .collect::<Vec<cw_types_v010::types::Coin>>()[..],
            ));
        }
    }

    Ok(())
}

pub fn create_callback_signature(
    contract_addr: &CanonicalAddr,
    msg_to_sign: &SecretMessage,
    funds_to_send: &[Coin],
) -> Vec<u8> {
    // Hash(Enclave_secret | sender(current contract) | msg_to_pass | sent_funds)
    let mut callback_sig_bytes = KEY_MANAGER
        .get_consensus_callback_secret()
        .unwrap()
        .get()
        .to_vec();

    callback_sig_bytes.extend(contract_addr.as_slice());
    callback_sig_bytes.extend(msg_to_sign.msg.as_slice());
    callback_sig_bytes.extend(serde_json::to_vec(funds_to_send).unwrap());

    sha2::Sha256::digest(callback_sig_bytes.as_slice()).to_vec()
}<|MERGE_RESOLUTION|>--- conflicted
+++ resolved
@@ -84,26 +84,16 @@
 
 #[derive(Serialize, Deserialize, Clone, Debug, PartialEq)]
 pub struct IBCOutput {
-<<<<<<< HEAD
-    #[serde(rename = "Ok")]
+    #[serde(rename = "ok")]
     pub ok: Option<cw_types_v1::ibc::IbcBasicResponse>,
-=======
-    #[serde(rename = "ok")]
-    pub ok: Option<enclave_cosmwasm_v1_types::ibc::IbcBasicResponse>,
->>>>>>> 9f709726
     #[serde(rename = "Err")]
     pub err: Option<Value>,
 }
 
 #[derive(Serialize, Deserialize, Clone, Debug, PartialEq)]
 pub struct IBCReceiveOutput {
-<<<<<<< HEAD
-    #[serde(rename = "Ok")]
+    #[serde(rename = "ok")]
     pub ok: Option<cw_types_v1::ibc::IbcReceiveResponse>,
-=======
-    #[serde(rename = "ok")]
-    pub ok: Option<enclave_cosmwasm_v1_types::ibc::IbcReceiveResponse>,
->>>>>>> 9f709726
     #[serde(rename = "Err")]
     pub err: Option<Value>,
 }
