use std::convert::{TryFrom, TryInto};

use log::*;

use bech32::{FromBase32, ToBase32};
use cw_types_generic::{CosmWasmApiVersion, CwEnv};
use rand_chacha::ChaChaRng;
use rand_core::SeedableRng;
use wasm3::{Instance, Memory, Trap};

use cw_types_v010::consts::BECH32_PREFIX_ACC_ADDR;
use enclave_cosmos_types::types::{ContractCode, HandleType};
use enclave_crypto::{sha_256, Ed25519PublicKey, WasmApiCryptoError};
use enclave_ffi_types::{Ctx, EnclaveError};

use crate::contract_validation::ContractKey;

use crate::cosmwasm_config::ContractOperation;
use crate::db::read_from_encrypted_state;
use crate::db::{remove_from_encrypted_state, write_multiple_keys};
use crate::errors::{ToEnclaveError, ToEnclaveResult, WasmEngineError, WasmEngineResult};
use crate::gas::{WasmCosts, READ_BASE_GAS, WRITE_BASE_GAS};
use crate::query_chain::encrypt_and_query_chain;
use crate::random::MSG_COUNTER;
use crate::types::IoNonce;

use gas::{get_exhausted_amount, get_remaining_gas, use_gas};
use module_cache::create_module_instance;

mod gas;
pub mod module_cache;
mod validation;
// use std::time::Instant;

type Wasm3RsError = wasm3::Error;
type Wasm3RsResult<T> = Result<T, wasm3::Error>;

use enclave_utils::kv_cache::KvCache;
use crate::wasm3::gas::EXPORT_GAS_LIMIT;

macro_rules! debug_err {
    ($message: literal) => {
        |err| { debug!($message); err }
    };
    ($message: literal, $($args: tt)*) => {
        |err| { debug!($message, $($args)*); err }
    };
    ($err: ident => $message: literal) => {
        |$err| { debug!($message, $err = $err); $err }
    };
    ($err: ident => $message: literal, $($args: tt)*) => {
        |$err| { debug!($message, $($args)*, $err = $err); $err }
    };
}

trait Wasm3ResultEx {
    fn allow_missing_import(self) -> Self;
}

impl Wasm3ResultEx for Wasm3RsResult<()> {
    fn allow_missing_import(self) -> Self {
        match self {
            Err(Wasm3RsError::FunctionNotFound) => Ok(()),
            // TODO check how this looks like in oasis's version
            // Workaround for erroneous non-enumerated error in this case in wasm3.
            // Search for the string "function signature mismatch" in the C source
            // Err(Wasm3RsError::Wasm3(wasm3_error)) if Trap::from(wasm3_error) == Trap::Abort => {
            //     Err(Wasm3RsError::InvalidFunctionSignature)
            // }
            other => other,
        }
    }
}

trait Wasm3RuntimeEx {
    fn try_with_memory_or<F, R, E>(&self, error: E, f: F) -> Result<R, E>
    where
        F: FnOnce(wasm3::Memory<'_>) -> R;
}

impl<'env, C> Wasm3RuntimeEx for wasm3::Runtime<'env, C> {
    fn try_with_memory_or<F, R, E>(&self, error: E, f: F) -> Result<R, E>
    where
        F: FnOnce(Memory<'_>) -> R,
    {
        self.try_with_memory(f).map_err(|_err| error)
    }
}

pub struct Context {
    context: Ctx,
    gas_limit: u64,
    gas_used_externally: u64,
    gas_costs: WasmCosts,
    query_depth: u32,
    operation: ContractOperation,
    contract_key: ContractKey,
    user_nonce: IoNonce,
    user_public_key: Ed25519PublicKey,
    kv_cache: KvCache,
    last_error: Option<WasmEngineError>,
    timestamp: u64,
}

impl Context {
    pub fn use_gas_externally(&mut self, amount: u64) {
        self.gas_used_externally = self.gas_used_externally.saturating_add(amount);
    }

    pub fn get_gas_used_externally(&self) -> u64 {
        self.gas_used_externally
    }

    pub fn take_last_error(&mut self) -> Option<WasmEngineError> {
        self.last_error.take()
    }

    pub fn set_last_error(&mut self, error: WasmEngineError) {
        self.last_error = Some(error);
    }
}

/// Wrap the hook function such that we expect the context to be passed in,
/// and we save the WasmEngineError in the Context.
fn expect_context<F, A, R>(
    mut func: F,
) -> impl FnMut(wasm3::CallContext<Context>, A) -> Result<R, Trap> + 'static
where
    F: FnMut(&mut Context, &wasm3::Instance<Context>, A) -> Result<R, WasmEngineError> + 'static,
    A: wasm3::Arg,
    R: wasm3::Arg,
{
    move |call_context, input| {
        let err_msg = "module functions must be called with a context";
        let context = call_context.context.expect(err_msg);
        let instance = call_context.instance;
        func(context, instance, input).map_err(|err| {
            context.set_last_error(err);
            wasm3::Trap::Abort
        })
    }
}

fn link_fn<F, A, R>(instance: &mut Instance<Context>, name: &str, func: F) -> Wasm3RsResult<()>
where
    F: FnMut(&mut Context, &wasm3::Instance<Context>, A) -> Result<R, WasmEngineError> + 'static,
    A: wasm3::Arg + 'static,
    R: wasm3::Arg + 'static,
{
    let func = expect_context(func);
    instance
        .link_function("env", name, func)
        .allow_missing_import()
}

fn check_execution_result<T>(
    instance: &Instance<Context>,
    context: &mut Context,
    result: Result<T, wasm3::Error>,
) -> Result<T, EnclaveError> {
    result.map_err(|err| match err {
        // If Unreachable was executed, and "exhausted" isn't 0, that means we ran out of gas.
        wasm3::Error::UnreachableExecuted if get_exhausted_amount(instance) != 0 => {
            debug!(
                "Detected out of gas! Limit: {}, Remaining: {}, Exhausted: {}",
                context.gas_limit,
                get_remaining_gas(instance),
                get_exhausted_amount(instance)
            );
            EnclaveError::OutOfGas
        }
        // Otherwise, check if a hook set an error, in which case we propagate it.
        err => match context.take_last_error() {
            Some(err) => err.into(),
            None => err.to_enclave_error(),
        },
    })
}

pub struct Engine {
    context: Context,
    gas_limit: u64,
    used_gas: u64,
    environment: wasm3::Environment,
    code: Vec<u8>,
    api_version: CosmWasmApiVersion,
}

impl Engine {
    #[allow(clippy::too_many_arguments)]
    pub fn new(
        context: Ctx,
        gas_limit: u64,
        gas_costs: WasmCosts,
        contract_code: &ContractCode,
        contract_key: ContractKey,
        operation: ContractOperation,
        user_nonce: IoNonce,
        user_public_key: Ed25519PublicKey,
        query_depth: u32,
        timestamp: u64,
    ) -> Result<Engine, EnclaveError> {
        let versioned_code = create_module_instance(contract_code, &gas_costs, operation)?;
        let kv_cache = KvCache::new();
        let context = Context {
            context,
            query_depth,
            gas_limit,
            gas_used_externally: 0,
            gas_costs,
            operation,
            contract_key,
            user_nonce,
            user_public_key,
            kv_cache,
            last_error: None,
            timestamp,
        };

        debug!("setting up runtime");
        // let start = Instant::now();

        let environment = wasm3::Environment::new().to_enclave_result()?;
        // let duration = start.elapsed();
        // trace!("Time elapsed in Environment::new() is: {:?}", duration);
        debug!("initialized environment");

        Ok(Self {
            context,
            gas_limit,
            used_gas: 0,
            environment,
            code: versioned_code.code,
            api_version: versioned_code.version,
        })
    }

    fn with_instance<F>(&mut self, func: F) -> Result<Vec<u8>, EnclaveError>
    where
        F: FnOnce(&mut wasm3::Instance<Context>, &mut Context) -> Result<Vec<u8>, EnclaveError>,
    {
        // let start = Instant::now();
        let runtime = self
            .environment
            .new_runtime::<Context>(1024 * 60, Some(192 /* 12 MiB */))
            .to_enclave_result()?;
        // let duration = start.elapsed();
        // trace!("Time elapsed in environment.new_runtime is: {:?}", duration);
        debug!("initialized runtime");

        // let start = Instant::now();
        let module = self
            .environment
            .parse_module(&self.code)
            .to_enclave_result()?;
        // let duration = start.elapsed();
        // trace!(
        // "Time elapsed in environment.parse_module is: {:?}",
        // duration
        // );
        debug!("parsed module");

        // let start = Instant::now();
        let mut instance = runtime.load_module(module).to_enclave_result()?;
        // let duration = start.elapsed();
        // trace!("Time elapsed in runtime.load_module is: {:?}", duration);
        debug!("created instance");

        // let start = Instant::now();
        gas::set_gas_limit(&instance, self.gas_limit)?;
        // let duration = start.elapsed();
        // trace!("Time elapsed in set_gas_limit is: {:?}", duration);
        debug!("set gas limit");

        // let start = Instant::now();
        Self::link_host_functions(&mut instance).to_enclave_result()?;
        // let duration = start.elapsed();
        // trace!("Time elapsed in link_host_functions is: {:?}", duration);
        debug!("linked functions");

        // let start = Instant::now();
        let result = func(&mut instance, &mut self.context);
        // let duration = start.elapsed();
        // trace!("Instance: elapsed time for running func is: {:?}", duration);
        debug!("function returned {:?}", result);

        self.used_gas = self
            .gas_limit
            .saturating_sub(get_remaining_gas(&instance))
            .saturating_sub(self.context.get_gas_used_externally())
            .saturating_add(get_exhausted_amount(&instance));

        result
    }

    fn link_host_functions(instance: &mut wasm3::Instance<Context>) -> Wasm3RsResult<()> {
        link_fn(instance, "db_read", host_read_db)?;
        link_fn(instance, "db_write", host_write_db)?;
        link_fn(instance, "db_remove", host_remove_db)?;
        link_fn(instance, "canonicalize_address", host_canonicalize_address)?;
        link_fn(instance, "humanize_address", host_humanize_address)?;
        link_fn(instance, "query_chain", host_query_chain)?;

        link_fn(instance, "addr_canonicalize", host_addr_canonicalize)?;
        link_fn(instance, "addr_humanize", host_humanize_address)?;
        link_fn(instance, "addr_validate", host_addr_validate)?;
        link_fn(instance, "debug_print", host_debug_print)?;

        link_fn(instance, "debug", host_debug_print)?;

        link_fn(instance, "secp256k1_verify", host_secp256k1_verify)?;
        #[rustfmt::skip]
        link_fn(instance, "secp256k1_recover_pubkey", host_secp256k1_recover_pubkey)?;
        link_fn(instance, "ed25519_verify", host_ed25519_verify)?;
        link_fn(instance, "ed25519_batch_verify", host_ed25519_batch_verify)?;
        link_fn(instance, "secp256k1_sign", host_secp256k1_sign)?;
        link_fn(instance, "ed25519_sign", host_ed25519_sign)?;
<<<<<<< HEAD

        link_fn(instance, "gas_evaporate", host_gas_evaporate)?;

=======
        link_fn(instance, "check_gas", host_check_gas_used)?;
>>>>>>> 399bdc1f
        //    DbReadIndex = 0,
        //     DbWriteIndex = 1,
        //     DbRemoveIndex = 2,
        //     CanonicalizeAddressIndex = 3,
        //     HumanizeAddressIndex = 4,
        //     GasIndex = 5,
        //     QueryChainIndex = 6,
        //     AddrValidateIndex = 7,
        //     AddrCanonicalizeIndex = 8,
        //     AddrHumanizeIndex = 9,
        //     Secp256k1VerifyIndex = 10,
        //     Secp256k1RecoverPubkeyIndex = 11,
        //     Ed25519VerifyIndex = 12,
        //     Ed25519BatchVerifyIndex = 13,
        //     Secp256k1SignIndex = 14,
        //     Ed25519SignIndex = 15,
        //     DebugIndex = 16,
        //     DebugPrintIndex = 254,
        //     Unknown,

        Ok(())
    }

    /// get the amount of gas used by the last contract execution
    pub fn gas_used(&self) -> u64 {
        self.used_gas
    }

    pub fn get_api_version(&self) -> CosmWasmApiVersion {
        self.api_version
    }

    pub fn init(&mut self, env: &CwEnv, msg: Vec<u8>) -> Result<Vec<u8>, EnclaveError> {
        let api_version = self.get_api_version();

        self.with_instance(|instance, context| {
            debug!("starting init, api version: {:?}", api_version);

            let (env_bytes, msg_info_bytes) = env.get_wasm_ptrs()?;

            // let start = Instant::now();
            let env_ptr = write_to_memory(instance, &env_bytes)?;
            // let duration = start.elapsed();
            // trace!(
            //     "Time elapsed in env_bytes write_to_memory is: {:?}",
            //     duration
            // );

            // let start = Instant::now();
            let msg_ptr = write_to_memory(instance, &msg)?;
            // let duration = start.elapsed();
            // trace!("Time elapsed in msg write_to_memory is: {:?}", duration);

            let result = match api_version {
                CosmWasmApiVersion::V010 => {
                    let (init, args) = (
                        instance
                            .find_function::<(u32, u32), u32>("init")
                            .to_enclave_result()?,
                        (env_ptr, msg_ptr),
                    );
                    init.call_with_context(context, args)
                }
                CosmWasmApiVersion::V1 => {
                    let msg_info_ptr = write_to_memory(instance, &msg_info_bytes)?;

                    let (init, args) = (
                        instance
                            .find_function::<(u32, u32, u32), u32>("instantiate")
                            .to_enclave_result()?,
                        (env_ptr, msg_info_ptr, msg_ptr),
                    );
                    // let start = Instant::now();
                    // let res =
                    init.call_with_context(context, args)
                    // let duration = start.elapsed();
                    // trace!("Time elapsed in call_with_context is: {:?}", duration);
                    // res
                }
                CosmWasmApiVersion::Invalid => {
                    return Err(EnclaveError::InvalidWasm);
                }
            };
            // let start = Instant::now();
            let output_ptr = check_execution_result(instance, context, result)?;
            // let duration = start.elapsed();
            // trace!("Time elapsed in check_execution_result is: {:?}", duration);

            // let start = Instant::now();
            let output = read_from_memory(instance, output_ptr)?;
            // let duration = start.elapsed();
            // trace!("Time elapsed in read_from_memory is: {:?}", duration);

            Ok(output)
        })
    }

    pub fn handle(
        &mut self,
        env: &CwEnv,
        msg: Vec<u8>,
        handle_type: &HandleType,
    ) -> Result<Vec<u8>, EnclaveError> {
        let api_version = self.get_api_version();

        self.with_instance(|instance, context| {
            debug!("starting handle");
            let (env_bytes, msg_info_bytes) = env.get_wasm_ptrs()?;

            let msg_ptr = write_to_memory(instance, &msg)?;
            debug!("handle written msg");
            let env_ptr = write_to_memory(instance, &env_bytes)?;
            debug!("handle written env");

            let result = match api_version {
                CosmWasmApiVersion::V010 => {
                    let (handle, args) = (
                        instance
                            .find_function::<(u32, u32), u32>("handle")
                            .to_enclave_result()?,
                        (env_ptr, msg_ptr),
                    );
                    handle.call_with_context(context, args)
                }
                CosmWasmApiVersion::V1 => {
                    let export_name = HandleType::get_export_name(handle_type);

                    if handle_type == &HandleType::HANDLE_TYPE_EXECUTE {
                        let msg_info_ptr = write_to_memory(instance, &msg_info_bytes)?;
                        let (handle, args) = (
                            instance
                                .find_function::<(u32, u32, u32), u32>(export_name)
                                .to_enclave_result()?,
                            (env_ptr, msg_info_ptr, msg_ptr),
                        );
                        handle.call_with_context(context, args)
                    } else {
                        let (handle, args) = (
                            instance
                                .find_function::<(u32, u32), u32>(export_name)
                                .to_enclave_result()?,
                            (env_ptr, msg_ptr),
                        );
                        handle.call_with_context(context, args)
                    }
                }
                CosmWasmApiVersion::Invalid => {
                    return Err(EnclaveError::InvalidWasm);
                }
            };

            debug!("found handle");

            let output_ptr = check_execution_result(instance, context, result)?;
            debug!("called handle");

            let output = read_from_memory(instance, output_ptr)?;
            debug!("extracted handle output: {:?}", output);

            Ok(output)
        })
    }

    pub fn query(&mut self, env: &CwEnv, msg: Vec<u8>) -> Result<Vec<u8>, EnclaveError> {
        let api_version = self.get_api_version();

        self.with_instance(|instance, context| {
            let msg_ptr = write_to_memory(instance, &msg)?;

            let result = match api_version {
                CosmWasmApiVersion::V010 => {
                    let (query, args) = (
                        instance
                            .find_function::<u32, u32>("query")
                            .to_enclave_result()?,
                        (msg_ptr),
                    );

                    query.call_with_context(context, args)
                }

                CosmWasmApiVersion::V1 => {
                    let (env_bytes, _) = env.get_wasm_ptrs()?;
                    let env_ptr = write_to_memory(instance, &env_bytes)?;
                    let (query, args) = (
                        instance
                            .find_function::<(u32, u32), u32>("query")
                            .to_enclave_result()?,
                        (env_ptr, msg_ptr),
                    );

                    query.call_with_context(context, args)
                }
                CosmWasmApiVersion::Invalid => {
                    return Err(EnclaveError::InvalidWasm);
                }
            };

            debug!("starting query");

            let output_ptr = check_execution_result(instance, context, result)?;

            let output = read_from_memory(instance, output_ptr)?;

            Ok(output)
        })
    }

    pub fn flush_cache(&mut self) -> Result<u64, EnclaveError> {
        use crate::db::create_encrypted_key_value;

        // here we refund all the pseudo gas charged for writes to cache
        // todo: optimize to only charge for writes that change chain state
        let total_gas_to_refund = self.context.kv_cache.drain_gas_tracker();

        let keys: Vec<(Vec<u8>, Vec<u8>)> = self
            .context
            .kv_cache
            .flush()
            .into_iter()
            .map(|(k, v)| {
                let (enc_key, _, enc_v) = create_encrypted_key_value(
                    &k,
                    &v,
                    &self.context.context,
                    &self.context.contract_key,
                    &get_encryption_salt(self.context.timestamp),
                )
                .unwrap();

                (enc_key.to_vec(), enc_v)
            })
            .collect();

        write_multiple_keys(&self.context.context, keys).map_err(|err| {
            debug!(
                "write_db() error while trying to write the value to state: {:?}",
                err
            );

            EnclaveError::from(err)
        })?;

        Ok(total_gas_to_refund)
    }
}

struct CWMemory<'m> {
    memory: wasm3::Memory<'m>,
}

const SIZE_OF_U32: usize = std::mem::size_of::<u32>();

impl<'m> CWMemory<'m> {
    fn new(memory: wasm3::Memory<'m>) -> Self {
        Self { memory }
    }

    fn get_u32_at(&self, idx: u32) -> WasmEngineResult<u32> {
        let idx = idx as usize;
        let bytes: [u8; SIZE_OF_U32] = self
            .memory
            .as_slice()
            .get(idx..idx + SIZE_OF_U32)
            .ok_or(WasmEngineError::MemoryReadError)?
            .try_into()
            .map_err(|_| WasmEngineError::MemoryReadError)?;
        Ok(u32::from_le_bytes(bytes))
    }

    fn set_u32_at(&mut self, idx: u32, val: u32) -> WasmEngineResult<u32> {
        let i = idx as usize;
        self.memory
            .as_slice_mut()
            .get_mut(i..i + SIZE_OF_U32)
            .ok_or(WasmEngineError::MemoryReadError)?
            .copy_from_slice(&val.to_le_bytes());
        Ok(idx)
    }

    fn extract_vector(&self, region_ptr: u32) -> WasmEngineResult<Vec<u8>> {
        if region_ptr == 0 {
            debug!("vec_ptr_ptr is null");
            return Err(WasmEngineError::MemoryReadError);
        }

        let vec_ptr = self.get_u32_at(region_ptr)? as usize;
        let vec_len = self.get_u32_at(region_ptr + (SIZE_OF_U32 as u32) * 2)? as usize;
        if vec_ptr == 0 {
            return Err(WasmEngineError::MemoryReadError);
        }

        match self.memory.as_slice().get(vec_ptr..vec_ptr + vec_len) {
            Some(slice) => Ok(slice.to_owned()),
            None => Err(WasmEngineError::MemoryReadError),
        }
    }

    fn decode_sections(&self, region_ptr: u32) -> WasmEngineResult<Vec<Vec<u8>>> {
        if region_ptr == 0 {
            debug!("region_ptr is null");
            return Err(WasmEngineError::MemoryReadError);
        }

        let data_ptr = self.get_u32_at(region_ptr)? as usize;
        if data_ptr == 0 {
            debug!("data_ptr is null");
            return Err(WasmEngineError::MemoryReadError);
        }

        let data_len = self.get_u32_at(region_ptr + (SIZE_OF_U32 as u32) * 2)? as usize;
        let mut remaining_len = data_len as usize;

        let data = self.memory.as_slice().get(data_ptr..data_ptr + data_len);
        let data = data.ok_or(WasmEngineError::MemoryReadError)?;

        let mut result: Vec<Vec<u8>> = vec![];
        while remaining_len >= 4 {
            let tail_len = u32::from_be_bytes([
                data[remaining_len - 4],
                data[remaining_len - 3],
                data[remaining_len - 2],
                data[remaining_len - 1],
            ]) as usize;
            let mut new_element = vec![0; tail_len];
            let elem_start = remaining_len - SIZE_OF_U32 - tail_len;
            let elem_end = remaining_len - SIZE_OF_U32;
            new_element.copy_from_slice(&data[elem_start..elem_end]);
            result.push(new_element);
            remaining_len -= 4 + tail_len;
        }
        result.reverse();

        Ok(result)
    }

    fn write_to_allocated_memory(
        &mut self,
        region_ptr: u32,
        buffer: &[u8],
    ) -> WasmEngineResult<u32> {
        let vec_ptr = self.get_u32_at(region_ptr)?;
        if vec_ptr == 0 {
            return Err(WasmEngineError::MemoryReadError);
        }
        let vec_len = self.get_u32_at(region_ptr + SIZE_OF_U32 as u32)?;
        if (vec_len as usize) < buffer.len() {
            return Err(WasmEngineError::MemoryReadError);
        }

        let idx = vec_ptr as usize;
        self.memory
            .as_slice_mut()
            .get_mut(idx..idx + buffer.len())
            .ok_or(WasmEngineError::MemoryReadError)?
            .copy_from_slice(buffer);
        self.set_u32_at(region_ptr + (SIZE_OF_U32 * 2) as u32, buffer.len() as u32)?;

        Ok(region_ptr)
    }
}

fn read_from_memory<C>(
    instance: &wasm3::Instance<C>,
    region_ptr: u32,
) -> WasmEngineResult<Vec<u8>> {
    // let start = Instant::now();
    let runtime = instance.runtime();
    // let duration = start.elapsed();
    // trace!(
    //     "read_from_memory: Time elapsed in instance.runtime(): {:?}",
    //     duration
    // );

    // let start = Instant::now();
    // let res =
    runtime.try_with_memory_or(WasmEngineError::MemoryReadError, |memory| {
        CWMemory::new(memory).extract_vector(region_ptr)
    })?
    // let duration = start.elapsed();
    // trace!(
    //     "read_from_memory: Time elapsed in runtime.try_with_memory_or(): {:?}",
    //     duration
    // );

    // res
}

fn decode_sections_from_memory<C>(
    instance: &wasm3::Instance<C>,
    region_ptr: u32,
) -> WasmEngineResult<Vec<Vec<u8>>> {
    let runtime = instance.runtime();
    runtime.try_with_memory_or(WasmEngineError::MemoryReadError, |memory| {
        CWMemory::new(memory).decode_sections(region_ptr)
    })?
}

fn write_to_memory<C>(instance: &wasm3::Instance<C>, buffer: &[u8]) -> WasmEngineResult<u32> {
    // let start = Instant::now();
    let region_ptr = (|| {
        let alloc_fn = instance.find_function::<u32, u32>("allocate")?;
        alloc_fn.call(buffer.len() as u32)
    })()
    .map_err(debug_err!(err => "failed to allocate {} bytes in contract: {err}", buffer.len()))
    .map_err(|_| WasmEngineError::MemoryAllocationError)?;
    // let duration = start.elapsed();
    // trace!(
    //     "write_to_memory: Time elapsed in allocate function call: {:?}",
    //     duration
    // );

    // let start = Instant::now();
    // let res =
    write_to_allocated_memory(instance, region_ptr, buffer)
    // let duration = start.elapsed();
    // trace!(
    //     "write_to_memory: Time elapsed in write_to_allocated_memory: {:?}",
    //     duration
    // );

    //res
}

fn write_to_allocated_memory<C>(
    instance: &wasm3::Instance<C>,
    region_ptr: u32,
    buffer: &[u8],
) -> WasmEngineResult<u32> {
    instance
        .runtime()
        .try_with_memory_or(WasmEngineError::MemoryWriteError, |memory| {
            CWMemory::new(memory)
                .write_to_allocated_memory(region_ptr, buffer)
                .map_err(debug_err!(err => "failed to write to contract memory {err}"))
        })?
}

fn show_bytes(bytes: &[u8]) -> String {
    format!(
        "{:?} ({})",
        String::from_utf8_lossy(bytes),
        hex::encode(bytes)
    )
}

/// Returns the data shifted by 32 bits towards the most significant bit.
///
/// This is independent of endianness. But to get the idea, it would be
/// `data || 0x00000000` in big endian representation.
#[inline]
fn to_high_half(data: u32) -> u64 {
    // See https://stackoverflow.com/a/58956419/2013738 to understand
    // why this is endianness agnostic.
    (data as u64) << 32
}

/// Returns the data copied to the 4 least significant bytes.
///
/// This is independent of endianness. But to get the idea, it would be
/// `0x00000000 || data` in big endian representation.
#[inline]
fn to_low_half(data: u32) -> u64 {
    data.into()
}

fn host_read_db(
    context: &mut Context,
    instance: &wasm3::Instance<Context>,
    state_key_region_ptr: i32,
) -> WasmEngineResult<i32> {
    // todo: time this
    use_gas(instance, READ_BASE_GAS)?;

    let state_key_name = read_from_memory(instance, state_key_region_ptr as u32).map_err(
        debug_err!(err => "db_read failed to extract vector from state_key_region_ptr: {err}"),
    )?;

    debug!("db_read reading key {}", show_bytes(&state_key_name));

    let value = context.kv_cache.read(&state_key_name);

    if let Some(unwrapped) = value {
        debug!("Got value from cache");
        let ptr_to_region_in_wasm_vm = write_to_memory(instance, &unwrapped).map_err(|err| {
            debug!(
                "read_db() error while trying to allocate {} bytes for the value",
                unwrapped.len(),
            );
            err
        })?;

        return Ok(ptr_to_region_in_wasm_vm as i32);
    }

    debug!("Missed value in cache");
    let (value, used_gas) = read_from_encrypted_state(
        &state_key_name,
        &context.context,
        &context.contract_key,
        match context.operation {
            ContractOperation::Init => true,
            ContractOperation::Handle => true,
            ContractOperation::Query => false,
        },
        &mut context.kv_cache,
        &get_encryption_salt(context.timestamp),
    )
    .map_err(debug_err!("db_read failed to read key from storage"))?;
    context.use_gas_externally(used_gas);

    debug!(
        "db_read received value {:?}",
        value.as_ref().map(|v| show_bytes(v))
    );

    let value = match value {
        // Return 0 (null ponter) if value is empty
        Some(value) => value,
        None => return Ok(0),
    };

    let region_ptr = write_to_memory(instance, &value)?;

    Ok(region_ptr as i32)
}

fn host_remove_db(
    context: &mut Context,
    instance: &wasm3::Instance<Context>,
    state_key_region_ptr: i32,
) -> WasmEngineResult<()> {
    if context.operation.is_query() {
        debug!("db_remove was called while in query mode");
        return Err(WasmEngineError::UnauthorizedWrite);
    }

    let state_key_name = read_from_memory(instance, state_key_region_ptr as u32).map_err(
        debug_err!(err => "db_remove failed to extract vector from state_key_region_ptr: {err}"),
    )?;

    debug!("db_remove removing key {}", show_bytes(&state_key_name));

    let used_gas =
        remove_from_encrypted_state(&state_key_name, &context.context, &context.contract_key)?;
    context.use_gas_externally(used_gas);

    Ok(())
}

fn host_write_db(
    context: &mut Context,
    instance: &wasm3::Instance<Context>,
    (state_key_region_ptr, value_region_ptr): (i32, i32),
) -> WasmEngineResult<()> {
    if context.operation.is_query() {
        debug!("db_write was called while in query mode");
        return Err(WasmEngineError::UnauthorizedWrite);
    }

    use_gas(instance, WRITE_BASE_GAS)?;

    let state_key_name = read_from_memory(instance, state_key_region_ptr as u32).map_err(
        debug_err!(err => "db_write failed to extract vector from state_key_region_ptr: {err}"),
    )?;
    let value = read_from_memory(instance, value_region_ptr as u32).map_err(
        debug_err!(err => "db_write failed to extract vector from value_region_ptr: {err}"),
    )?;

    debug!(
        "db_write writing key: {}, value: {}",
        show_bytes(&state_key_name),
        show_bytes(&value)
    );

    let (_, pseudo_cost_for_write) = context.kv_cache.write(&state_key_name, &value);
    use_gas(instance, pseudo_cost_for_write)?; // Use gas now, refund later

    Ok(())
}

fn host_canonicalize_address(
    context: &mut Context,
    instance: &wasm3::Instance<Context>,
    (human_region_ptr, canonical_region_ptr): (i32, i32),
) -> WasmEngineResult<i32> {
    let used_gas = context.gas_costs.external_canonicalize_address as u64;
    use_gas(instance, used_gas)?;

    let human = read_from_memory(instance, human_region_ptr as u32)
        .map_err(debug_err!(err => "canonicalize_address failed to extract vector from human_region_ptr: {err}"))?;

    let mut human_addr_str = match std::str::from_utf8(&human) {
        Ok(addr) => addr,
        Err(_err) => {
            debug!(
                "canonicalize_address input was not valid UTF-8: {}",
                show_bytes(&human)
            );
            return write_to_memory(instance, b"input is not valid UTF-8")
                .map(|n| n as i32)
                .map_err(debug_err!("failed to write error message to contract"));
        }
    };
    human_addr_str = human_addr_str.trim();
    if human_addr_str.is_empty() {
        debug!("canonicalize_address input was empty");
        return write_to_memory(instance, b"input is empty")
            .map(|n| n as i32)
            .map_err(debug_err!("failed to write error message to contract"));
    }

    //debug!("canonicalize_address was called with {:?}", human_addr_str);

    let (decoded_prefix, data) = match bech32::decode(human_addr_str) {
        Ok(ret) => ret,
        Err(err) => {
            debug!(
                "canonicalize_address failed to parse input as bech32: {:?}",
                err
            );
            return write_to_memory(instance, err.to_string().as_bytes())
                .map(|n| n as i32)
                .map_err(debug_err!("failed to write error message to contract"));
        }
    };

    if decoded_prefix != BECH32_PREFIX_ACC_ADDR {
        debug!("canonicalize_address was called with an unexpected address prefix");
        return write_to_memory(
            instance,
            format!("wrong address prefix: {:?}", decoded_prefix).as_bytes(),
        )
        .map(|n| n as i32)
        .map_err(debug_err!("failed to write error message to contract"));
    }

    let canonical = Vec::<u8>::from_base32(&data).map_err(|err| {
        // Assaf: From reading https://docs.rs/bech32/0.7.2/src/bech32/lib.rs.html#607
        // and https://docs.rs/bech32/0.7.2/src/bech32/lib.rs.html#228 I don't think this can fail that way
        debug!("canonicalize_address failed to parse base32: {}", err);
        WasmEngineError::Base32Error
    })?;

    debug!(
        "canonicalize_address returning address {}",
        hex::encode(human_addr_str)
    );

    write_to_allocated_memory(instance, canonical_region_ptr as u32, &canonical)?;

    // return 0 == ok
    Ok(0)
}

fn host_addr_canonicalize(
    context: &mut Context,
    instance: &wasm3::Instance<Context>,
    (human_region_ptr, canonical_region_ptr): (i32, i32),
) -> WasmEngineResult<i32> {
    let used_gas = context.gas_costs.external_canonicalize_address as u64;
    use_gas(instance, used_gas)?;

    let human = read_from_memory(instance, human_region_ptr as u32)
        .map_err(debug_err!(err => "addr_canonicalize failed to extract vector from human_region_ptr: {err}"))?;

    let human_addr_str = match std::str::from_utf8(&human) {
        Ok(addr) => addr,
        Err(_err) => {
            debug!(
                "addr_canonicalize input was not valid UTF-8: {}",
                show_bytes(&human)
            );
            return write_to_memory(instance, b"input is not valid UTF-8")
                .map(|n| n as i32)
                .map_err(debug_err!("failed to write error message to contract"));
        }
    };
    if human_addr_str.is_empty() {
        debug!("addr_canonicalize input was empty");
        return write_to_memory(instance, b"Input is empty")
            .map(|n| n as i32)
            .map_err(debug_err!("failed to write error message to contract"));
    }

    debug!("addr_canonicalize was called with {:?}", human_addr_str);

    let (decoded_prefix, data) = match bech32::decode(human_addr_str) {
        Ok(ret) => ret,
        Err(err) => {
            debug!(
                "addr_canonicalize failed to parse input as bech32: {:?}",
                err
            );
            return write_to_memory(instance, err.to_string().as_bytes())
                .map(|n| n as i32)
                .map_err(debug_err!("failed to write error message to contract"));
        }
    };

    if decoded_prefix != BECH32_PREFIX_ACC_ADDR {
        debug!("addr_canonicalize was called with an unexpected address prefix");
        return write_to_memory(
            instance,
            format!("wrong address prefix: {:?}", decoded_prefix).as_bytes(),
        )
        .map(|n| n as i32)
        .map_err(debug_err!("failed to write error message to contract"));
    }

    let canonical = Vec::<u8>::from_base32(&data).map_err(|err| {
        // Assaf: From reading https://docs.rs/bech32/0.7.2/src/bech32/lib.rs.html#607
        // and https://docs.rs/bech32/0.7.2/src/bech32/lib.rs.html#228 I don't think this can fail that way
        debug!("addr_canonicalize failed to parse base32: {}", err);
        WasmEngineError::Base32Error
    })?;

    debug!(
        "addr_canonicalize returning address {}",
        hex::encode(human_addr_str)
    );

    write_to_allocated_memory(instance, canonical_region_ptr as u32, &canonical)?;

    // return 0 == ok
    Ok(0)
}

fn host_addr_validate(
    context: &mut Context,
    instance: &wasm3::Instance<Context>,
    (addr_to_validate,): (i32,),
) -> WasmEngineResult<i32> {
    let used_gas = context.gas_costs.external_addr_validate as u64;
    use_gas(instance, used_gas)?;

    let human = read_from_memory(instance, addr_to_validate as u32)
        .map_err(debug_err!(err => "humanize_address failed to extract vector from canonical_region_ptr: {err}"))?;

    trace!(
        "addr_validate() was called from WASM code with {:?}",
        String::from_utf8_lossy(&human)
    );

    if human.is_empty() {
        return write_to_memory(instance, b"Input is empty").map(|n| n as i32);
    }

    // Turn Vec<u8> to str
    let source_human_address = match std::str::from_utf8(&human) {
        Err(err) => {
            debug!(
                    "addr_validate() error while trying to parse human address from bytes to string: {:?}",
                    err
                );
            return write_to_memory(instance, b"Input is not valid UTF-8").map(|n| n as i32);
        }
        Ok(x) => x,
    };

    let canonical_address = match bech32::decode(source_human_address) {
        Err(err) => {
            debug!(
                "addr_validate() error while trying to decode human address {:?} as bech32: {:?}",
                source_human_address, err
            );
            return write_to_memory(instance, err.to_string().as_bytes()).map(|n| n as i32);
        }
        Ok((_prefix, canonical_address)) => canonical_address,
    };

    let normalized_human_address = match bech32::encode(
        BECH32_PREFIX_ACC_ADDR, // like we do in human_address()
        canonical_address.clone(),
    ) {
        Err(err) => {
            // Assaf: IMO This can never fail. From looking at bech32::encode, it only fails
            // because input prefix issues. For us the prefix is always "secert" which is valid.
            debug!("addr_validate() error while trying to encode canonical address {:?} to human: {:?}",  &canonical_address, err);
            return write_to_memory(instance, err.to_string().as_bytes()).map(|n| n as i32);
        }
        Ok(normalized_human_address) => normalized_human_address,
    };

    if source_human_address != normalized_human_address {
        return write_to_memory(instance, b"Address is not normalized").map(|n| n as i32);
    }

    Ok(0)
}

fn host_humanize_address(
    context: &mut Context,
    instance: &wasm3::Instance<Context>,
    (canonical_region_ptr, human_region_ptr): (i32, i32),
) -> WasmEngineResult<i32> {
    let used_gas = context.gas_costs.external_humanize_address as u64;
    use_gas(instance, used_gas)?;

    let canonical = read_from_memory(instance, canonical_region_ptr as u32)
        .map_err(debug_err!(err => "humanize_address failed to extract vector from canonical_region_ptr: {err}"))?;

    debug!(
        "humanize_address was called with {}",
        hex::encode(&canonical)
    );

    let human_addr_str = match bech32::encode(BECH32_PREFIX_ACC_ADDR, canonical.to_base32()) {
        Ok(addr) => addr,
        Err(err) => {
            debug!("humanize_address failed to encode address as bech32");
            return write_to_memory(instance, err.to_string().as_bytes())
                .map(|n| n as i32)
                .map_err(debug_err!("failed to write error message to contract"));
        }
    };

    debug!("humanize_address returning address {}", human_addr_str);

    let human_bytes = human_addr_str.into_bytes();

    write_to_allocated_memory(instance, human_region_ptr as u32, &human_bytes)?;

    // return 0 == ok
    Ok(0)
}

fn host_query_chain(
    context: &mut Context,
    instance: &wasm3::Instance<Context>,
    query_region_ptr: i32,
) -> WasmEngineResult<i32> {
    let query_buffer = read_from_memory(instance, query_region_ptr as u32).map_err(
        debug_err!(err => "query_chain failed to extract vector from query_region_ptr: {err}"),
    )?;

    let mut used_gas: u64 = 0;
    let answer = encrypt_and_query_chain(
        &query_buffer,
        context.query_depth,
        &context.context,
        context.user_nonce,
        context.user_public_key,
        &mut used_gas,
        get_remaining_gas(instance),
    )?;

    context.use_gas_externally(used_gas);

    write_to_memory(instance, &answer).map(|region_ptr| region_ptr as i32)
}

#[cfg(feature = "debug-print")]
fn host_debug_print(
    _context: &mut Context,
    instance: &wasm3::Instance<Context>,
    message_region_ptr: i32,
) -> WasmEngineResult<()> {
    let message_buffer = read_from_memory(instance, message_region_ptr as u32)?;
    let message =
        String::from_utf8(message_buffer).unwrap_or_else(|err| hex::encode(err.into_bytes()));

    info!("debug_print: {:?}", message);

    Ok(())
}

#[cfg(not(feature = "debug-print"))]
fn host_debug_print(
    _context: &mut Context,
    _instance: &wasm3::Instance<Context>,
    _message_region_ptr: i32,
) -> WasmEngineResult<()> {
    // Nothing to do here when the feature is off
    Ok(())
}

fn host_secp256k1_verify(
    context: &mut Context,
    instance: &wasm3::Instance<Context>,
    (message_hash_ptr, signature_ptr, public_key_ptr): (i32, i32, i32),
) -> WasmEngineResult<i32> {
    let used_gas = context.gas_costs.external_secp256k1_verify as u64;
    use_gas(instance, used_gas)?;

    let message_hash_data = read_from_memory(instance, message_hash_ptr as u32)
        .map_err(debug_err!(err => "secp256k1_verify error while trying to read message_hash from wasm memory: {err}"))?;
    let signature_data = read_from_memory(instance, signature_ptr as u32)
        .map_err(debug_err!(err => "secp256k1_verify error while trying to read signature from wasm memory: {err}"))?;
    let public_key = read_from_memory(instance, public_key_ptr as u32)
        .map_err(debug_err!(err => "secp256k1_verify error while trying to read public_key from wasm memory: {err}"))?;

    trace!(
        "secp256k1_verify() was called from WASM code with message_hash {:x?} (len {:?} should be 32)",
        &message_hash_data,
        message_hash_data.len()
    );
    trace!(
        "secp256k1_verify() was called from WASM code with signature {:x?} (len {:?} should be 64)",
        &signature_data,
        signature_data.len()
    );
    trace!(
        "secp256k1_verify() was called from WASM code with public_key {:x?} (len {:?} should be 33 or 65)",
        &public_key,
        public_key.len()
    );

    // check message_hash input
    if message_hash_data.len() != 32 {
        // https://github.com/CosmWasm/cosmwasm/blob/v1.0.0-beta5/packages/crypto/src/errors.rs#L93
        return Ok(WasmApiCryptoError::InvalidHashFormat as i32);
    }

    // check signature input
    if signature_data.len() != 64 {
        // https://github.com/CosmWasm/cosmwasm/blob/v1.0.0-beta5/packages/crypto/src/errors.rs#L94
        return Ok(WasmApiCryptoError::InvalidSignatureFormat as i32);
    }

    // check pubkey input
    if !match public_key.first() {
        // compressed
        Some(0x02) | Some(0x03) => public_key.len() == 33,
        // uncompressed
        Some(0x04) => public_key.len() == 65,
        // hybrid
        // see https://docs.rs/secp256k1-abc-sys/0.1.2/secp256k1_abc_sys/fn.secp256k1_ec_pubkey_parse.html
        Some(0x06) | Some(0x07) => public_key.len() == 65,
        _ => false,
    } {
        // https://github.com/CosmWasm/cosmwasm/blob/v1.0.0-beta5/packages/crypto/src/errors.rs#L95
        return Ok(WasmApiCryptoError::InvalidPubkeyFormat as i32);
    }

    let secp256k1_msg = match secp256k1::Message::from_slice(&message_hash_data) {
        Err(err) => {
            debug!(
                "secp256k1_verify failed to create a secp256k1 message from message_hash: {:?}",
                err
            );
            // https://github.com/CosmWasm/cosmwasm/blob/v1.0.0-beta5/packages/crypto/src/errors.rs#L98
            return Ok(WasmApiCryptoError::GenericErr as i32);
        }
        Ok(x) => x,
    };

    let secp256k1_sig = match secp256k1::ecdsa::Signature::from_compact(&signature_data) {
        Err(err) => {
            debug!("secp256k1_verify() malformed signature: {:?}", err);
            // https://github.com/CosmWasm/cosmwasm/blob/v1.0.0-beta5/packages/crypto/src/errors.rs#L98
            return Ok(WasmApiCryptoError::GenericErr as i32);
        }
        Ok(x) => x,
    };

    let secp256k1_pk = match secp256k1::PublicKey::from_slice(public_key.as_slice()) {
        Err(err) => {
            debug!("secp256k1_verify() malformed pubkey: {:?}", err);
            // https://github.com/CosmWasm/cosmwasm/blob/v1.0.0-beta5/packages/crypto/src/errors.rs#L98
            return Ok(WasmApiCryptoError::GenericErr as i32);
        }
        Ok(x) => x,
    };

    match secp256k1::Secp256k1::verification_only().verify_ecdsa(
        &secp256k1_msg,
        &secp256k1_sig,
        &secp256k1_pk,
    ) {
        Err(err) => {
            debug!("secp256k1_verify() failed to verify signature: {:?}", err);
            // return 1 == failed, invalid signature
            // https://github.com/CosmWasm/cosmwasm/blob/v1.0.0-beta5/packages/vm/src/imports.rs#L220
            Ok(1)
        }
        Ok(()) => {
            // return 0 == success, valid signature
            // https://github.com/CosmWasm/cosmwasm/blob/v1.0.0-beta5/packages/vm/src/imports.rs#L220
            Ok(0)
        }
    }
}

fn host_secp256k1_recover_pubkey(
    context: &mut Context,
    instance: &wasm3::Instance<Context>,
    (message_hash_ptr, signature_ptr, recovery_param): (i32, i32, i32),
) -> WasmEngineResult<i64> {
    let used_gas = context.gas_costs.external_secp256k1_recover_pubkey as u64;
    use_gas(instance, used_gas)?;

    let message_hash_data = read_from_memory(instance, message_hash_ptr as u32)
        .map_err(debug_err!(err => "secp256k1_recover_pubkey error while trying to read message_hash from wasm memory: {err}"))?;
    let signature_data = read_from_memory(instance, signature_ptr as u32)
        .map_err(debug_err!(err => "secp256k1_recover_pubkey error while trying to read signature from wasm memory: {err}"))?;

    trace!(
        "secp256k1_recover_pubkey was called from WASM code with message_hash {:x?} (len {:?} should be 32)",
        &message_hash_data,
        message_hash_data.len()
    );
    trace!(
        "secp256k1_recover_pubkey was called from WASM code with signature {:x?} (len {:?} should be 64)",
        &signature_data,
        signature_data.len()
    );
    trace!(
        "secp256k1_recover_pubkey was called from WASM code with recovery_param {:?}",
        recovery_param,
    );

    // check message_hash input
    if message_hash_data.len() != 32 {
        // https://github.com/CosmWasm/cosmwasm/blob/v1.0.0-beta5/packages/crypto/src/errors.rs#L93
        return Ok(to_high_half(WasmApiCryptoError::InvalidHashFormat as u32) as i64);
    }

    // check signature input
    if signature_data.len() != 64 {
        // https://github.com/CosmWasm/cosmwasm/blob/v1.0.0-beta5/packages/crypto/src/errors.rs#L94
        return Ok(to_high_half(WasmApiCryptoError::InvalidSignatureFormat as u32) as i64);
    }

    let secp256k1_msg = match secp256k1::Message::from_slice(&message_hash_data) {
        Err(err) => {
            debug!("secp256k1_recover_pubkey() failed to create a secp256k1 message from message_hash: {:?}", err);

            // https://github.com/CosmWasm/cosmwasm/blob/v1.0.0-beta5/packages/crypto/src/errors.rs#L98
            return Ok(to_high_half(WasmApiCryptoError::GenericErr as u32) as i64);
        }
        Ok(x) => x,
    };

    let recovery_id = match secp256k1::ecdsa::RecoveryId::from_i32(recovery_param) {
        Err(err) => {
            debug!("secp256k1_recover_pubkey() failed to create a secp256k1 recovery_id from recovery_param: {:?}", err);

            // https://github.com/CosmWasm/cosmwasm/blob/v1.0.0-beta5/packages/crypto/src/errors.rs#L98
            return Ok(to_high_half(WasmApiCryptoError::GenericErr as u32) as i64);
        }
        Ok(x) => x,
    };

    let secp256k1_sig =
        match secp256k1::ecdsa::RecoverableSignature::from_compact(&signature_data, recovery_id) {
            Err(err) => {
                debug!(
                    "secp256k1_recover_pubkey() malformed recoverable signature: {:?}",
                    err
                );

                // https://github.com/CosmWasm/cosmwasm/blob/v1.0.0-beta5/packages/crypto/src/errors.rs#L98
                return Ok(to_high_half(WasmApiCryptoError::GenericErr as u32) as i64);
            }
            Ok(x) => x,
        };

    match secp256k1::Secp256k1::verification_only().recover_ecdsa(&secp256k1_msg, &secp256k1_sig) {
        Err(err) => {
            debug!(
                "secp256k1_recover_pubkey() failed to recover pubkey: {:?}",
                err
            );

            // https://github.com/CosmWasm/cosmwasm/blob/v1.0.0-beta5/packages/crypto/src/errors.rs#L98
            Ok(to_high_half(WasmApiCryptoError::GenericErr as u32) as i64)
        }
        Ok(pubkey) => {
            let answer = pubkey.serialize();
            let ptr_to_region_in_wasm_vm = write_to_memory(instance, &answer).map_err(|err| {
                debug!(
                        "secp256k1_recover_pubkey() error while trying to allocate and write the answer {:?} to the WASM VM",
                        &answer,
                    );
                err
            })?;

            // Return pointer to the allocated buffer with the value written to it
            Ok(to_low_half(ptr_to_region_in_wasm_vm) as i64)
        }
    }
}

fn host_ed25519_verify(
    context: &mut Context,
    instance: &wasm3::Instance<Context>,
    (message_ptr, signature_ptr, public_key_ptr): (i32, i32, i32),
) -> WasmEngineResult<i32> {
    let used_gas = context.gas_costs.external_ed25519_verify as u64;
    use_gas(instance, used_gas)?;

    let message_data = read_from_memory(instance, message_ptr as u32)
        .map_err(debug_err!(err => "ed25519_verify error while trying to read message_hash from wasm memory: {err}"))?;
    let signature_data = read_from_memory(instance, signature_ptr as u32)
        .map_err(debug_err!(err => "ed25519_verify error while trying to read signature from wasm memory: {err}"))?;
    let public_key_data = read_from_memory(instance, public_key_ptr as u32)
        .map_err(debug_err!(err => "ed25519_verify error while trying to read public_key from wasm memory: {err}"))?;

    trace!(
        "ed25519_verify was called from WASM code with message {:x?} (len {:?})",
        &message_data,
        message_data.len()
    );
    trace!(
        "ed25519_verify was called from WASM code with signature {:x?} (len {:?} should be 64)",
        &signature_data,
        signature_data.len()
    );
    trace!(
        "ed25519_verify was called from WASM code with public_key {:x?} (len {:?} should be 32)",
        &public_key_data,
        public_key_data.len()
    );

    let signature: ed25519_zebra::Signature =
        match ed25519_zebra::Signature::try_from(signature_data.as_slice()) {
            Ok(x) => x,
            Err(err) => {
                debug!(
                    "ed25519_verify() failed to create an ed25519 signature from signature: {:?}",
                    err
                );

                // https://github.com/CosmWasm/cosmwasm/blob/v1.0.0-beta5/packages/crypto/src/errors.rs#L94
                return Ok(WasmApiCryptoError::InvalidSignatureFormat as i32);
            }
        };

    let public_key: ed25519_zebra::VerificationKey = match ed25519_zebra::VerificationKey::try_from(
        public_key_data.as_slice(),
    ) {
        Ok(x) => x,
        Err(err) => {
            debug!(
                        "ed25519_verify() failed to create an ed25519 VerificationKey from public_key: {:?}",
                        err
                    );

            // https://github.com/CosmWasm/cosmwasm/blob/v1.0.0-beta5/packages/crypto/src/errors.rs#L95
            return Ok(WasmApiCryptoError::InvalidPubkeyFormat as i32);
        }
    };

    match public_key.verify(&signature, &message_data) {
        Err(err) => {
            debug!("ed25519_verify() failed to verify signature: {:?}", err);

            // return 1 == failed, invalid signature
            // https://github.com/CosmWasm/cosmwasm/blob/v1.0.0-beta5/packages/vm/src/imports.rs#L281
            Ok(1)
        }
        Ok(()) => {
            // return 0 == success, valid signature
            // https://github.com/CosmWasm/cosmwasm/blob/v1.0.0-beta5/packages/vm/src/imports.rs#L281
            Ok(0)
        }
    }
}

fn host_ed25519_batch_verify(
    context: &mut Context,
    instance: &wasm3::Instance<Context>,
    (messages_ptr, signatures_ptr, public_keys_ptr): (i32, i32, i32),
) -> WasmEngineResult<i32> {
    let messages_data = decode_sections_from_memory(instance, messages_ptr as u32)
        .map_err(debug_err!(err => "ed25519_batch_verify error while trying to read messages from wasm memory: {err}"))?;

    let signatures_data = decode_sections_from_memory(instance, signatures_ptr as u32)
        .map_err(debug_err!(err => "ed25519_batch_verify error while trying to read signatures from wasm memory: {err}"))?;

    let pubkeys_data = decode_sections_from_memory(instance, public_keys_ptr as u32)
        .map_err(debug_err!(err => "ed25519_batch_verify error while trying to read public_keys from wasm memory: {err}"))?;

    let messages_len = messages_data.len();
    let signatures_len = signatures_data.len();
    let pubkeys_len = pubkeys_data.len();

    let lengths = (messages_len, signatures_len, pubkeys_len);

    //todo: fix this
    #[allow(clippy::type_complexity)]
    let (messages, signatures, pubkeys): (Vec<&[u8]>, Vec<&[u8]>, Vec<&[u8]>) = match lengths {
        (ml, sl, pl) if ml == sl && sl == pl => {
            let messages = messages_data.iter().map(Vec::as_slice).collect();
            let signatures = signatures_data.iter().map(Vec::as_slice).collect();
            let pubkeys = pubkeys_data.iter().map(Vec::as_slice).collect();
            (messages, signatures, pubkeys)
        }
        (ml, sl, pl) if ml == 1 && sl == pl => {
            let messages = vec![messages_data[0].as_slice()].repeat(signatures_len);
            let signatures = signatures_data.iter().map(Vec::as_slice).collect();
            let pubkeys = pubkeys_data.iter().map(Vec::as_slice).collect();
            (messages, signatures, pubkeys)
        }
        (ml, sl, pl) if ml == sl && pl == 1 => {
            let messages = messages_data.iter().map(Vec::as_slice).collect();
            let signatures = signatures_data.iter().map(Vec::as_slice).collect();
            let pubkeys = vec![pubkeys_data[0].as_slice()].repeat(signatures_len);
            (messages, signatures, pubkeys)
        }
        _ => {
            debug!(
                "ed25519_batch_verify() mismatched number of messages ({}) / signatures ({}) / public keys ({})",
                messages_len,
                signatures_len,
                pubkeys_len,
            );

            // https://github.com/CosmWasm/cosmwasm/blob/v1.0.0-beta5/packages/crypto/src/errors.rs#L97
            return Ok(WasmApiCryptoError::BatchErr as i32);
        }
    };

    let base_cost = context.gas_costs.external_ed25519_batch_verify_base as u64;
    let each_cost = context.gas_costs.external_ed25519_batch_verify_each as u64;
    let used_gas = base_cost + (signatures.len() as u64) * each_cost;
    use_gas(instance, used_gas)?;

    let mut batch = ed25519_zebra::batch::Verifier::new();
    for i in 0..signatures.len() {
        let signature = match ed25519_zebra::Signature::try_from(signatures[i]) {
            Ok(x) => x,
            Err(err) => {
                debug!(
                    "ed25519_batch_verify() failed to create an ed25519 signature from signatures[{}]: {:?}",
                    i, err
                );

                // https://github.com/CosmWasm/cosmwasm/blob/v1.0.0-beta5/packages/crypto/src/errors.rs#L94
                return Ok(WasmApiCryptoError::InvalidSignatureFormat as i32);
            }
        };

        let pubkey = match ed25519_zebra::VerificationKeyBytes::try_from(pubkeys[i]) {
            Ok(x) => x,
            Err(err) => {
                debug!(
                        "ed25519_batch_verify() failed to create an ed25519 VerificationKey from public_keys[{}]: {:?}",
                        i, err
                    );

                // https://github.com/CosmWasm/cosmwasm/blob/v1.0.0-beta5/packages/crypto/src/errors.rs#L95
                return Ok(WasmApiCryptoError::InvalidPubkeyFormat as i32);
            }
        };

        batch.queue((pubkey, signature, messages[i]));
    }

    // Assaf:
    // To verify a batch of ed25519 signatures we need to provide an RNG source.
    // In theory this doesn't have to be deterministic because the same signatures
    // should produce the same output (true/false) regardless of the RNG being used.
    // In practice I'm too afraid to do something non-deterministic in concensus code
    // So I've decided to use a PRNG instead.
    // For entropy I'm using the entire ed25519 batch verify input data + the gas consumed
    // up until now in this WASM call. This will be deterministic, but also kinda-random in
    // different situations. Note that the gas includes every WASM opcode and
    // every WASM memory allocation up until now.
    // Secret data from the enclave can also be used here but I'm not sure if that's necessary.
    // A few more notes:
    // 1. The vanilla CosmWasm v1 implementation is using RNG from the OS,
    // meaning that different values are used in differents nodes for the same operation inside
    // consensus code, but the output should be the same (https://github.com/CosmWasm/cosmwasm/blob/v1.0.0-beta5/packages/crypto/src/ed25519.rs#L108)
    // 2. In Zcash (zebra) this is also used with RNG from the OS, however Zcash is a PoW chain
    // and therefore there's no risk of consensus breaking (https://github.com/ZcashFoundation/zebra/blob/00aa5d96a30539a609bfdd17146b223c4e6cf424/tower-batch/tests/ed25519.rs#L72-L83).
    // 3. In dalek-ed25519 they warn agains using deterministic RNG, as an attacker can derive a falsy signature from the right signature. For me this is an acceptable risk compared to breaking consensus (https://docs.rs/ed25519-dalek/1.0.1/ed25519_dalek/fn.verify_batch.html#on-deterministic-nonces and https://github.com/dalek-cryptography/ed25519-dalek/pull/147).
    let mut rng_entropy: Vec<u8> = vec![];
    rng_entropy.append(&mut messages_data.into_iter().flatten().collect());
    rng_entropy.append(&mut signatures_data.into_iter().flatten().collect());
    rng_entropy.append(&mut pubkeys_data.into_iter().flatten().collect());
    let remaining_gas = get_remaining_gas(instance);
    let used_gas = context.gas_limit.saturating_sub(remaining_gas);
    rng_entropy.append(&mut used_gas.to_be_bytes().to_vec());

    let rng_seed: [u8; 32] = sha_256(&rng_entropy);
    let mut rng = ChaChaRng::from_seed(rng_seed);

    match batch.verify(&mut rng) {
        Err(err) => {
            debug!(
                "ed25519_batch_verify() failed to verify signatures: {:?}",
                err
            );

            // return 1 == failed, invalid signature
            // https://github.com/CosmWasm/cosmwasm/blob/v1.0.0-beta5/packages/vm/src/imports.rs#L329
            Ok(1)
        }
        Ok(()) => {
            // return 0 == success, valid signature
            // https://github.com/CosmWasm/cosmwasm/blob/v1.0.0-beta5/packages/vm/src/imports.rs#L329
            Ok(0)
        }
    }
}

fn host_secp256k1_sign(
    context: &mut Context,
    instance: &wasm3::Instance<Context>,
    (message_ptr, private_key_ptr): (i32, i32),
) -> WasmEngineResult<i64> {
    let used_gas = context.gas_costs.external_secp256k1_sign as u64;
    use_gas(instance, used_gas)?;

    let message_data = read_from_memory(instance, message_ptr as u32)
        .map_err(debug_err!(err => "secp256k1_sign error while trying to read message_hash from wasm memory: {err}"))?;
    let private_key_data = read_from_memory(instance, private_key_ptr as u32)
        .map_err(debug_err!(err => "secp256k1_sign error while trying to read private key from wasm memory: {err}"))?;

    trace!(
        "secp256k1_sign() was called from WASM code with message {:x?} (len {:?} should be 32)",
        &message_data,
        message_data.len()
    );
    trace!(
        "secp256k1_sign() was called from WASM code with private_key {:x?} (len {:?} should be 64)",
        &private_key_data,
        private_key_data.len()
    );

    if private_key_data.len() != 32 {
        return Ok(to_high_half(WasmApiCryptoError::InvalidPrivateKeyFormat as u32) as i64);
    }

    let secp = secp256k1::Secp256k1::new();

    let message_hash: [u8; 32] = sha_256(message_data.as_slice());
    let secp256k1_msg = match secp256k1::Message::from_slice(&message_hash) {
        Err(err) => {
            debug!(
                "secp256k1_sign() failed to create a secp256k1 message from message: {:?}",
                err
            );

            return Ok(to_high_half(WasmApiCryptoError::GenericErr as u32) as i64);
        }
        Ok(x) => x,
    };

    let secp256k1_signing_key = match secp256k1::SecretKey::from_slice(private_key_data.as_slice())
    {
        Err(err) => {
            debug!(
                "secp256k1_sign() failed to create a secp256k1 secret key from private key: {:?}",
                err
            );

            return Ok(to_high_half(WasmApiCryptoError::InvalidPrivateKeyFormat as u32) as i64);
        }
        Ok(x) => x,
    };

    let sig = secp
        .sign_ecdsa(&secp256k1_msg, &secp256k1_signing_key)
        .serialize_compact();

    let ptr_to_region_in_wasm_vm = write_to_memory(instance, &sig).map_err(|err| {
        debug!(
            "secp256k1_sign() error while trying to allocate and write the sig {:?} to the WASM VM",
            &sig,
        );
        err
    })?;

    // Return pointer to the allocated buffer with the value written to it
    Ok(to_low_half(ptr_to_region_in_wasm_vm) as i64)
}

fn host_ed25519_sign(
    context: &mut Context,
    instance: &wasm3::Instance<Context>,
    (message_ptr, private_key_ptr): (i32, i32),
) -> WasmEngineResult<i64> {
    let used_gas = context.gas_costs.external_ed25519_sign as u64;
    use_gas(instance, used_gas)?;

    let message_data = read_from_memory(instance, message_ptr as u32).map_err(
        debug_err!(err => "ed25519_sign error while trying to read message_hash from wasm memory: {err}")
    )?;
    let private_key_data = read_from_memory(instance, private_key_ptr as u32).map_err(
        debug_err!(err => "ed25519_sign error while trying to read private key from wasm memory: {err}")
    )?;

    trace!(
        "ed25519_sign() was called from WASM code with message {:x?} (len {:?} should be 32)",
        &message_data,
        message_data.len()
    );
    trace!(
        "ed25519_sign() was called from WASM code with private_key {:x?} (len {:?} should be 64)",
        &private_key_data,
        private_key_data.len()
    );

    // check private_key input
    if private_key_data.len() != 32 {
        return Ok(to_high_half(WasmApiCryptoError::InvalidPrivateKeyFormat as u32) as i64);
    }

    let ed25519_signing_key = match ed25519_zebra::SigningKey::try_from(private_key_data.as_slice())
    {
        Ok(x) => x,
        Err(err) => {
            debug!(
                "ed25519_sign() failed to create an ed25519 signing key from private_key: {:?}",
                err
            );

            return Ok(to_high_half(WasmApiCryptoError::InvalidPrivateKeyFormat as u32) as i64);
        }
    };

    let sig: [u8; 64] = ed25519_signing_key.sign(message_data.as_slice()).into();

    let ptr_to_region_in_wasm_vm = write_to_memory(instance, &sig).map_err(|err| {
        debug!(
            "ed25519_sign() error while trying to allocate and write the sig {:?} to the WASM VM",
            &sig,
        );
        err
    })?;

    // Return pointer to the allocated buffer with the value written to it
    Ok(to_low_half(ptr_to_region_in_wasm_vm) as i64)
}

fn get_encryption_salt(timestamp: u64) -> Vec<u8> {
    let mut encryption_salt: Vec<u8> = vec![];

    encryption_salt.extend(&timestamp.to_be_bytes());

    let msg_counter = MSG_COUNTER.lock().unwrap();

    encryption_salt.extend(&msg_counter.height.to_be_bytes());
    encryption_salt.extend(&msg_counter.counter.to_be_bytes());

    encryption_salt
}

<<<<<<< HEAD
fn host_gas_evaporate(
    context: &mut Context,
    instance: &wasm3::Instance<Context>,
    evaporate: i32,
) -> WasmEngineResult<i32> {
    const GAS_MULTIPLIER: u64 = 1000; // (cosmwasm gas : sdk gas)

    let evaporate_cosmwasm = match evaporate {
        0 => 1_u64,
        x => (x as u32) as u64 * GAS_MULTIPLIER,
    };
    use_gas(instance, evaporate_cosmwasm)?;

    // return 0 == success
    // https://github.com/CosmWasm/cosmwasm/blob/v1.0.0-beta5/packages/vm/src/imports.rs#L281
    Ok(0)
=======

fn host_check_gas_used(
    context: &mut Context,
    instance: &wasm3::Instance<Context>,
) -> WasmEngineResult<i64> {
    //
    let used_gas = context.gas_costs.external_check_gas_used as u64;
    use_gas(instance, used_gas)?;
    // The gas limit actually gets modified - this is how we track the used gas
    let gas_remaining: u64 = instance.get_global(EXPORT_GAS_LIMIT).unwrap_or_default();
    let limit = context.gas_limit;
    // return 0 == success

    let gas_used = limit.saturating_sub(gas_remaining);

    Ok(gas_used)
>>>>>>> 399bdc1f
}<|MERGE_RESOLUTION|>--- conflicted
+++ resolved
@@ -315,13 +315,9 @@
         link_fn(instance, "ed25519_batch_verify", host_ed25519_batch_verify)?;
         link_fn(instance, "secp256k1_sign", host_secp256k1_sign)?;
         link_fn(instance, "ed25519_sign", host_ed25519_sign)?;
-<<<<<<< HEAD
-
+        link_fn(instance, "check_gas", host_check_gas_used)?;
         link_fn(instance, "gas_evaporate", host_gas_evaporate)?;
 
-=======
-        link_fn(instance, "check_gas", host_check_gas_used)?;
->>>>>>> 399bdc1f
         //    DbReadIndex = 0,
         //     DbWriteIndex = 1,
         //     DbRemoveIndex = 2,
@@ -1763,7 +1759,6 @@
     encryption_salt
 }
 
-<<<<<<< HEAD
 fn host_gas_evaporate(
     context: &mut Context,
     instance: &wasm3::Instance<Context>,
@@ -1780,7 +1775,8 @@
     // return 0 == success
     // https://github.com/CosmWasm/cosmwasm/blob/v1.0.0-beta5/packages/vm/src/imports.rs#L281
     Ok(0)
-=======
+}
+
 
 fn host_check_gas_used(
     context: &mut Context,
@@ -1797,5 +1793,4 @@
     let gas_used = limit.saturating_sub(gas_remaining);
 
     Ok(gas_used)
->>>>>>> 399bdc1f
 }