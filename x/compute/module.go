--- conflicted
+++ resolved
@@ -106,16 +106,12 @@
 func (am AppModule) RegisterServices(configurator module.Configurator) {
 	types.RegisterMsgServer(configurator.MsgServer(), keeper.NewMsgServerImpl(am.keeper))
 	types.RegisterQueryServer(configurator.QueryServer(), NewQuerier(am.keeper))
-<<<<<<< HEAD
 
 	m := keeper.NewMigrator(am.keeper)
 	if err := configurator.RegisterMigration(types.ModuleName, 1, m.Migrate1to2); err != nil {
 		panic(fmt.Sprintf("failed to migrate x/bank from version 1 to 2: %v", err))
 	}
 
-=======
-	// TODO register migrations here if needed
->>>>>>> bf85115e
 }
 
 func (am AppModule) LegacyQuerierHandler(amino *codec.LegacyAmino) sdk.Querier {
