--- conflicted
+++ resolved
@@ -122,14 +122,9 @@
 build-linux: vendor bin-data-$(IAS_BUILD)
 	BUILD_PROFILE=$(BUILD_PROFILE) $(MAKE) -C go-cosmwasm build-rust
 	cp go-cosmwasm/target/$(BUILD_PROFILE)/libgo_cosmwasm.so go-cosmwasm/api
-<<<<<<< HEAD
+#   this pulls out ELF symbols, 80% size reduction!
+	go build -mod=readonly -tags "$(GO_TAGS)" -ldflags '$(LD_FLAGS)' ./cmd/secretd
 	go build -mod=readonly -tags "$(GO_TAGS) secretcli" -ldflags '$(LD_FLAGS)' ./cmd/secretcli
-	go build -mod=readonly -tags "$(GO_TAGS)" -ldflags '$(LD_FLAGS)' -tags '$(IAS_BUILD)' ./cmd/secretd
-=======
-#   this pulls out ELF symbols, 80% size reduction!
-	go build -tags "$(GO_TAGS)" -ldflags '$(LD_FLAGS)' ./cmd/secretd
-	go build -tags "$(GO_TAGS) secretcli" -ldflags '$(LD_FLAGS)' ./cmd/secretcli
->>>>>>> 39d9ca32
 
 build_windows:
 	# CLI only
@@ -208,12 +203,8 @@
 	-rm -rf ./.sgx_secrets/*
 	-rm -rf ./x/compute/internal/keeper/.sgx_secrets/*
 	-rm -rf ./*.der
-<<<<<<< HEAD
-	-rm -rf ./x/compute/internal/keeper/*.so
+	-rm -rf ./x/compute/internal/keeper/*.der
 	-rm -rf ./cmd/secretd/ias_bin*
-=======
-	-rm -rf ./x/compute/internal/keeper/*.der
->>>>>>> 39d9ca32
 	$(MAKE) -C go-cosmwasm clean-all
 	$(MAKE) -C cosmwasm/packages/wasmi-runtime clean
 
