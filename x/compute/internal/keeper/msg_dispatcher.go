package keeper

import (
	"bytes"
	"encoding/json"
	"fmt"
	"os"
	"sort"
	"strings"

	sdk "github.com/cosmos/cosmos-sdk/types"
	sdkerrors "github.com/cosmos/cosmos-sdk/types/errors"
	wasmTypes "github.com/scrtlabs/SecretNetwork/go-cosmwasm/types"
	v010wasmTypes "github.com/scrtlabs/SecretNetwork/go-cosmwasm/types/v010"
	v1wasmTypes "github.com/scrtlabs/SecretNetwork/go-cosmwasm/types/v1"
	"github.com/scrtlabs/SecretNetwork/x/compute/internal/types"
	abci "github.com/tendermint/tendermint/abci/types"
)

// Messenger is an extension point for custom wasmd message handling

type Messenger interface {
	// DispatchMsg encodes the wasmVM message and dispatches it.
	DispatchMsg(ctx sdk.Context, contractAddr sdk.AccAddress, contractIBCPortID string, msg v1wasmTypes.CosmosMsg, ogMessageVersion wasmTypes.CosmosMsgVersion) (events []sdk.Event, data [][]byte, err error)
}

// Replyer is a subset of keeper that can handle replies to submessages
type Replyer interface {
	reply(ctx sdk.Context, contractAddress sdk.AccAddress, reply v1wasmTypes.Reply, ogTx []byte, ogSigInfo wasmTypes.VerificationInfo) ([]byte, error)
	GetStoreKey() sdk.StoreKey
}

// MessageDispatcher coordinates message sending and submessage reply/ state commits
type MessageDispatcher struct {
	messenger Messenger
	keeper    Replyer
}

// NewMessageDispatcher constructor
func NewMessageDispatcher(messenger Messenger, keeper Replyer) *MessageDispatcher {
	return &MessageDispatcher{messenger: messenger, keeper: keeper}
}

func filterEvents(events []sdk.Event) []sdk.Event {
	// pre-allocate space for efficiency
	res := make([]sdk.Event, 0, len(events))
	for _, ev := range events {
		if ev.Type != "message" {
			res = append(res, ev)
		}
	}
	return res
}

func sdkAttributesToWasmVMAttributes(attrs []abci.EventAttribute) []v010wasmTypes.LogAttribute {
	res := make([]v010wasmTypes.LogAttribute, len(attrs))
	for i, attr := range attrs {
		res[i] = v010wasmTypes.LogAttribute{
			Key:   string(attr.Key),
			Value: string(attr.Value),
		}
	}
	return res
}

func sdkEventsToWasmVMEvents(events []sdk.Event) []v1wasmTypes.Event {
	res := make([]v1wasmTypes.Event, len(events))
	for i, ev := range events {
		res[i] = v1wasmTypes.Event{
			Type:       ev.Type,
			Attributes: sdkAttributesToWasmVMAttributes(ev.Attributes),
		}
	}
	return res
}

// dispatchMsgWithGasLimit sends a message with gas limit applied
func (d MessageDispatcher) dispatchMsgWithGasLimit(ctx sdk.Context, contractAddr sdk.AccAddress, ibcPort string, msg v1wasmTypes.CosmosMsg, gasLimit uint64, ogCosmosMessageVersion wasmTypes.CosmosMsgVersion) (events []sdk.Event, data [][]byte, err error) {
	limitedMeter := sdk.NewGasMeter(gasLimit)
	subCtx := ctx.WithGasMeter(limitedMeter)

	// catch out of gas panic and just charge the entire gas limit
	defer func() {
		if r := recover(); r != nil {
			// if it's not an OutOfGas error, raise it again
			if _, ok := r.(sdk.ErrorOutOfGas); !ok {
				// log it to get the original stack trace somewhere (as panic(r) keeps message but stacktrace to here
				moduleLogger(ctx).Info("SubMsg rethrowing panic: %#v", r)
				panic(r)
			}
			ctx.GasMeter().ConsumeGas(gasLimit, "Sub-Message OutOfGas panic")
			err = sdkerrors.Wrap(sdkerrors.ErrOutOfGas, "SubMsg hit gas limit")
		}
	}()
	events, data, err = d.messenger.DispatchMsg(subCtx, contractAddr, ibcPort, msg, ogCosmosMessageVersion)

	// make sure we charge the parent what was spent
	spent := subCtx.GasMeter().GasConsumed()
	ctx.GasMeter().ConsumeGas(spent, "From limited Sub-Message")

	return events, data, err
}

type InvalidRequest struct {
	Err     string `json:"error"`
	Request []byte `json:"request"`
}

func (e InvalidRequest) Error() string {
	return fmt.Sprintf("invalid request: %s - original request: %s", e.Err, string(e.Request))
}

type InvalidResponse struct {
	Err      string `json:"error"`
	Response []byte `json:"response"`
}

func (e InvalidResponse) Error() string {
	return fmt.Sprintf("invalid response: %s - original response: %s", e.Err, string(e.Response))
}

type NoSuchContract struct {
	Addr string `json:"addr,omitempty"`
}

func (e NoSuchContract) Error() string {
	return fmt.Sprintf("no such contract: %s", e.Addr)
}

type Unknown struct{}

func (e Unknown) Error() string {
	return "unknown system error"
}

type UnsupportedRequest struct {
	Kind string `json:"kind,omitempty"`
}

func (e UnsupportedRequest) Error() string {
	return fmt.Sprintf("unsupported request: %s", e.Kind)
}

// Reply is encrypted only when it is a contract reply
func isReplyEncrypted(msg v1wasmTypes.SubMsg) bool {
	if msg.Msg.Wasm == nil {
		return false
	}

	return msg.WasMsgEncrypted
}

// Issue #759 - we don't return error string for worries of non-determinism
func redactError(err error) (bool, error) {
	// Do not redact encrypted wasm contract errors
	if strings.HasPrefix(err.Error(), "encrypted:") {
		// remove encrypted sign
		e := strings.ReplaceAll(err.Error(), "encrypted: ", "")
		e = strings.ReplaceAll(e, ": execute contract failed", "")
		e = strings.ReplaceAll(e, ": instantiate contract failed", "")
		return false, fmt.Errorf("%s", e)
	}

	// Do not redact system errors
	// SystemErrors must be created in x/wasm and we can ensure determinism
	if wasmTypes.ToSystemError(err) != nil {
		return false, err
	}

	// FIXME: do we want to hardcode some constant string mappings here as well?
	// Or better document them? (SDK error string may change on a patch release to fix wording)
	// sdk/11 is out of gas
	// sdk/5 is insufficient funds (on bank send)
	// (we can theoretically redact less in the future, but this is a first step to safety)
	codespace, code, _ := sdkerrors.ABCIInfo(err, false)

	// In software mode, ignore redaction in order the understand the errors.
	if os.Getenv("SGX_MODE") == "SW" {
		return true, err
	}

	return true, fmt.Errorf("the error was redacted (codespace: %s, code: %d). For more info use latest localsecret and reproduce the issue", codespace, code)
}

// DispatchSubmessages builds a sandbox to execute these messages and returns the execution result to the contract
// that dispatched them, both on success as well as failure
func (d MessageDispatcher) DispatchSubmessages(ctx sdk.Context, contractAddr sdk.AccAddress, ibcPort string, msgs []v1wasmTypes.SubMsg, ogTx []byte, ogSigInfo wasmTypes.VerificationInfo, ogCosmosMessageVersion wasmTypes.CosmosMsgVersion) ([]byte, error) {
	var rsp []byte
<<<<<<< HEAD
	for _, msg := range msgs {
		if msg.Msg.Marker != nil {
			// TODO: Maybe we should output an error here?
=======
	for idx, msg := range msgs {
		store := ctx.KVStore(d.keeper.GetStoreKey())
		if idx == 2 {
			store.Set(types.LastMsgPrefix, []byte{1})
			fmt.Printf("LIORRR Setting marker to on: %+v\n", store.Get(types.LastMsgPrefix))
		}

		if store.Get(types.LastMsgPrefix) != nil {
>>>>>>> 8a66128e
			break
		}

		// Check replyOn validity
		switch msg.ReplyOn {
		case v1wasmTypes.ReplySuccess, v1wasmTypes.ReplyError, v1wasmTypes.ReplyAlways, v1wasmTypes.ReplyNever:
		default:
			return nil, sdkerrors.Wrap(types.ErrInvalid, "ReplyOn value")
		}

		// first, we build a sub-context which we can use inside the submessages
		subCtx, commit := ctx.CacheContext()
		em := sdk.NewEventManager()
		subCtx = subCtx.WithEventManager(em)

		// check how much gas left locally, optionally wrap the gas meter
		gasRemaining := ctx.GasMeter().Limit() - ctx.GasMeter().GasConsumed()
		limitGas := msg.GasLimit != nil && (*msg.GasLimit < gasRemaining)

		var err error
		var events []sdk.Event
		var data [][]byte
		if limitGas {
			events, data, err = d.dispatchMsgWithGasLimit(subCtx, contractAddr, ibcPort, msg.Msg, *msg.GasLimit, ogCosmosMessageVersion)
		} else {
			events, data, err = d.messenger.DispatchMsg(subCtx, contractAddr, ibcPort, msg.Msg, ogCosmosMessageVersion)
		}

		// if it succeeds, commit state changes from submessage, and pass on events to Event Manager
		var filteredEvents []sdk.Event
		if err == nil {
			commit()
			filteredEvents = filterEvents(append(em.Events(), events...))
			ctx.EventManager().EmitEvents(filteredEvents)

			if msg.Msg.Wasm == nil {
				filteredEvents = []sdk.Event{}
			} else {
				for _, e := range filteredEvents {
					attributes := e.Attributes
					sort.SliceStable(attributes, func(i, j int) bool {
						return bytes.Compare(attributes[i].Key, attributes[j].Key) < 0
					})
				}
			}
		} // on failure, revert state from sandbox, and ignore events (just skip doing the above)

		// we only callback if requested. Short-circuit here the cases we don't want to
		if err != nil && (msg.ReplyOn == v1wasmTypes.ReplySuccess || msg.ReplyOn == v1wasmTypes.ReplyNever) {
			// Note: this also handles the case of v0.10 submessage for which the execution failed
			return nil, err
		}

		if msg.ReplyOn == v1wasmTypes.ReplyNever || (err == nil && msg.ReplyOn == v1wasmTypes.ReplyError) {
			continue
		}

		// If we are here it means that ReplySuccess and success OR ReplyError and there were errors OR ReplyAlways.
		// Basically, handle replying to the contract
		// We need to create a SubMsgResult and pass it into the calling contract
		var result v1wasmTypes.SubMsgResult
		var redactedErr error

		isSdkError := false
		if err == nil {
			// just take the first one for now if there are multiple sub-sdk messages
			// and safely return nothing if no data
			var responseData []byte
			if len(data) > 0 {
				responseData = data[0]
			}
			result = v1wasmTypes.SubMsgResult{
				// Copy first 64 bytes of the OG message in order to preserve the pubkey.
				Ok: &v1wasmTypes.SubMsgResponse{
					Events: sdkEventsToWasmVMEvents(filteredEvents),
					Data:   responseData,
				},
			}
		} else {
			// Issue #759 - we don't return error string for worries of non-determinism
			moduleLogger(ctx).Info("Redacting submessage error", "cause", err)
			isSdkError, redactedErr = redactError(err)
			result = v1wasmTypes.SubMsgResult{
				Err: redactedErr.Error(),
			}
		}

		msg_id := []byte(fmt.Sprint(msg.ID))
		// now handle the reply, we use the parent context, and abort on error
		reply := v1wasmTypes.Reply{
			ID:                  msg_id,
			Result:              result,
			WasOrigMsgEncrypted: msg.WasMsgEncrypted,
			IsEncrypted:         false,
		}

		// we can ignore any result returned as there is nothing to do with the data
		// and the events are already in the ctx.EventManager()

		// In order to specify that the reply isn't signed by the enclave we use "SIGN_MODE_UNSPECIFIED"
		// The SGX will notice that the value is SIGN_MODE_UNSPECIFIED and will treat the message as plaintext.
		replySigInfo := wasmTypes.VerificationInfo{
			Bytes:     []byte{},
			ModeInfo:  []byte{},
			PublicKey: []byte{},
			Signature: []byte{},
			SignMode:  "SIGN_MODE_UNSPECIFIED",
		}

		// In a case when the reply is encrypted but the sdk failed (Most likely, funds issue)
		// we return a error
		if isReplyEncrypted(msg) && isSdkError {
			return nil, fmt.Errorf("an sdk error occoured while sending a sub-message: %s", redactedErr.Error())
		}

		if isReplyEncrypted(msg) {
			var dataWithInternalReplyInfo v1wasmTypes.DataWithInternalReplyInfo

			if reply.Result.Ok != nil {
				err = json.Unmarshal(reply.Result.Ok.Data, &dataWithInternalReplyInfo)
				if err != nil {
					return nil, fmt.Errorf("cannot serialize v1 DataWithInternalReplyInfo into json: %w", err)
				}

				reply.Result.Ok.Data = dataWithInternalReplyInfo.Data
			} else {
				err = json.Unmarshal(data[0], &dataWithInternalReplyInfo)
				if err != nil {
					return nil, fmt.Errorf("cannot serialize v1 DataWithInternalReplyInfo into json: %w", err)
				}
			}

			if len(dataWithInternalReplyInfo.InternalMsgId) == 0 || len(dataWithInternalReplyInfo.InternaReplyEnclaveSig) == 0 {
				return nil, fmt.Errorf("when sending a reply both InternaReplyEnclaveSig and InternalMsgId are expected to be initialized")
			}

			replySigInfo = ogSigInfo
			reply.ID = dataWithInternalReplyInfo.InternalMsgId
			reply.IsEncrypted = true
			replySigInfo.CallbackSignature = dataWithInternalReplyInfo.InternaReplyEnclaveSig
		}

		rspData, err := d.keeper.reply(ctx, contractAddr, reply, ogTx, replySigInfo)
		switch {
		case err != nil:
			return nil, err
		case rspData != nil:
			rsp = rspData
		}
	}
	return rsp, nil
}<|MERGE_RESOLUTION|>--- conflicted
+++ resolved
@@ -186,20 +186,16 @@
 // that dispatched them, both on success as well as failure
 func (d MessageDispatcher) DispatchSubmessages(ctx sdk.Context, contractAddr sdk.AccAddress, ibcPort string, msgs []v1wasmTypes.SubMsg, ogTx []byte, ogSigInfo wasmTypes.VerificationInfo, ogCosmosMessageVersion wasmTypes.CosmosMsgVersion) ([]byte, error) {
 	var rsp []byte
-<<<<<<< HEAD
 	for _, msg := range msgs {
+
+		store := ctx.KVStore(d.keeper.GetStoreKey())
+		if store.Get(types.LastMsgPrefix) != nil {
+			// todo: break with error? probably
+			break
+		}
+
 		if msg.Msg.Marker != nil {
-			// TODO: Maybe we should output an error here?
-=======
-	for idx, msg := range msgs {
-		store := ctx.KVStore(d.keeper.GetStoreKey())
-		if idx == 2 {
 			store.Set(types.LastMsgPrefix, []byte{1})
-			fmt.Printf("LIORRR Setting marker to on: %+v\n", store.Get(types.LastMsgPrefix))
-		}
-
-		if store.Get(types.LastMsgPrefix) != nil {
->>>>>>> 8a66128e
 			break
 		}
 
