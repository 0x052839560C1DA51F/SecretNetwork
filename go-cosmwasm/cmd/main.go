package main

import (
	"fmt"
	"os"

	wasm "github.com/enigmampc/SecretNetwork/go-cosmwasm"
)

// This is just a demo to ensure we can compile a static go binary
func main() {
	file := os.Args[1]
	fmt.Printf("Running %s...\n", file)
	bz, err := os.ReadFile(file)
	if err != nil {
		panic(err)
	}
	fmt.Println("Loaded!")

<<<<<<< HEAD
	os.MkdirAll("tmp", 0o755)
	wasmer, err := wasm.NewWasmer("tmp", "staking,stargate,ibc3", 0, 15)
=======
	err = os.MkdirAll("tmp", 0o755)
	if err != nil {
		panic(err)
	}

	wasmer, err := wasm.NewWasmer("tmp", "staking", 0, 15)
>>>>>>> c94929e1
	if err != nil {
		panic(err)
	}

	id, err := wasmer.Create(bz)
	if err != nil {
		panic(err)
	}
	fmt.Printf("Got code id: %X\n", id)

	wasmer.Cleanup()
	fmt.Println("finished")
}<|MERGE_RESOLUTION|>--- conflicted
+++ resolved
@@ -17,17 +17,12 @@
 	}
 	fmt.Println("Loaded!")
 
-<<<<<<< HEAD
-	os.MkdirAll("tmp", 0o755)
-	wasmer, err := wasm.NewWasmer("tmp", "staking,stargate,ibc3", 0, 15)
-=======
 	err = os.MkdirAll("tmp", 0o755)
 	if err != nil {
 		panic(err)
 	}
 
-	wasmer, err := wasm.NewWasmer("tmp", "staking", 0, 15)
->>>>>>> c94929e1
+	wasmer, err := wasm.NewWasmer("tmp", "staking,stargate,ibc3", 0, 15)
 	if err != nil {
 		panic(err)
 	}
