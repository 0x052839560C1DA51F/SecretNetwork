--- conflicted
+++ resolved
@@ -30,11 +30,8 @@
     pub external_humanize_address: u32,
     /// Cost invoking canonicalize_address from WASM
     pub external_canonicalize_address: u32,
-<<<<<<< HEAD
     /// Cost invoking addr_validate from WASM
     pub external_addr_validate: u32,
-=======
->>>>>>> 8de01be0
     /// Cost invoking secp256k1_verify from WASM
     pub external_secp256k1_verify: u32,
     /// Cost invoking secp256k1_recover_pubkey from WASM
@@ -42,9 +39,6 @@
     /// Cost invoking ed25519_verify from WASM
     pub external_ed25519_verify: u32,
     /// Cost invoking ed25519_batch_verify from WASM
-<<<<<<< HEAD
-    pub external_ed25519_batch_verify_per_one: u32,
-=======
     pub external_ed25519_batch_verify_base: u32,
     /// Cost invoking ed25519_batch_verify from WASM
     pub external_ed25519_batch_verify_each: u32,
@@ -52,7 +46,6 @@
     pub external_secp256k1_sign: u32,
     /// Cost invoking ed25519_sign from WASM
     pub external_ed25519_sign: u32,
->>>>>>> 8de01be0
 }
 
 impl Default for WasmCosts {
@@ -72,13 +65,7 @@
             opcodes_div: 8,
             external_humanize_address: 8192,
             external_canonicalize_address: 8192,
-<<<<<<< HEAD
             external_addr_validate: 8192,
-            external_secp256k1_verify: 98304,
-            external_secp256k1_recover_pubkey: 98304,
-            external_ed25519_verify: 73728,
-            external_ed25519_batch_verify_per_one: 70000,
-=======
             external_secp256k1_verify: 98304,
             external_secp256k1_recover_pubkey: 98304,
             external_ed25519_verify: 73728,
@@ -86,7 +73,6 @@
             external_ed25519_batch_verify_each: 70000,
             external_secp256k1_sign: 100000,
             external_ed25519_sign: 75000,
->>>>>>> 8de01be0
         }
     }
 }
