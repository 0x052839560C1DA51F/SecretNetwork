--- conflicted
+++ resolved
@@ -331,15 +331,9 @@
 }
 
 impl WasmiApi for ContractInstance {
-<<<<<<< HEAD
     /// Read the value of a key in the contract's storage
     /// v0.10 + v1
-    fn db_read(&mut self, state_key_ptr: i32) -> Result<Option<RuntimeValue>, Trap> {
-        let state_key_name = self.extract_vector(state_key_ptr as u32).map_err(|err| {
-            debug!("read_db() error while trying to read state_key_name from wasm memory");
-            err
-        })?;
-=======
+    ///
     /// Args:
     /// 1. "key" to read from Tendermint (buffer of bytes)
     /// key is a pointer to a region "struct" of "pointer" and "length"
@@ -351,7 +345,6 @@
                 debug!("read_db() error while trying to read state_key_name from wasm memory");
                 err
             })?;
->>>>>>> 8de01be0
 
         trace!(
             "read_db() was called from WASM code with state_key_name: {:?}",
@@ -365,12 +358,8 @@
         self.use_gas_externally(gas_used)?;
 
         let value = match value {
-<<<<<<< HEAD
             // return 0 if key doesn't exist
             // https://github.com/scrtlabs/SecretNetwork/blob/2aacc3333ba3a10ed54c03c56576d72c7c9dcc59/cosmwasm/packages/std/src/imports.rs?plain=1#L75
-=======
-            // Return 0 (null ponter) if value is empty
->>>>>>> 8de01be0
             None => return Ok(Some(RuntimeValue::I32(0))),
             Some(value) => value,
         };
@@ -402,11 +391,7 @@
     /// key is a pointer to a region "struct" of "pointer" and "length"
     /// A Region looks like { ptr: u32, len: u32 }
     #[cfg(feature = "query-only")]
-<<<<<<< HEAD
-    fn db_remove(&mut self, _state_key_ptr_ptr: i32) -> Result<Option<RuntimeValue>, Trap> {
-=======
     fn remove_db(&mut self, _state_key_ptr_ptr: i32) -> Result<Option<RuntimeValue>, Trap> {
->>>>>>> 8de01be0
         Err(WasmEngineError::UnauthorizedWrite.into())
     }
 
@@ -418,11 +403,7 @@
     /// key is a pointer to a region "struct" of "pointer" and "length"
     /// A Region looks like { ptr: u32, len: u32 }
     #[cfg(not(feature = "query-only"))]
-<<<<<<< HEAD
-    fn db_remove(&mut self, state_key_ptr_ptr: i32) -> Result<Option<RuntimeValue>, Trap> {
-=======
     fn remove_db(&mut self, state_key_ptr_ptr: i32) -> Result<Option<RuntimeValue>, Trap> {
->>>>>>> 8de01be0
         if self.operation.is_query() {
             return Err(WasmEngineError::UnauthorizedWrite.into());
         }
@@ -457,11 +438,7 @@
     /// Both of them are pointers to a region "struct" of "pointer" and "length"
     /// Lets say Region looks like { ptr: u32, len: u32 }
     #[cfg(feature = "query-only")]
-<<<<<<< HEAD
-    fn db_write(
-=======
     fn write_db(
->>>>>>> 8de01be0
         &mut self,
         _state_key_ptr_ptr: i32,
         _value_ptr_ptr: i32,
@@ -478,11 +455,7 @@
     /// Both of them are pointers to a region "struct" of "pointer" and "length"
     /// Lets say Region looks like { ptr: u32, len: u32 }
     #[cfg(not(feature = "query-only"))]
-<<<<<<< HEAD
-    fn db_write(
-=======
     fn write_db(
->>>>>>> 8de01be0
         &mut self,
         state_key_ptr: i32,
         value_ptr: i32,
@@ -522,16 +495,14 @@
         Ok(None)
     }
 
-<<<<<<< HEAD
     /// Convert a human readable address into its bytes representation
     /// v0.10
-=======
+    ///
     /// Args:
     /// 1. "human" to convert to canonical address (string)
     /// 2. "canonical" a buffer to write the result into (buffer of bytes)
     /// Both of them are pointers to a region "struct" of "pointer" and "length"
     /// A Region looks like { ptr: u32, len: u32 }
->>>>>>> 8de01be0
     fn canonicalize_address(
         &mut self,
         human_ptr: i32,
@@ -629,16 +600,14 @@
         Ok(Some(RuntimeValue::I32(0)))
     }
 
-<<<<<<< HEAD
     /// Convert an address represented as bytes into its human readable form
     /// v0.10
-=======
+    ///
     /// Args:
     /// 1. "canonical" to convert to human address (buffer of bytes)
     /// 2. "human" a buffer to write the result (humanized string) into (buffer of bytes)
     /// Both of them are pointers to a region "struct" of "pointer" and "length"
     /// A Region looks like { ptr: u32, len: u32 }
->>>>>>> 8de01be0
     fn humanize_address(
         &mut self,
         canonical_ptr: i32,
@@ -688,16 +657,10 @@
         Ok(Some(RuntimeValue::I32(0)))
     }
 
-<<<<<<< HEAD
     /// Query another contract
     /// v0.10 + v1
-    fn query_chain(&mut self, query_ptr: i32) -> Result<Option<RuntimeValue>, Trap> {
-        let query_buffer = self.extract_vector(query_ptr as u32).map_err(|err| {
-=======
-    // stub, for now
     fn query_chain(&mut self, query_ptr_ptr: i32) -> Result<Option<RuntimeValue>, Trap> {
         let query_buffer = self.extract_vector(query_ptr_ptr as u32).map_err(|err| {
->>>>>>> 8de01be0
             debug!("query_chain() error while trying to read canonical address from wasm memory",);
             err
         })?;
@@ -741,11 +704,6 @@
         Ok(Some(RuntimeValue::I32(ptr_to_region_in_wasm_vm as i32)))
     }
 
-<<<<<<< HEAD
-    /// Charge gas for operations that the contract makes
-    /// internal
-=======
->>>>>>> 8de01be0
     fn gas(&mut self, gas_amount: i32) -> Result<Option<RuntimeValue>, Trap> {
         self.use_gas(gas_amount as u64)?;
         Ok(None)
