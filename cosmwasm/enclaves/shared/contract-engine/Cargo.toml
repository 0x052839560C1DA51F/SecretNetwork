--- conflicted
+++ resolved
@@ -41,14 +41,10 @@
 parity-wasm = { version = "0.41.0", default-features = false }
 lru = { version = "0.6", default-features = false }
 hex = "0.4.2"
-<<<<<<< HEAD
-secp256k1 = "0.20.3"
-=======
 secp256k1 = { version = "0.21.3", features = ["recovery"] }
 ed25519-zebra = { version = "=2.2.0", default-features = false }
 rand_core = "0.5.0"
 rand_chacha = { version = "0.2.1", default-features = false }
->>>>>>> 8de01be0
 
 [dependencies.wasmi]
 git = "https://github.com/paritytech/wasmi"
