--- conflicted
+++ resolved
@@ -22,11 +22,7 @@
 		panic(err)
 	}
 
-<<<<<<< HEAD
-	wasmer, err := wasm.NewWasmer("tmp", "staking", 0, 15)
-=======
 	wasmer, err := wasm.NewWasmer("tmp", "staking,stargate,ibc3", 0, 15)
->>>>>>> 5185c9a2
 	if err != nil {
 		panic(err)
 	}
