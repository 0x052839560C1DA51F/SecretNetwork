use crate::consts::*;
use crate::traits::{Kdf, SealedKey};
use crate::CryptoError;
use crate::{AESKey, KeyPair, Seed};
use enclave_ffi_types::EnclaveError;
use lazy_static::lazy_static;
use log::*;

// For phase 1 of the seed rotation, all consensus secrets come in two parts:
// 1. The genesis seed generated on 15 September 2020
// 2. The current seed
//
// The first "current seed" will be generated on the "phase 1 of the seed rotation" upgrade.
// Then we'll start building a list of state keys per contract, and we'll add to that list whenever
// we see a contract access a key that's not in the list.
//
// If a key is on the list - it means the value is encrypted with the current seed
// If a key is NOT on the list - it means the value is still encrypted with the genesis seed
//
// When we rotate the seed in the future, we'll iterate the list of keys and reencrypt the values with
// the new seed.
//
// When a contract accesses a key that's not on the list, we'll add the key to the list and reencrypt
// the value with the new seed.
//
// All of this is needed because currently the encryption key of the value is derived using the
// plaintext key, so we don't know the list of keys of any contract. The keys are stored
// as sha256(key) encrypted with the seed.
pub struct Keychain {
<<<<<<< HEAD
    consensus_seed: Option<Seed>,
    consensus_state_ikm: Option<AESKey>,
    consensus_seed_exchange_keypair: Option<KeyPair>,
    consensus_io_exchange_keypair: Option<KeyPair>,
    consensus_callback_secret: Option<AESKey>,
    pub random_encryption_key: Option<AESKey>,
    pub initial_randomness_seed: Option<AESKey>,
=======
    consensus_seed_id: u16,
    consensus_seed: Option<SeedsHolder<Seed>>,
    consensus_state_ikm: Option<SeedsHolder<AESKey>>,
    consensus_seed_exchange_keypair: Option<SeedsHolder<KeyPair>>,
    consensus_io_exchange_keypair: Option<SeedsHolder<KeyPair>>,
    consensus_callback_secret: Option<SeedsHolder<AESKey>>,
>>>>>>> 0794ad23
    registration_key: Option<KeyPair>,
}

#[derive(Clone, Copy, Default)]
pub struct SeedsHolder<T> {
    pub genesis: T,
    pub current: T,
}

lazy_static! {
    pub static ref KEY_MANAGER: Keychain = Keychain::new();
}

#[allow(clippy::new_without_default)]
impl Keychain {
    pub fn new() -> Self {
        let consensus_seed: Option<SeedsHolder<Seed>> = match (
            Seed::unseal(GENESIS_CONSENSUS_SEED_SEALING_PATH.as_str()),
            Seed::unseal(CURRENT_CONSENSUS_SEED_SEALING_PATH.as_str()),
        ) {
            (Ok(genesis), Ok(current)) => {
                trace!(
                    "New keychain created with the following seeds {:?}, {:?}",
                    genesis.as_slice(),
                    current.as_slice()
                );
                Some(SeedsHolder { genesis, current })
            }
            (Err(e), _) => {
                trace!("Failed to unseal seeds {}", e);
                None
            }
            (_, Err(e)) => {
                trace!("Failed to unseal seeds {}", e);
                None
            }
        };

        let registration_key = Self::unseal_registration_key();

        let mut x = Keychain {
            consensus_seed_id: CONSENSUS_SEED_VERSION,
            consensus_seed,
            registration_key,
            consensus_state_ikm: None,
            consensus_seed_exchange_keypair: None,
            consensus_io_exchange_keypair: None,
            consensus_callback_secret: None,
            initial_randomness_seed: None,
            random_encryption_key: None,
        };

        let _ = x.generate_consensus_master_keys();

        x
    }

    fn unseal_registration_key() -> Option<KeyPair> {
        match KeyPair::unseal(REGISTRATION_KEY_SEALING_PATH.as_str()) {
            Ok(k) => Some(k),
            _ => None,
        }
    }

    pub fn unseal_only_genesis(&mut self) -> Result<(), CryptoError> {
        match Seed::unseal(GENESIS_CONSENSUS_SEED_SEALING_PATH.as_str()) {
            Ok(genesis) => {
                let current = Seed::new()?;
                self.consensus_seed = Some(SeedsHolder { genesis, current });
                Ok(())
            }
            Err(e) => {
                trace!("Failed to unseal consensus seed {}", e);
                Err(CryptoError::KeyError)
            }
        }
    }

    pub fn create_consensus_seed(&mut self) -> Result<(), CryptoError> {
        match (Seed::new(), Seed::new()) {
            (Ok(genesis), Ok(current)) => {
                if let Err(_e) = self.set_consensus_seed(genesis, current) {
                    return Err(CryptoError::KeyError);
                }
            }
            (Err(err), _) => return Err(err),
            (_, Err(err)) => return Err(err),
        };
        Ok(())
    }

    pub fn create_registration_key(&mut self) -> Result<(), CryptoError> {
        match KeyPair::new() {
            Ok(key) => {
                if let Err(_e) = self.set_registration_key(key) {
                    return Err(CryptoError::KeyError);
                }
            }
            Err(err) => return Err(err),
        };
        Ok(())
    }

    pub fn is_consensus_seed_set(&self) -> bool {
        self.consensus_seed.is_some()
    }

    pub fn get_consensus_state_ikm(&self) -> Result<SeedsHolder<AESKey>, CryptoError> {
        self.consensus_state_ikm.ok_or_else(|| {
            error!("Error accessing base_state_key (does not exist, or was not initialized)");
            CryptoError::ParsingError
        })
    }

    pub fn get_consensus_seed_id(&self) -> u16 {
        self.consensus_seed_id
    }

    pub fn inc_consensus_seed_id(&mut self) {
        self.consensus_seed_id += 1;
    }

    pub fn get_consensus_seed(&self) -> Result<SeedsHolder<Seed>, CryptoError> {
        self.consensus_seed.ok_or_else(|| {
            error!("Error accessing consensus_seed (does not exist, or was not initialized)");
            CryptoError::ParsingError
        })
    }

    pub fn seed_exchange_key(&self) -> Result<SeedsHolder<KeyPair>, CryptoError> {
        self.consensus_seed_exchange_keypair.ok_or_else(|| {
            error!("Error accessing consensus_seed_exchange_keypair (does not exist, or was not initialized)");
            CryptoError::ParsingError
        })
    }

    pub fn get_consensus_io_exchange_keypair(&self) -> Result<SeedsHolder<KeyPair>, CryptoError> {
        self.consensus_io_exchange_keypair.ok_or_else(|| {
            error!("Error accessing consensus_io_exchange_keypair (does not exist, or was not initialized)");
            CryptoError::ParsingError
        })
    }

    pub fn get_consensus_callback_secret(&self) -> Result<SeedsHolder<AESKey>, CryptoError> {
        self.consensus_callback_secret.ok_or_else(|| {
            error!("Error accessing consensus_callback_secret (does not exist, or was not initialized)");
            CryptoError::ParsingError
        })
    }

    pub fn get_registration_key(&self) -> Result<KeyPair, CryptoError> {
        self.registration_key.ok_or_else(|| {
            error!("Error accessing registration_key (does not exist, or was not initialized)");
            CryptoError::ParsingError
        })
    }

    pub fn reseal_registration_key(&mut self) -> Result<(), EnclaveError> {
        match Self::unseal_registration_key() {
            Some(kp) => {
                if let Err(_e) = std::sgxfs::remove(&*REGISTRATION_KEY_SEALING_PATH) {
                    error!("Failed to reseal registration key - error code 0xC11");
                    return Err(EnclaveError::FailedSeal);
                };
                if let Err(_e) = kp.seal(REGISTRATION_KEY_SEALING_PATH.as_str()) {
                    error!("Failed to reseal registration key - error code 0xC12");
                    return Err(EnclaveError::FailedSeal);
                }
                Ok(())
            }
            None => Ok(()),
        }
    }

    pub fn set_registration_key(&mut self, kp: KeyPair) -> Result<(), EnclaveError> {
        if let Err(e) = kp.seal(REGISTRATION_KEY_SEALING_PATH.as_str()) {
            error!("Error sealing registration key - error code 0xC13");
            return Err(e);
        }
        self.registration_key = Some(kp);
        Ok(())
    }

    pub fn set_consensus_seed_exchange_keypair(&mut self, genesis: KeyPair, current: KeyPair) {
        self.consensus_seed_exchange_keypair = Some(SeedsHolder { genesis, current })
    }

    pub fn set_consensus_io_exchange_keypair(&mut self, genesis: KeyPair, current: KeyPair) {
        self.consensus_io_exchange_keypair = Some(SeedsHolder { genesis, current })
    }

    pub fn set_consensus_state_ikm(&mut self, genesis: AESKey, current: AESKey) {
        self.consensus_state_ikm = Some(SeedsHolder { genesis, current });
    }

    pub fn set_consensus_callback_secret(&mut self, genesis: AESKey, current: AESKey) {
        self.consensus_callback_secret = Some(SeedsHolder { genesis, current });
    }

    /// used to remove the consensus seed - usually we don't care whether deletion was successful or not,
    /// since we want to try and delete it either way
    pub fn delete_consensus_seed(&mut self) -> bool {
        debug!(
            "Removing genesis consensus seed in {}",
            *GENESIS_CONSENSUS_SEED_SEALING_PATH
        );
        if let Err(_e) = std::sgxfs::remove(GENESIS_CONSENSUS_SEED_SEALING_PATH.as_str()) {
            debug!("Error removing genesis consensus_seed");
            return false;
        }

        debug!(
            "Removing current consensus seed in {}",
            *CURRENT_CONSENSUS_SEED_SEALING_PATH
        );
        if let Err(_e) = std::sgxfs::remove(CURRENT_CONSENSUS_SEED_SEALING_PATH.as_str()) {
            debug!("Error removing genesis consensus_seed");
            return false;
        }
        self.consensus_seed = None;
        true
    }

    pub fn set_consensus_seed(&mut self, genesis: Seed, current: Seed) -> Result<(), EnclaveError> {
        trace!(
            "Consensus seeds were set to be the following {:?}, {:?}",
            genesis.as_slice(),
            current.as_slice()
        );

        debug!(
            "Sealing genesis consensus seed in {}",
            *GENESIS_CONSENSUS_SEED_SEALING_PATH
        );
        if let Err(e) = genesis.seal(GENESIS_CONSENSUS_SEED_SEALING_PATH.as_str()) {
            error!("Error sealing genesis consensus_seed - error code 0xC14");
            return Err(e);
        }

        debug!(
            "Sealing current consensus seed in {}",
            *CURRENT_CONSENSUS_SEED_SEALING_PATH
        );
        if let Err(e) = current.seal(CURRENT_CONSENSUS_SEED_SEALING_PATH.as_str()) {
            error!("Error sealing current consensus_seed - error code 0xC14");
            return Err(e);
        }

        self.consensus_seed = Some(SeedsHolder { genesis, current });
        Ok(())
    }

    pub fn generate_consensus_master_keys(&mut self) -> Result<(), EnclaveError> {
        if !self.is_consensus_seed_set() {
            trace!("Seed not initialized, skipping derivation of enclave keys");
            return Ok(());
        }

        // consensus_seed_exchange_keypair

        let consensus_seed_exchange_keypair_genesis_bytes = self
            .consensus_seed
            .unwrap()
            .genesis
            .derive_key_from_this(&CONSENSUS_SEED_EXCHANGE_KEYPAIR_DERIVE_ORDER.to_be_bytes());
        let consensus_seed_exchange_keypair_genesis =
            KeyPair::from(consensus_seed_exchange_keypair_genesis_bytes);
        trace!(
            "consensus_seed_exchange_keypair_genesis: {:?}",
            hex::encode(consensus_seed_exchange_keypair_genesis.get_pubkey())
        );

        let consensus_seed_exchange_keypair_current_bytes = self
            .consensus_seed
            .unwrap()
            .current
            .derive_key_from_this(&CONSENSUS_SEED_EXCHANGE_KEYPAIR_DERIVE_ORDER.to_be_bytes());
        let consensus_seed_exchange_keypair_current =
            KeyPair::from(consensus_seed_exchange_keypair_current_bytes);
        trace!(
            "consensus_seed_exchange_keypair_current: {:?}",
            hex::encode(consensus_seed_exchange_keypair_current.get_pubkey())
        );

        self.set_consensus_seed_exchange_keypair(
            consensus_seed_exchange_keypair_genesis,
            consensus_seed_exchange_keypair_current,
        );

        // consensus_io_exchange_keypair

        let consensus_io_exchange_keypair_genesis_bytes = self
            .consensus_seed
            .unwrap()
            .genesis
            .derive_key_from_this(&CONSENSUS_IO_EXCHANGE_KEYPAIR_DERIVE_ORDER.to_be_bytes());
        let consensus_io_exchange_keypair_genesis =
            KeyPair::from(consensus_io_exchange_keypair_genesis_bytes);
        trace!(
            "consensus_io_exchange_keypair_genesis: {:?}",
            hex::encode(consensus_io_exchange_keypair_genesis.get_pubkey())
        );

        let consensus_io_exchange_keypair_current_bytes = self
            .consensus_seed
            .unwrap()
            .current
            .derive_key_from_this(&CONSENSUS_IO_EXCHANGE_KEYPAIR_DERIVE_ORDER.to_be_bytes());
        let consensus_io_exchange_keypair_current =
            KeyPair::from(consensus_io_exchange_keypair_current_bytes);
        trace!(
            "consensus_io_exchange_keypair_current: {:?}",
            hex::encode(consensus_io_exchange_keypair_current.get_pubkey())
        );

        self.set_consensus_io_exchange_keypair(
            consensus_io_exchange_keypair_genesis,
            consensus_io_exchange_keypair_current,
        );

        // consensus_state_ikm

        let consensus_state_ikm_genesis = self
            .consensus_seed
            .unwrap()
            .genesis
            .derive_key_from_this(&CONSENSUS_STATE_IKM_DERIVE_ORDER.to_be_bytes());

        trace!(
            "consensus_state_ikm_genesis: {:?}",
            hex::encode(consensus_state_ikm_genesis.get())
        );

        let consensus_state_ikm_current = self
            .consensus_seed
            .unwrap()
            .current
            .derive_key_from_this(&CONSENSUS_STATE_IKM_DERIVE_ORDER.to_be_bytes());

        trace!(
            "consensus_state_ikm_current: {:?}",
            hex::encode(consensus_state_ikm_current.get())
        );

        self.set_consensus_state_ikm(consensus_state_ikm_genesis, consensus_state_ikm_current);

        // consensus_state_ikm

        let consensus_callback_secret_genesis = self
            .consensus_seed
            .unwrap()
            .genesis
            .derive_key_from_this(&CONSENSUS_CALLBACK_SECRET_DERIVE_ORDER.to_be_bytes());

        let rek = self
            .consensus_seed
            .unwrap()
            .derive_key_from_this(&RANDOMNESS_ENCRYPTION_KEY_SECRET_DERIVE_ORDER.to_be_bytes());

        let irs = self
            .consensus_seed
            .unwrap()
            .derive_key_from_this(&INITIAL_RANDOMNESS_SEED_SECRET_DERIVE_ORDER.to_be_bytes());

        self.initial_randomness_seed = Some(irs);
        self.random_encryption_key = Some(rek);

        trace!(
            "consensus_callback_secret_genesis: {:?}",
            hex::encode(consensus_state_ikm_genesis.get())
        );

        let consensus_callback_secret_current = self
            .consensus_seed
            .unwrap()
            .current
            .derive_key_from_this(&CONSENSUS_CALLBACK_SECRET_DERIVE_ORDER.to_be_bytes());

        trace!(
            "consensus_callback_secret_current: {:?}",
            hex::encode(consensus_state_ikm_current.get())
        );

        self.set_consensus_callback_secret(
            consensus_callback_secret_genesis,
            consensus_callback_secret_current,
        );
<<<<<<< HEAD
        self.set_consensus_callback_secret(consensus_callback_secret);
        self.write_randomness_keys();
=======
>>>>>>> 0794ad23

        Ok(())
    }

    pub fn write_randomness_keys(&self) {
        self.random_encryption_key.unwrap().seal(&REK_PATH).unwrap();
        self.initial_randomness_seed
            .unwrap()
            .seal(&IRS_PATH)
            .unwrap();
    }
}

#[cfg(feature = "test")]
pub mod tests {

    use super::{
        Keychain, CURRENT_CONSENSUS_SEED_SEALING_PATH, GENESIS_CONSENSUS_SEED_SEALING_PATH,
        /*KEY_MANAGER,*/ REGISTRATION_KEY_SEALING_PATH,
    };
    // use crate::crypto::CryptoError;
    // use crate::crypto::{KeyPair, Seed};

    // todo: fix test vectors to actually work
    fn _test_initial_keychain_state() {
        // clear previous data (if any)
        let _ = std::sgxfs::remove(&*GENESIS_CONSENSUS_SEED_SEALING_PATH);
        let _ = std::sgxfs::remove(&*CURRENT_CONSENSUS_SEED_SEALING_PATH);
        let _ = std::sgxfs::remove(&*REGISTRATION_KEY_SEALING_PATH);

        let _keys = Keychain::new();

        // todo: replace with actual checks
        // assert_eq!(keys.get_registration_key(), Err(CryptoError));
        // assert_eq!(keys.get_consensus_seed(), Err(CryptoError));
        // assert_eq!(keys.get_consensus_io_exchange_keypair(), Err(CryptoError));
        // assert_eq!(keys.get_consensus_state_ikm(), Err(CryptoError));
    }

    // commented out since it uses outdated methods
    // // todo: fix test vectors to actually work
    // fn test_initialize_keychain_seed() {
    //     // clear previous data (if any)
    //     std::sgxfs::remove(&*CONSENSUS_SEED_SEALING_PATH);
    //     std::sgxfs::remove(&*REGISTRATION_KEY_SEALING_PATH);
    //
    //     let mut keys = Keychain::new();
    //
    //     let seed = Seed::new_from_slice(b"AAAAAAAAAAAAAAAAAAAAAAAAAAAAAAAA");
    //
    //     keys.set_consensus_seed(seed);
    //     keys.generate_consensus_master_keys();
    //     // todo: replace with actual checks
    //     // assert_eq!(keys.get_registration_key(), Err(CryptoError));
    //     assert_eq!(keys.get_consensus_seed().unwrap(), seed);
    // }

    // // todo: fix test vectors to actually work
    // fn test_initialize_keychain_registration() {
    //     // clear previous data (if any)
    //     std::sgxfs::remove(&*CONSENSUS_SEED_SEALING_PATH);
    //     std::sgxfs::remove(&*REGISTRATION_KEY_SEALING_PATH);
    //
    //     let mut keys = Keychain::new();
    //
    //     let kp = KeyPair::new_from_slice(b"AAAAAAAAAAAAAAAAAAAAAAAAAAAAAAAA").unwrap();
    //
    //     keys.set_registration_key(kp);
    //     // todo: replace with actual checks
    //     assert_eq!(keys.get_registration_key().unwrap(), kp);
    // }
    //
    // // todo: fix test vectors to actually work
    // fn test_initialize_keys() {
    //     // clear previous data (if any)
    //     std::sgxfs::remove(&*CONSENSUS_SEED_SEALING_PATH);
    //     std::sgxfs::remove(&*REGISTRATION_KEY_SEALING_PATH);
    //
    //     let mut keys = Keychain::new();
    //
    //     let seed = Seed::new_from_slice(b"AAAAAAAAAAAAAAAAAAAAAAAAAAAAAAAA");
    //
    //     keys.set_consensus_seed(seed);
    //     keys.generate_consensus_master_keys();
    //     // todo: replace with actual checks
    //     assert_eq!(keys.get_consensus_io_exchange_keypair().unwrap(), seed);
    //     assert_eq!(keys.get_consensus_state_ikm().unwrap(), seed);
    // }
    //
    // // todo: fix test vectors to actually work
    // fn test_key_manager() {
    //     // clear previous data (if any)
    //     std::sgxfs::remove(&*CONSENSUS_SEED_SEALING_PATH);
    //     std::sgxfs::remove(&*REGISTRATION_KEY_SEALING_PATH);
    //
    //     let seed = Seed::new_from_slice(b"AAAAAAAAAAAAAAAAAAAAAAAAAAAAAAAA");
    //     let mut keys = Keychain::new();
    //     keys.set_consensus_seed(seed);
    //     keys.generate_consensus_master_keys();
    //
    //     // todo: replace with actual checks
    //     assert_eq!(
    //         KEY_MANAGER.get_consensus_io_exchange_keypair().unwrap(),
    //         seed
    //     );
    //     assert_eq!(KEY_MANAGER.get_consensus_state_ikm().unwrap(), seed);
    // }

    // use crate::crypto::{AESKey, SIVEncryptable, Seed, KEY_MANAGER};
    // // This is commented out because it's trying to modify KEY_MANAGER which is immutable.
    // // todo: fix test vectors to actually work
    // pub fn test_msg_decrypt() {
    //     let seed = Seed::new().unwrap();
    //
    //     KEY_MANAGER
    //         .set_consensus_seed(seed)
    //         .expect("Failed to set seed");
    //
    //     let nonce = [0u8; 32];
    //     let user_public_key = [0u8; 32];
    //
    //     let msg = "{\"ok\": \"{\"balance\": \"108\"}\"}";
    //     let key = calc_encryption_key(&nonce, &user_public_key);
    //
    //     let encrypted_msg = key.encrypt_siv(msg.as_bytes(), &[&[]]);
    //
    //     let secret_msg = SecretMessage {
    //         nonce,
    //         user_public_key,
    //         msg: encrypted_msg,
    //     };
    //
    //     let decrypted_msg = secret_msg.decrypt()?;
    //
    //     assert_eq!(decrypted_msg, msg)
    // }
}<|MERGE_RESOLUTION|>--- conflicted
+++ resolved
@@ -27,22 +27,14 @@
 // plaintext key, so we don't know the list of keys of any contract. The keys are stored
 // as sha256(key) encrypted with the seed.
 pub struct Keychain {
-<<<<<<< HEAD
-    consensus_seed: Option<Seed>,
-    consensus_state_ikm: Option<AESKey>,
-    consensus_seed_exchange_keypair: Option<KeyPair>,
-    consensus_io_exchange_keypair: Option<KeyPair>,
-    consensus_callback_secret: Option<AESKey>,
-    pub random_encryption_key: Option<AESKey>,
-    pub initial_randomness_seed: Option<AESKey>,
-=======
     consensus_seed_id: u16,
     consensus_seed: Option<SeedsHolder<Seed>>,
     consensus_state_ikm: Option<SeedsHolder<AESKey>>,
     consensus_seed_exchange_keypair: Option<SeedsHolder<KeyPair>>,
     consensus_io_exchange_keypair: Option<SeedsHolder<KeyPair>>,
     consensus_callback_secret: Option<SeedsHolder<AESKey>>,
->>>>>>> 0794ad23
+    pub random_encryption_key: Option<AESKey>,
+    pub initial_randomness_seed: Option<AESKey>,
     registration_key: Option<KeyPair>,
 }
 
@@ -397,44 +389,43 @@
             .genesis
             .derive_key_from_this(&CONSENSUS_CALLBACK_SECRET_DERIVE_ORDER.to_be_bytes());
 
+        trace!(
+            "consensus_callback_secret_genesis: {:?}",
+            hex::encode(consensus_state_ikm_genesis.get())
+        );
+
+        let consensus_callback_secret_current = self
+            .consensus_seed
+            .unwrap()
+            .current
+            .derive_key_from_this(&CONSENSUS_CALLBACK_SECRET_DERIVE_ORDER.to_be_bytes());
+
         let rek = self
             .consensus_seed
             .unwrap()
+            .current
             .derive_key_from_this(&RANDOMNESS_ENCRYPTION_KEY_SECRET_DERIVE_ORDER.to_be_bytes());
 
         let irs = self
             .consensus_seed
             .unwrap()
+            .current
             .derive_key_from_this(&INITIAL_RANDOMNESS_SEED_SECRET_DERIVE_ORDER.to_be_bytes());
 
         self.initial_randomness_seed = Some(irs);
         self.random_encryption_key = Some(rek);
 
         trace!(
-            "consensus_callback_secret_genesis: {:?}",
-            hex::encode(consensus_state_ikm_genesis.get())
-        );
-
-        let consensus_callback_secret_current = self
-            .consensus_seed
-            .unwrap()
-            .current
-            .derive_key_from_this(&CONSENSUS_CALLBACK_SECRET_DERIVE_ORDER.to_be_bytes());
-
-        trace!(
             "consensus_callback_secret_current: {:?}",
             hex::encode(consensus_state_ikm_current.get())
         );
+        self.set_consensus_callback_secret(consensus_callback_secret);
+        self.write_randomness_keys();
 
         self.set_consensus_callback_secret(
             consensus_callback_secret_genesis,
             consensus_callback_secret_current,
         );
-<<<<<<< HEAD
-        self.set_consensus_callback_secret(consensus_callback_secret);
-        self.write_randomness_keys();
-=======
->>>>>>> 0794ad23
 
         Ok(())
     }
