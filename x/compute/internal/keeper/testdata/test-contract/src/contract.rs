use cosmwasm_std::{
    generic_err, log, Api, Binary, CosmosMsg, Env, Extern, HandleResponse, HandleResult, HumanAddr,
    InitResponse, InitResult, MigrateResponse, Querier, QueryResult, StdResult, Storage, WasmMsg,
};

<<<<<<< HEAD
use cosmwasm::encoding::Binary;
use cosmwasm::errors::{contract_err, unauthorized, Result, SerializeErr};
use cosmwasm::serde::to_vec;
use cosmwasm::traits::{Api, Extern, Storage};
use cosmwasm::types::{log, CosmosMsg, Env, HumanAddr, Response};
use cw_storage::{serialize, PrefixedStorage, ReadonlyPrefixedStorage};
=======
use crate::msg::{HandleMsg, InitMsg, MigrateMsg, QueryMsg};
// use crate::state::{config, config_read, State};
>>>>>>> cae99616

pub fn init<S: Storage, A: Api, Q: Querier>(
    deps: &mut Extern<S, A, Q>,
    env: Env,
    msg: InitMsg,
) -> InitResult {
    match msg {
<<<<<<< HEAD
        InitMsg::Nop {} => try_init_nop(deps, env),
        InitMsg::Callback { contract_addr } => try_init_with_callback(deps, env, contract_addr),
        InitMsg::ContractError {} => try_contract_error(),
        InitMsg::State {} => try_init_state(deps, env),
    }
}

fn try_init_state<S: Storage, A: Api>(deps: &mut Extern<S, A>, env: Env) -> Result<Response> {
    let mut store = PrefixedStorage::new(b"prefix", &mut deps.storage);

    Ok(Response::default())
}

fn try_init_nop<S: Storage, A: Api>(deps: &mut Extern<S, A>, env: Env) -> Result<Response> {
    Ok(Response {
=======
        InitMsg::Nop {} => init_nop(deps, env),
        InitMsg::Callback { contract_addr } => init_with_callback(deps, env, contract_addr),
        InitMsg::Error {} => init_error(deps, env),
    }
}

fn init_nop<S: Storage, A: Api, Q: Querier>(_deps: &mut Extern<S, A, Q>, _env: Env) -> InitResult {
    Ok(InitResponse {
>>>>>>> cae99616
        messages: vec![],
        log: vec![log("init", "🌈")],
    })
}
<<<<<<< HEAD
fn try_contract_error() -> Result<Response> {
    contract_err("Test error! 🌈")
=======
fn init_error<S: Storage, A: Api, Q: Querier>(
    _deps: &mut Extern<S, A, Q>,
    _env: Env,
) -> InitResult {
    Err(generic_err("Test error! 🌈"))
>>>>>>> cae99616
}

fn init_with_callback<S: Storage, A: Api, Q: Querier>(
    _deps: &mut Extern<S, A, Q>,
    _env: Env,
    contract_addr: HumanAddr,
) -> InitResult {
    Ok(InitResponse {
        messages: vec![CosmosMsg::Wasm(WasmMsg::Execute {
            contract_addr: contract_addr.clone(),
            msg: Binary("{{\"c\":{{\"x\":0,\"y\":13}}}}".as_bytes().to_vec()),
            send: vec![],
        })],
        log: vec![log("init with a callback", "🦄")],
    })
}

pub fn handle<S: Storage, A: Api, Q: Querier>(
    deps: &mut Extern<S, A, Q>,
    env: Env,
    msg: HandleMsg,
) -> HandleResult {
    Ok(match msg {
        HandleMsg::A {
            contract_addr,
            x,
            y,
        } => a(deps, env, contract_addr, x, y),
        HandleMsg::B {
            contract_addr,
            x,
            y,
<<<<<<< HEAD
        } => try_b(deps, env, contract_addr, x, y),
        HandleMsg::C { x, y } => try_c(deps, env, x, y),
        HandleMsg::UnicodeData {} => try_unicode_data(deps, env),
        HandleMsg::EmptyLogKeyValue {} => try_empty_log_key_value(deps, env),
        HandleMsg::EmptyData {} => try_empty_data(deps, env),
        HandleMsg::NoData {} => try_no_data(deps, env),
        HandleMsg::ContractError {} => try_contract_error(),
    }
=======
        } => b(deps, env, contract_addr, x, y),
        HandleMsg::C { x, y } => c(deps, env, x, y),
        HandleMsg::UnicodeData {} => unicode_data(deps, env),
        HandleMsg::EmptyLogKeyValue {} => empty_log_key_value(deps, env),
        HandleMsg::EmptyData {} => empty_data(deps, env),
        HandleMsg::NoData {} => no_data(deps, env),
    })
>>>>>>> cae99616
}

pub fn a<S: Storage, A: Api, Q: Querier>(
    _deps: &mut Extern<S, A, Q>,
    _env: Env,
    contract_addr: HumanAddr,
    x: u8,
    y: u8,
) -> HandleResponse {
    HandleResponse {
        messages: vec![CosmosMsg::Wasm(WasmMsg::Execute {
            contract_addr: contract_addr.clone(),
            msg: Binary(
                format!(
                    "{{\"b\":{{\"x\":{} ,\"y\": {},\"contract_addr\": \"{}\" }}}}",
                    x,
                    y,
                    contract_addr.as_str()
                )
                .as_bytes()
                .to_vec(),
            ),
            send: vec![],
        })],
        log: vec![log("banana", "🍌")],
        data: Some(Binary(vec![x, y])),
    }
}

pub fn b<S: Storage, A: Api, Q: Querier>(
    _deps: &mut Extern<S, A, Q>,
    _env: Env,
    contract_addr: HumanAddr,
    x: u8,
    y: u8,
) -> HandleResponse {
    HandleResponse {
        messages: vec![CosmosMsg::Wasm(WasmMsg::Execute {
            contract_addr: contract_addr.clone(),
            msg: Binary(
                format!("{{\"c\":{{\"x\":{} ,\"y\": {} }}}}", x + 1, y + 1)
                    .as_bytes()
                    .to_vec(),
            ),
            send: vec![],
        })],
        log: vec![log("kiwi", "🥝")],
        data: Some(Binary(vec![x + y])),
    }
}

pub fn c<S: Storage, A: Api, Q: Querier>(
    _deps: &mut Extern<S, A, Q>,
    _env: Env,
    x: u8,
    y: u8,
) -> HandleResponse {
    HandleResponse {
        messages: vec![],
        log: vec![log("watermelon", "🍉")],
        data: Some(Binary(vec![x + y])),
    }
}

pub fn empty_log_key_value<S: Storage, A: Api, Q: Querier>(
    _deps: &mut Extern<S, A, Q>,
    _env: Env,
) -> HandleResponse {
    HandleResponse {
        messages: vec![],
        log: vec![log("my value is empty", ""), log("", "my key is empty")],
        data: None,
    }
}

pub fn empty_data<S: Storage, A: Api, Q: Querier>(
    _deps: &mut Extern<S, A, Q>,
    _env: Env,
) -> HandleResponse {
    HandleResponse {
        messages: vec![],
        log: vec![],
        data: Some(Binary(vec![])),
    }
}

pub fn unicode_data<S: Storage, A: Api, Q: Querier>(
    _deps: &mut Extern<S, A, Q>,
    _env: Env,
) -> HandleResponse {
    HandleResponse {
        messages: vec![],
        log: vec![],
        data: Some(Binary("🍆🥑🍄".as_bytes().to_vec())),
    }
}

pub fn no_data<S: Storage, A: Api, Q: Querier>(
    _deps: &mut Extern<S, A, Q>,
    _env: Env,
) -> HandleResponse {
    HandleResponse {
        messages: vec![],
        log: vec![],
        data: None,
<<<<<<< HEAD
    })
}

pub fn query<S: Storage, A: Api>(deps: &Extern<S, A>, msg: QueryMsg) -> Result<Vec<u8>> {
    match msg {
        QueryMsg::Owner {} => query_owner(deps),
        QueryMsg::ContractError {} => try_query_contract_error(),
=======
>>>>>>> cae99616
    }
}

pub fn query<S: Storage, A: Api, Q: Querier>(
    _deps: &Extern<S, A, Q>,
    _msg: QueryMsg,
) -> QueryResult {
    Ok(Binary(vec![]))
    // match msg {
    //     QueryMsg::Owner {} => query_owner(deps),
    // }
}

<<<<<<< HEAD
    let resp = OwnerResponse {
        owner: deps.api.human_address(&state.owner)?,
    };
    to_vec(&resp).context(SerializeErr {
        kind: "OwnerResponse",
    })
}

fn try_query_contract_error() -> Result<Vec<u8>> {
    contract_err("Test error! 🌈")
=======
// fn query_owner<S: Storage, A: Api,Q:Querier>(deps: &Extern<S, A,Q>) -> QueryResponse {
//     let state = config_read(&deps.storage).load()?;

//     let resp = OwnerResponse {
//         owner: deps.api.human_address(&state.owner)?,
//     };
//     to_vec(&resp).context(SerializeErr {
//         kind: "OwnerResponse",
//     })
// }

pub fn migrate<S: Storage, A: Api, Q: Querier>(
    _deps: &mut Extern<S, A, Q>,
    _env: Env,
    _msg: MigrateMsg,
) -> StdResult<MigrateResponse> {
    Ok(MigrateResponse::default())
>>>>>>> cae99616
}<|MERGE_RESOLUTION|>--- conflicted
+++ resolved
@@ -3,17 +3,7 @@
     InitResponse, InitResult, MigrateResponse, Querier, QueryResult, StdResult, Storage, WasmMsg,
 };
 
-<<<<<<< HEAD
-use cosmwasm::encoding::Binary;
-use cosmwasm::errors::{contract_err, unauthorized, Result, SerializeErr};
-use cosmwasm::serde::to_vec;
-use cosmwasm::traits::{Api, Extern, Storage};
-use cosmwasm::types::{log, CosmosMsg, Env, HumanAddr, Response};
-use cw_storage::{serialize, PrefixedStorage, ReadonlyPrefixedStorage};
-=======
 use crate::msg::{HandleMsg, InitMsg, MigrateMsg, QueryMsg};
-// use crate::state::{config, config_read, State};
->>>>>>> cae99616
 
 pub fn init<S: Storage, A: Api, Q: Querier>(
     deps: &mut Extern<S, A, Q>,
@@ -21,23 +11,6 @@
     msg: InitMsg,
 ) -> InitResult {
     match msg {
-<<<<<<< HEAD
-        InitMsg::Nop {} => try_init_nop(deps, env),
-        InitMsg::Callback { contract_addr } => try_init_with_callback(deps, env, contract_addr),
-        InitMsg::ContractError {} => try_contract_error(),
-        InitMsg::State {} => try_init_state(deps, env),
-    }
-}
-
-fn try_init_state<S: Storage, A: Api>(deps: &mut Extern<S, A>, env: Env) -> Result<Response> {
-    let mut store = PrefixedStorage::new(b"prefix", &mut deps.storage);
-
-    Ok(Response::default())
-}
-
-fn try_init_nop<S: Storage, A: Api>(deps: &mut Extern<S, A>, env: Env) -> Result<Response> {
-    Ok(Response {
-=======
         InitMsg::Nop {} => init_nop(deps, env),
         InitMsg::Callback { contract_addr } => init_with_callback(deps, env, contract_addr),
         InitMsg::Error {} => init_error(deps, env),
@@ -46,21 +19,15 @@
 
 fn init_nop<S: Storage, A: Api, Q: Querier>(_deps: &mut Extern<S, A, Q>, _env: Env) -> InitResult {
     Ok(InitResponse {
->>>>>>> cae99616
         messages: vec![],
         log: vec![log("init", "🌈")],
     })
 }
-<<<<<<< HEAD
-fn try_contract_error() -> Result<Response> {
-    contract_err("Test error! 🌈")
-=======
 fn init_error<S: Storage, A: Api, Q: Querier>(
     _deps: &mut Extern<S, A, Q>,
     _env: Env,
 ) -> InitResult {
     Err(generic_err("Test error! 🌈"))
->>>>>>> cae99616
 }
 
 fn init_with_callback<S: Storage, A: Api, Q: Querier>(
@@ -93,16 +60,6 @@
             contract_addr,
             x,
             y,
-<<<<<<< HEAD
-        } => try_b(deps, env, contract_addr, x, y),
-        HandleMsg::C { x, y } => try_c(deps, env, x, y),
-        HandleMsg::UnicodeData {} => try_unicode_data(deps, env),
-        HandleMsg::EmptyLogKeyValue {} => try_empty_log_key_value(deps, env),
-        HandleMsg::EmptyData {} => try_empty_data(deps, env),
-        HandleMsg::NoData {} => try_no_data(deps, env),
-        HandleMsg::ContractError {} => try_contract_error(),
-    }
-=======
         } => b(deps, env, contract_addr, x, y),
         HandleMsg::C { x, y } => c(deps, env, x, y),
         HandleMsg::UnicodeData {} => unicode_data(deps, env),
@@ -110,7 +67,6 @@
         HandleMsg::EmptyData {} => empty_data(deps, env),
         HandleMsg::NoData {} => no_data(deps, env),
     })
->>>>>>> cae99616
 }
 
 pub fn a<S: Storage, A: Api, Q: Querier>(
@@ -216,16 +172,6 @@
         messages: vec![],
         log: vec![],
         data: None,
-<<<<<<< HEAD
-    })
-}
-
-pub fn query<S: Storage, A: Api>(deps: &Extern<S, A>, msg: QueryMsg) -> Result<Vec<u8>> {
-    match msg {
-        QueryMsg::Owner {} => query_owner(deps),
-        QueryMsg::ContractError {} => try_query_contract_error(),
-=======
->>>>>>> cae99616
     }
 }
 
@@ -239,18 +185,6 @@
     // }
 }
 
-<<<<<<< HEAD
-    let resp = OwnerResponse {
-        owner: deps.api.human_address(&state.owner)?,
-    };
-    to_vec(&resp).context(SerializeErr {
-        kind: "OwnerResponse",
-    })
-}
-
-fn try_query_contract_error() -> Result<Vec<u8>> {
-    contract_err("Test error! 🌈")
-=======
 // fn query_owner<S: Storage, A: Api,Q:Querier>(deps: &Extern<S, A,Q>) -> QueryResponse {
 //     let state = config_read(&deps.storage).load()?;
 
@@ -268,5 +202,4 @@
     _msg: MigrateMsg,
 ) -> StdResult<MigrateResponse> {
     Ok(MigrateResponse::default())
->>>>>>> cae99616
 }