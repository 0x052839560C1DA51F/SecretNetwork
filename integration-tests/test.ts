import { sha256 } from "@noble/hashes/sha256";
import { execSync } from "child_process";
import * as fs from "fs";
import {
  fromBase64,
  MsgExecuteContract,
  ProposalType,
  SecretNetworkClient,
  toBase64,
  toHex,
  toUtf8,
  Tx,
  TxResultCode,
  Wallet,
} from "secretjs";
import {
  QueryBalanceRequest,
  QueryBalanceResponse,
} from "secretjs//dist/protobuf_stuff/cosmos/bank/v1beta1/query";
import { MsgSend } from "secretjs/dist/protobuf_stuff/cosmos/bank/v1beta1/tx";
import { AminoWallet } from "secretjs/dist/wallet_amino";
import {
  ibcDenom,
  sleep,
  storeContracts,
  waitForBlocks,
  waitForIBCChannel,
  waitForIBCConnection,
  Contract,
  instantiateContracts,
  cleanBytes,
} from "./utils";

<<<<<<< HEAD
type Account = {
  address: string;
  mnemonic: string;
  walletAmino: AminoWallet;
  walletProto: Wallet;
  secretjs: SecretNetworkClient;
};

const accountsCount = 30;

// @ts-ignore
// accounts on secretdev-1
const accounts: Account[] = new Array(accountsCount);
=======
const contracts = {
  "secretdev-1": {
    v1: new Contract("v1"),
    v010: new Contract("v010"),
  },
  "secretdev-2": {
    v1: new Contract("v1"),
    v010: new Contract("v010"),
  },
};

// let accounts;
// let accounts2;
// let readonly;

let v1Wasm: Uint8Array;
let v010Wasm: Uint8Array;

// @ts-ignore
const accounts: {
  a: SecretNetworkClient;
  b: SecretNetworkClient;
  c: SecretNetworkClient;
  // avoid using account d which is used by the ibc relayer
} = {};
>>>>>>> c11a88ab
let readonly: SecretNetworkClient;

// @ts-ignore
// accounts on secretdev-2
const accounts2: Account[] = new Array(3);
let readonly2: SecretNetworkClient;

beforeAll(async () => {
  const mnemonics = [
    "grant rice replace explain federal release fix clever romance raise often wild taxi quarter soccer fiber love must tape steak together observe swap guitar",
    "jelly shadow frog dirt dragon use armed praise universe win jungle close inmate rain oil canvas beauty pioneer chef soccer icon dizzy thunder meadow",
    "chair love bleak wonder skirt permit say assist aunt credit roast size obtain minute throw sand usual age smart exact enough room shadow charge",
  ];

  // Create clients for all of the existing wallets in secretdev-1
  for (let i = 0; i < mnemonics.length; i++) {
    const mnemonic = mnemonics[i];
    const walletAmino = new AminoWallet(mnemonic);
    accounts[i] = {
      address: walletAmino.address,
      mnemonic: mnemonic,
      walletAmino,
      walletProto: new Wallet(mnemonic),
      secretjs: await SecretNetworkClient.create({
        grpcWebUrl: "http://localhost:9091",
        wallet: walletAmino,
        walletAddress: walletAmino.address,
        chainId: "secretdev-1",
      }),
    };
  }

  // Create clients for all of the existing wallets in secretdev-2
  for (let i = 0; i < mnemonics.length; i++) {
    const mnemonic = mnemonics[i];
    const walletAmino = new AminoWallet(mnemonic);
    accounts2[i] = {
      address: walletAmino.address,
      mnemonic: mnemonic,
      walletAmino,
      walletProto: new Wallet(mnemonic),
      secretjs: await SecretNetworkClient.create({
        grpcWebUrl: "http://localhost:9391",
        wallet: walletAmino,
        walletAddress: walletAmino.address,
        chainId: "secretdev-2",
      }),
    };
  }

  // Create temporary wallets to fit all other usages (See TXCount test)
  for (let i = mnemonics.length; i < accountsCount; i++) {
    const wallet = new AminoWallet();
    const [{ address }] = await wallet.getAccounts();
    const walletProto = new Wallet(wallet.mnemonic);

    accounts[i] = {
      address: address,
      mnemonic: wallet.mnemonic,
      walletAmino: wallet,
      walletProto: walletProto,
      secretjs: await SecretNetworkClient.create({
        grpcWebUrl: "http://localhost:9091",
        chainId: "secretdev-1",
        wallet: wallet,
        walletAddress: address,
      }),
    };
  }

  // Send 100k SCRT from account 0 to each of accounts 1-itrations

  const { secretjs } = accounts[0];

  let t: Tx;
  try {
    t = await secretjs.tx.bank.multiSend(
      {
        inputs: [
          {
            address: secretjs.address,
            coins: [
              {
                denom: "uscrt",
                amount: String(100_000 * 1e6 * (accountsCount - 1)),
              },
            ],
          },
        ],
        outputs: accounts.slice(1).map(({ address }) => ({
          address,
          coins: [{ denom: "uscrt", amount: String(100_000 * 1e6) }],
        })),
      },
      {
        gasLimit: 200_000,
      }
    );
  } catch (e) {
    throw new Error(`Failed to multisend: ${e.stack}`);
  }

  if (t.code !== 0) {
    console.error(`failed to multisend coins`);
    throw new Error("Failed to multisend coins to initial accounts");
  }

  readonly = await SecretNetworkClient.create({
    chainId: "secretdev-1",
    grpcWebUrl: "http://localhost:9091",
  });

  readonly2 = await SecretNetworkClient.create({
    chainId: "secretdev-2",
    grpcWebUrl: "http://localhost:9391",
  });
  await waitForBlocks("secretdev-1");

  v1Wasm = fs.readFileSync(
    `${__dirname}/contract-v1/contract.wasm`
  ) as Uint8Array;
  contracts["secretdev-1"].v1.codeHash = toHex(sha256(v1Wasm));
  contracts["secretdev-2"].v1.codeHash = contracts["secretdev-1"].v1.codeHash;

  v010Wasm = fs.readFileSync(
    `${__dirname}/contract-v0.10/contract.wasm`
  ) as Uint8Array;
<<<<<<< HEAD
  v010CodeHash = toHex(sha256(v010Wasm));

  console.log("Uploading contracts...");
  let tx: Tx;
  tx = await accounts[0].secretjs.tx.broadcast(
    [
      new MsgStoreCode({
        sender: accounts[0].address,
        wasmByteCode: v1Wasm,
        source: "",
        builder: "",
      }),
      new MsgStoreCode({
        sender: accounts[0].address,
        wasmByteCode: v010Wasm,
        source: "",
        builder: "",
      }),
    ],
    { gasLimit: 5_000_000 }
=======
  contracts["secretdev-1"].v010.codeHash = toHex(sha256(v010Wasm));
  contracts["secretdev-2"].v010.codeHash =
    contracts["secretdev-1"].v010.codeHash;
  console.log("v1codehash", contracts["secretdev-1"].v1.codeHash);
  console.log("v010codeHash", contracts["secretdev-1"].v010.codeHash);

  console.log("Uploading contracts on chain 1...");
  let tx: Tx = await storeContracts(accounts.a, [v1Wasm, v010Wasm]);
  contracts["secretdev-1"].v1.codeId = Number(
    tx.arrayLog.find((x) => x.key === "code_id").value
>>>>>>> c11a88ab
  );
  contracts["secretdev-1"].v010.codeId = Number(
    tx.arrayLog.reverse().find((x) => x.key === "code_id").value
  );
<<<<<<< HEAD

  tx = await accounts[0].secretjs.tx.broadcast(
    [
      new MsgInstantiateContract({
        sender: accounts[0].address,
        codeId: v1CodeID,
        codeHash: v1CodeHash,
        initMsg: { nop: {} },
        label: `v1-${Date.now()}`,
      }),
      new MsgInstantiateContract({
        sender: accounts[0].address,
        codeId: v010CodeID,
        codeHash: v010CodeHash,
        initMsg: { echo: {} },
        label: `v010-${Date.now()}`,
      }),
    ],
    { gasLimit: 200_000 }
  );
  if (tx.code !== TxResultCode.Success) {
    console.error(tx.rawLog);
  }
  expect(tx.code).toBe(TxResultCode.Success);

  v1Address = tx.arrayLog.find((x) => x.key === "contract_address").value;
  v010Address = tx.arrayLog
=======
  console.log("v1codeid", contracts["secretdev-1"].v1.codeId);
  console.log("v010codeid", contracts["secretdev-1"].v010.codeId);

  console.log("Instantiating contracts on chain 1...");
  tx = await instantiateContracts(accounts.a, [
    contracts["secretdev-1"].v1,
    contracts["secretdev-1"].v010,
  ]);
  contracts["secretdev-1"].v1.address = tx.arrayLog.find(
    (x) => x.key === "contract_address"
  ).value;
  contracts["secretdev-1"].v010.address = tx.arrayLog
>>>>>>> c11a88ab
    .reverse()
    .find((x) => x.key === "contract_address").value;

  // get contract's ibc_port_id
  // const info = (await readonly.query.compute.contractInfo(contracts["secretdev-1"].v1.address)).ContractInfo;
  // console.log("info", info);
  // console.log("info.ibcPortId", info.ibcPortId);
  // temp guessing:
  contracts["secretdev-1"].v1.ibcPortId =
    "wasm." + contracts["secretdev-1"].v1.address;

  // create a second validator for MsgRedelegate tests
  const { validators } = await readonly.query.staking.validators({});
  if (validators.length === 1) {
    tx = await accounts[1].secretjs.tx.staking.createValidator(
      {
        selfDelegatorAddress: accounts[1].address,
        commission: {
          maxChangeRate: 0.01,
          maxRate: 0.1,
          rate: 0.05,
        },
        description: {
          moniker: "banana",
          identity: "papaya",
          website: "watermelon.com",
          securityContact: "info@watermelon.com",
          details: "We are the banana papaya validator",
        },
        pubkey: toBase64(new Uint8Array(32).fill(1)),
        minSelfDelegation: "1",
        initialDelegation: { amount: "1", denom: "uscrt" },
      },
      { gasLimit: 100_000 }
    );
    expect(tx.code).toBe(TxResultCode.Success);
  }
});

describe("BankMsg", () => {
  describe("Send", () => {
    test("v1", async () => {
      const tx = await accounts[0].secretjs.tx.compute.executeContract(
        {
<<<<<<< HEAD
          sender: accounts[0].address,
          contractAddress: v1Address,
          codeHash: v1CodeHash,
=======
          sender: accounts.a.address,
          contractAddress: contracts["secretdev-1"].v1.address,
          codeHash: contracts["secretdev-1"].v1.codeHash,
>>>>>>> c11a88ab
          msg: {
            bank_msg_send: {
              to_address: accounts[1].address,
              amount: [{ amount: "1", denom: "uscrt" }],
            },
          },
          sentFunds: [{ amount: "1", denom: "uscrt" }],
        },
        { gasLimit: 250_000 }
      );
      if (tx.code !== TxResultCode.Success) {
        console.error(tx.rawLog);
      }
      expect(tx.code).toBe(TxResultCode.Success);
      expect(tx.arrayLog.filter((x) => x.type === "coin_spent")).toStrictEqual([
        {
          key: "spender",
          msg: 0,
          type: "coin_spent",
          value: accounts[0].address,
        },
        { key: "amount", msg: 0, type: "coin_spent", value: "1uscrt" },
        {
          key: "spender",
          msg: 0,
          type: "coin_spent",
          value: contracts["secretdev-1"].v1.address,
        },
        { key: "amount", msg: 0, type: "coin_spent", value: "1uscrt" },
      ]);
      expect(
        tx.arrayLog.filter((x) => x.type === "coin_received")
      ).toStrictEqual([
        {
          key: "receiver",
          msg: 0,
          type: "coin_received",
          value: contracts["secretdev-1"].v1.address,
        },
        { key: "amount", msg: 0, type: "coin_received", value: "1uscrt" },
        {
          key: "receiver",
          msg: 0,
          type: "coin_received",
          value: accounts[1].address,
        },
        { key: "amount", msg: 0, type: "coin_received", value: "1uscrt" },
      ]);
    });

    describe("v0.10", () => {
      test("success", async () => {
        const tx = await accounts[0].secretjs.tx.compute.executeContract(
          {
<<<<<<< HEAD
            sender: accounts[0].address,
            contractAddress: v010Address,
            codeHash: v010CodeHash,
=======
            sender: accounts.a.address,
            contractAddress: contracts["secretdev-1"].v010.address,
            codeHash: contracts["secretdev-1"].v010.codeHash,
>>>>>>> c11a88ab
            msg: {
              bank_msg_send: {
                to_address: accounts[1].address,
                amount: [{ amount: "1", denom: "uscrt" }],
              },
            },
            sentFunds: [{ amount: "1", denom: "uscrt" }],
          },
          { gasLimit: 250_000 }
        );
        if (tx.code !== TxResultCode.Success) {
          console.error(tx.rawLog);
        }
        expect(tx.code).toBe(TxResultCode.Success);
        expect(
          tx.arrayLog.filter((x) => x.type === "coin_spent")
        ).toStrictEqual([
          {
            key: "spender",
            msg: 0,
            type: "coin_spent",
            value: accounts[0].address,
          },
          { key: "amount", msg: 0, type: "coin_spent", value: "1uscrt" },
          {
            key: "spender",
            msg: 0,
            type: "coin_spent",
            value: contracts["secretdev-1"].v010.address,
          },
          { key: "amount", msg: 0, type: "coin_spent", value: "1uscrt" },
        ]);
        expect(
          tx.arrayLog.filter((x) => x.type === "coin_received")
        ).toStrictEqual([
          {
            key: "receiver",
            msg: 0,
            type: "coin_received",
            value: contracts["secretdev-1"].v010.address,
          },
          { key: "amount", msg: 0, type: "coin_received", value: "1uscrt" },
          {
            key: "receiver",
            msg: 0,
            type: "coin_received",
            value: accounts[1].address,
          },
          { key: "amount", msg: 0, type: "coin_received", value: "1uscrt" },
        ]);
      });

      test("error", async () => {
        const { balance } = await readonly.query.bank.balance({
          address: contracts["secretdev-1"].v010.address,
          denom: "uscrt",
        });
        const contractBalance = Number(balance?.amount) ?? 0;

        const tx = await accounts[0].secretjs.tx.compute.executeContract(
          {
<<<<<<< HEAD
            sender: accounts[0].address,
            contractAddress: v010Address,
            codeHash: v010CodeHash,
=======
            sender: accounts.a.address,
            contractAddress: contracts["secretdev-1"].v010.address,
            codeHash: contracts["secretdev-1"].v010.codeHash,
>>>>>>> c11a88ab
            msg: {
              bank_msg_send: {
                to_address: accounts[1].address,
                amount: [
                  { amount: String(contractBalance + 1), denom: "uscrt" },
                ],
              },
            },
          },
          { gasLimit: 250_000 }
        );

        expect(tx.code).toBe(TxResultCode.ErrInsufficientFunds);
        expect(tx.rawLog).toContain(
          `${contractBalance}uscrt is smaller than ${contractBalance + 1}uscrt`
        );
      });
    });
  });
});

describe("Env", () => {
  describe("TransactionInfo", () => {
    describe("TxCount", () => {
      test("execute", async () => {
        jest.setTimeout(10 * 60 * 1_000);
        let txProm: Promise<Tx>[] = new Array(2);
        let success: boolean;
        let shouldBreak: boolean = false;
        for (let j = 0; j < 20 && !shouldBreak; j += 2) {
          for (let i = 0; i < 2; i++) {
            let walletID = j + i + 3;
            success = true;

            txProm[i] = accounts[walletID].secretjs.tx.compute.executeContract(
              {
                sender: accounts[walletID].address,
                contractAddress: v1Address,
                codeHash: v1CodeHash,
                msg: {
                  get_tx_id: {},
                },
                sentFunds: [],
              },
              { gasLimit: 250_000 }
            );
          }

          let txs = await Promise.all(txProm);

          for (let i = 0; i < 2; i++) {
            if (txs[i].code !== TxResultCode.Success) {
              console.error(txs[i].rawLog);
            }

            expect(txs[i].code).toBe(TxResultCode.Success);

            const { attributes } = txs[i].jsonLog[0].events.find(
              (x) => x.type === "wasm-count"
            );

            expect(attributes.length).toBe(2);

            const { value } = attributes.find((x) => x.key === "count-val");

            if (value !== i.toString()) {
              success = false;
              break;
            }
          }

          if (success) {
            break;
          }
        }

        expect(success).toBe(true);
      });
    });
  });
});

describe("CustomMsg", () => {
  test.skip("v1", async () => {
    // TODO
  });

  test("v0.10", async () => {
    const tx = await accounts[0].secretjs.tx.compute.executeContract(
      {
<<<<<<< HEAD
        sender: accounts[0].address,
        contractAddress: v010Address,
        codeHash: v010CodeHash,
=======
        sender: accounts.a.address,
        contractAddress: contracts["secretdev-1"].v010.address,
        codeHash: contracts["secretdev-1"].v010.codeHash,
>>>>>>> c11a88ab
        msg: {
          custom_msg: {},
        },
      },
      { gasLimit: 250_000 }
    );
    if (tx.code !== 10) {
      console.error(tx.rawLog);
    }
    expect(tx.code).toBe(10 /* WASM ErrInvalidMsg */);
    expect(tx.rawLog).toContain("invalid CosmosMsg from the contract");
  });
});

describe("GovMsgVote", () => {
  let proposalId: number;

  beforeAll(async () => {
    let tx = await accounts[0].secretjs.tx.gov.submitProposal(
      {
        type: ProposalType.TextProposal,
        proposer: accounts[0].address,
        // on localsecret min deposit is 10 SCRT
        initialDeposit: [{ amount: String(10_000_000), denom: "uscrt" }],
        content: {
          title: "Hi",
          description: "Hello",
        },
      },
      {
        broadcastCheckIntervalMs: 100,
        gasLimit: 5_000_000,
      }
    );
    if (tx.code !== TxResultCode.Success) {
      console.error(tx.rawLog);
    }
    expect(tx.code).toBe(TxResultCode.Success);

    proposalId = Number(
      tx.jsonLog?.[0].events
        .find((e) => e.type === "submit_proposal")
        ?.attributes.find((a) => a.key === "proposal_id")?.value
    );
    expect(proposalId).toBeGreaterThanOrEqual(1);
  });

  describe("v1", () => {
    test.skip("success", async () => {
      // TODO
    });
    test.skip("error", async () => {
      // TODO
    });
  });

  describe("v0.10", () => {
    test("success", async () => {
      const tx = await accounts[0].secretjs.tx.compute.executeContract(
        {
<<<<<<< HEAD
          sender: accounts[0].address,
          contractAddress: v010Address,
          codeHash: v010CodeHash,
=======
          sender: accounts.a.address,
          contractAddress: contracts["secretdev-1"].v010.address,
          codeHash: contracts["secretdev-1"].v010.codeHash,
>>>>>>> c11a88ab
          msg: {
            gov_msg_vote: {
              proposal: proposalId,
              vote_option: "Yes",
            },
          },
        },
        { gasLimit: 250_000 }
      );
      if (tx.code !== TxResultCode.Success) {
        console.error(tx.rawLog);
      }
      expect(tx.code).toBe(TxResultCode.Success);

      const { attributes } = tx.jsonLog[0].events.find(
        (x) => x.type === "proposal_vote"
      );
      expect(attributes).toContainEqual({
        key: "proposal_id",
        value: String(proposalId),
      });
      expect(attributes).toContainEqual({
        key: "option",
        value: '{"option":1,"weight":"1.000000000000000000"}',
      });
    });

    test("error", async () => {
      const tx = await accounts[0].secretjs.tx.compute.executeContract(
        {
<<<<<<< HEAD
          sender: accounts[0].address,
          contractAddress: v010Address,
          codeHash: v010CodeHash,
=======
          sender: accounts.a.address,
          contractAddress: contracts["secretdev-1"].v010.address,
          codeHash: contracts["secretdev-1"].v010.codeHash,
>>>>>>> c11a88ab
          msg: {
            gov_msg_vote: {
              proposal: proposalId + 1e6,
              vote_option: "Yes",
            },
          },
        },
        { gasLimit: 250_000 }
      );

      expect(tx.code).toBe(2 /* Gov ErrUnknownProposal */);
      expect(tx.rawLog).toContain(`${proposalId + 1e6}: unknown proposal`);
    });
  });
});

describe("Wasm", () => {
  describe("MsgInstantiateContract", () => {
    describe("v1", () => {
      test.skip("success", async () => {
        // TODO
      });
      test.skip("error", async () => {
        // TODO
      });
    });

    describe("v0.10", () => {
      test("success", async () => {
        const tx = await accounts[0].secretjs.tx.compute.executeContract(
          {
<<<<<<< HEAD
            sender: accounts[0].address,
            contractAddress: v010Address,
            codeHash: v010CodeHash,
=======
            sender: accounts.a.address,
            contractAddress: contracts["secretdev-1"].v010.address,
            codeHash: contracts["secretdev-1"].v010.codeHash,
>>>>>>> c11a88ab
            msg: {
              wasm_msg_instantiate: {
                code_id: contracts["secretdev-1"].v010.codeId,
                callback_code_hash: contracts["secretdev-1"].v010.codeHash,
                msg: toBase64(toUtf8(JSON.stringify({ echo: {} }))),
                send: [],
                label: `v010-${Date.now()}`,
              },
            },
          },
          { gasLimit: 250_000 }
        );

        if (tx.code !== TxResultCode.Success) {
          console.error(tx.rawLog);
        }
        expect(tx.code).toBe(TxResultCode.Success);

        const { attributes } = tx.jsonLog[0].events.find(
          (e) => e.type === "wasm"
        );
        expect(attributes.length).toBe(2);
        expect(attributes[0].key).toBe("contract_address");
        expect(attributes[0].value).toBe(contracts["secretdev-1"].v010.address);
        expect(attributes[1].key).toBe("contract_address");
        expect(attributes[1].value).not.toBe(
          contracts["secretdev-1"].v010.address
        );
      });

      test("error", async () => {
        const tx = await accounts[0].secretjs.tx.compute.executeContract(
          {
<<<<<<< HEAD
            sender: accounts[0].address,
            contractAddress: v010Address,
            codeHash: v010CodeHash,
=======
            sender: accounts.a.address,
            contractAddress: contracts["secretdev-1"].v010.address,
            codeHash: contracts["secretdev-1"].v010.codeHash,
>>>>>>> c11a88ab
            msg: {
              wasm_msg_instantiate: {
                code_id: contracts["secretdev-1"].v010.codeId,
                callback_code_hash: contracts["secretdev-1"].v010.codeHash,
                msg: toBase64(toUtf8(JSON.stringify({ blabla: {} }))),
                send: [],
                label: `v010-${Date.now()}`,
              },
            },
          },
          { gasLimit: 250_000 }
        );

        if (tx.code !== 2) {
          console.error(tx.rawLog);
        }
        expect(tx.code).toBe(2 /* WASM ErrInstantiateFailed */);

        expect(tx.rawLog).toContain("encrypted:");
        expect(tx.rawLog).toContain("instantiate contract failed");
      });
    });
  });

  describe("MsgExecuteContract", () => {
    describe("v1", () => {
      test.skip("success", async () => {
        // TODO
      });
      test.skip("error", async () => {
        // TODO
      });
    });

    describe("v0.10", () => {
      test("success", async () => {
        const tx = await accounts[0].secretjs.tx.compute.executeContract(
          {
<<<<<<< HEAD
            sender: accounts[0].address,
            contractAddress: v010Address,
            codeHash: v010CodeHash,
=======
            sender: accounts.a.address,
            contractAddress: contracts["secretdev-1"].v010.address,
            codeHash: contracts["secretdev-1"].v010.codeHash,
>>>>>>> c11a88ab
            msg: {
              wasm_msg_execute: {
                contract_addr: contracts["secretdev-1"].v010.address,
                callback_code_hash: contracts["secretdev-1"].v010.codeHash,
                msg: toBase64(toUtf8(JSON.stringify({ echo: {} }))),
                send: [],
              },
            },
          },
          { gasLimit: 250_000 }
        );

        if (tx.code !== TxResultCode.Success) {
          console.error(tx.rawLog);
        }
        expect(tx.code).toBe(TxResultCode.Success);

        const { attributes } = tx.jsonLog[0].events.find(
          (e) => e.type === "wasm"
        );
        expect(attributes.length).toBe(2);
        expect(attributes[0].key).toBe("contract_address");
        expect(attributes[0].value).toBe(contracts["secretdev-1"].v010.address);
        expect(attributes[1].key).toBe("contract_address");
        expect(attributes[1].value).toBe(contracts["secretdev-1"].v010.address);
      });

      test("error", async () => {
        const tx = await accounts[0].secretjs.tx.compute.executeContract(
          {
<<<<<<< HEAD
            sender: accounts[0].address,
            contractAddress: v010Address,
            codeHash: v010CodeHash,
=======
            sender: accounts.a.address,
            contractAddress: contracts["secretdev-1"].v010.address,
            codeHash: contracts["secretdev-1"].v010.codeHash,
>>>>>>> c11a88ab
            msg: {
              wasm_msg_execute: {
                contract_addr: contracts["secretdev-1"].v010.address,
                callback_code_hash: contracts["secretdev-1"].v010.codeHash,
                msg: toBase64(toUtf8(JSON.stringify({ blabla: {} }))),
                send: [],
              },
            },
          },
          { gasLimit: 250_000 }
        );

        if (tx.code !== 3) {
          console.error(tx.rawLog);
        }
        expect(tx.code).toBe(3 /* WASM ErrExecuteFailed */);

        expect(tx.rawLog).toContain("encrypted:");
        expect(tx.rawLog).toContain("execute contract failed");
      });
    });
  });
});

describe("StakingMsg", () => {
  describe("Delegate", () => {
    describe("v1", () => {
      test.skip("success", async () => {
        // TODO
      });
      test.skip("error", async () => {
        // TODO
      });
    });

    describe("v0.10", () => {
      test("success", async () => {
        const { validators } = await readonly.query.staking.validators({});
        const validator = validators[0].operatorAddress;

        const tx = await accounts[0].secretjs.tx.compute.executeContract(
          {
<<<<<<< HEAD
            sender: accounts[0].address,
            contractAddress: v010Address,
            codeHash: v010CodeHash,
=======
            sender: accounts.a.address,
            contractAddress: contracts["secretdev-1"].v010.address,
            codeHash: contracts["secretdev-1"].v010.codeHash,
>>>>>>> c11a88ab
            msg: {
              staking_msg_delegate: {
                validator,
                amount: { amount: "1", denom: "uscrt" },
              },
            },
            sentFunds: [{ amount: "1", denom: "uscrt" }],
          },
          { gasLimit: 250_000 }
        );
        if (tx.code !== TxResultCode.Success) {
          console.error(tx.rawLog);
        }
        expect(tx.code).toBe(TxResultCode.Success);

        const { attributes } = tx.jsonLog[0].events.find(
          (e) => e.type === "delegate"
        );
        expect(attributes).toContainEqual({ key: "amount", value: "1uscrt" });
        expect(attributes).toContainEqual({
          key: "validator",
          value: validator,
        });
      });

      test("error", async () => {
        const { validators } = await readonly.query.staking.validators({});
        const validator = validators[0].operatorAddress;

        const tx = await accounts[0].secretjs.tx.compute.executeContract(
          {
<<<<<<< HEAD
            sender: accounts[0].address,
            contractAddress: v010Address,
            codeHash: v010CodeHash,
=======
            sender: accounts.a.address,
            contractAddress: contracts["secretdev-1"].v010.address,
            codeHash: contracts["secretdev-1"].v010.codeHash,
>>>>>>> c11a88ab
            msg: {
              staking_msg_delegate: {
                validator: validator + "garbage",
                amount: { amount: "1", denom: "uscrt" },
              },
            },
            sentFunds: [{ amount: "1", denom: "uscrt" }],
          },
          { gasLimit: 250_000 }
        );

        expect(tx.code).toBe(TxResultCode.ErrInvalidAddress);
        expect(tx.rawLog).toContain(
          `${validator + "garbage"}: invalid address`
        );
      });
    });
  });

  describe("Undelegate", () => {
    describe("v1", () => {
      test.skip("success", async () => {
        // TODO
      });
      test.skip("error", async () => {
        // TODO
      });
    });

    describe("v0.10", () => {
      test("success", async () => {
        const { validators } = await readonly.query.staking.validators({});
        const validator = validators[0].operatorAddress;

        const tx = await accounts[0].secretjs.tx.broadcast(
          [
            new MsgExecuteContract({
<<<<<<< HEAD
              sender: accounts[0].address,
              contractAddress: v010Address,
              codeHash: v010CodeHash,
=======
              sender: accounts.a.address,
              contractAddress: contracts["secretdev-1"].v010.address,
              codeHash: contracts["secretdev-1"].v010.codeHash,
>>>>>>> c11a88ab
              msg: {
                staking_msg_delegate: {
                  validator,
                  amount: { amount: "1", denom: "uscrt" },
                },
              },
              sentFunds: [{ amount: "1", denom: "uscrt" }],
            }),
            new MsgExecuteContract({
<<<<<<< HEAD
              sender: accounts[0].address,
              contractAddress: v010Address,
              codeHash: v010CodeHash,
=======
              sender: accounts.a.address,
              contractAddress: contracts["secretdev-1"].v010.address,
              codeHash: contracts["secretdev-1"].v010.codeHash,
>>>>>>> c11a88ab
              msg: {
                staking_msg_undelegate: {
                  validator,
                  amount: { amount: "1", denom: "uscrt" },
                },
              },
              sentFunds: [{ amount: "1", denom: "uscrt" }],
            }),
          ],
          { gasLimit: 250_000 }
        );
        if (tx.code !== TxResultCode.Success) {
          console.error(tx.rawLog);
        }
        expect(tx.code).toBe(TxResultCode.Success);

        const { attributes } = tx.jsonLog[1].events.find(
          (e) => e.type === "unbond"
        );
        expect(attributes).toContainEqual({ key: "amount", value: "1uscrt" });
        expect(attributes).toContainEqual({
          key: "validator",
          value: validator,
        });
      });

      test("error", async () => {
        const { validators } = await readonly.query.staking.validators({});
        const validator = validators[0].operatorAddress;

        const tx = await accounts[0].secretjs.tx.compute.executeContract(
          {
<<<<<<< HEAD
            sender: accounts[0].address,
            contractAddress: v010Address,
            codeHash: v010CodeHash,
=======
            sender: accounts.a.address,
            contractAddress: contracts["secretdev-1"].v010.address,
            codeHash: contracts["secretdev-1"].v010.codeHash,
>>>>>>> c11a88ab
            msg: {
              staking_msg_undelegate: {
                validator: validator + "garbage",
                amount: { amount: "1", denom: "uscrt" },
              },
            },
            sentFunds: [{ amount: "1", denom: "uscrt" }],
          },
          { gasLimit: 250_000 }
        );

        expect(tx.code).toBe(TxResultCode.ErrInvalidAddress);
        expect(tx.rawLog).toContain(
          `${validator + "garbage"}: invalid address`
        );
      });
    });
  });

  describe("Redelegate", () => {
    describe("v1", () => {
      test.skip("success", async () => {
        // TODO
      });
      test.skip("error", async () => {
        // TODO
      });
    });

    describe("v0.10", () => {
      test("success", async () => {
        const { validators } = await readonly.query.staking.validators({});
        const validatorA = validators[0].operatorAddress;
        const validatorB = validators[1].operatorAddress;

        const tx = await accounts[0].secretjs.tx.broadcast(
          [
            new MsgExecuteContract({
<<<<<<< HEAD
              sender: accounts[0].address,
              contractAddress: v010Address,
              codeHash: v010CodeHash,
=======
              sender: accounts.a.address,
              contractAddress: contracts["secretdev-1"].v010.address,
              codeHash: contracts["secretdev-1"].v010.codeHash,
>>>>>>> c11a88ab
              msg: {
                staking_msg_delegate: {
                  validator: validatorA,
                  amount: { amount: "1", denom: "uscrt" },
                },
              },
              sentFunds: [{ amount: "1", denom: "uscrt" }],
            }),
            new MsgExecuteContract({
<<<<<<< HEAD
              sender: accounts[0].address,
              contractAddress: v010Address,
              codeHash: v010CodeHash,
=======
              sender: accounts.a.address,
              contractAddress: contracts["secretdev-1"].v010.address,
              codeHash: contracts["secretdev-1"].v010.codeHash,
>>>>>>> c11a88ab
              msg: {
                staking_msg_redelegate: {
                  src_validator: validatorA,
                  dst_validator: validatorB,
                  amount: { amount: "1", denom: "uscrt" },
                },
              },
              sentFunds: [{ amount: "1", denom: "uscrt" }],
            }),
          ],
          { gasLimit: 250_000 }
        );
        if (tx.code !== TxResultCode.Success) {
          console.error(tx.rawLog);
        }
        expect(tx.code).toBe(TxResultCode.Success);

        const { attributes } = tx.jsonLog[1].events.find(
          (e) => e.type === "redelegate"
        );
        expect(attributes).toContainEqual({ key: "amount", value: "1uscrt" });
        expect(attributes).toContainEqual({
          key: "source_validator",
          value: validatorA,
        });
        expect(attributes).toContainEqual({
          key: "destination_validator",
          value: validatorB,
        });
      });

      test("error", async () => {
        const { validators } = await readonly.query.staking.validators({});
        const validator = validators[0].operatorAddress;

        const tx = await accounts[0].secretjs.tx.compute.executeContract(
          {
<<<<<<< HEAD
            sender: accounts[0].address,
            contractAddress: v010Address,
            codeHash: v010CodeHash,
=======
            sender: accounts.a.address,
            contractAddress: contracts["secretdev-1"].v010.address,
            codeHash: contracts["secretdev-1"].v010.codeHash,
>>>>>>> c11a88ab
            msg: {
              staking_msg_redelegate: {
                src_validator: validator,
                dst_validator: validator + "garbage",
                amount: { amount: "1", denom: "uscrt" },
              },
            },
            sentFunds: [{ amount: "1", denom: "uscrt" }],
          },
          { gasLimit: 250_000 }
        );

        expect(tx.code).toBe(TxResultCode.ErrInvalidAddress);
        expect(tx.rawLog).toContain(
          `${validator + "garbage"}: invalid address`
        );
      });
    });
  });

  describe("Withdraw", () => {
    describe("v1", () => {
      test.skip("success", async () => {
        // TODO
      });
      test.skip("error", async () => {
        // TODO
      });
    });

    describe("v0.10", () => {
      test("success", async () => {
        const { validators } = await readonly.query.staking.validators({});
        const validator = validators[0].operatorAddress;

        const tx = await accounts[0].secretjs.tx.broadcast(
          [
            new MsgExecuteContract({
<<<<<<< HEAD
              sender: accounts[0].address,
              contractAddress: v010Address,
              codeHash: v010CodeHash,
=======
              sender: accounts.a.address,
              contractAddress: contracts["secretdev-1"].v010.address,
              codeHash: contracts["secretdev-1"].v010.codeHash,
>>>>>>> c11a88ab
              msg: {
                staking_msg_delegate: {
                  validator: validator,
                  amount: { amount: "1", denom: "uscrt" },
                },
              },
              sentFunds: [{ amount: "1", denom: "uscrt" }],
            }),
            new MsgExecuteContract({
<<<<<<< HEAD
              sender: accounts[0].address,
              contractAddress: v010Address,
              codeHash: v010CodeHash,
=======
              sender: accounts.a.address,
              contractAddress: contracts["secretdev-1"].v010.address,
              codeHash: contracts["secretdev-1"].v010.codeHash,
>>>>>>> c11a88ab
              msg: {
                staking_msg_withdraw: {
                  validator: validator,
                  recipient: accounts[0].address,
                },
              },
              sentFunds: [{ amount: "1", denom: "uscrt" }],
            }),
          ],
          { gasLimit: 250_000 }
        );
        if (tx.code !== TxResultCode.Success) {
          console.error(tx.rawLog);
        }
        expect(tx.code).toBe(TxResultCode.Success);

        const { attributes } = tx.jsonLog[1].events.find(
          (e) => e.type === "withdraw_rewards"
        );
        expect(attributes).toContainEqual({
          key: "validator",
          value: validator,
        });
      });

      test("error", async () => {
        const { validators } = await readonly.query.staking.validators({});
        const validator = validators[0].operatorAddress;

        const tx = await accounts[0].secretjs.tx.compute.executeContract(
          {
<<<<<<< HEAD
            sender: accounts[0].address,
            contractAddress: v010Address,
            codeHash: v010CodeHash,
=======
            sender: accounts.a.address,
            contractAddress: contracts["secretdev-1"].v010.address,
            codeHash: contracts["secretdev-1"].v010.codeHash,
>>>>>>> c11a88ab
            msg: {
              staking_msg_redelegate: {
                src_validator: validator,
                dst_validator: validator + "garbage",
                amount: { amount: "1", denom: "uscrt" },
              },
            },
            sentFunds: [{ amount: "1", denom: "uscrt" }],
          },
          { gasLimit: 250_000 }
        );

        expect(tx.code).toBe(TxResultCode.ErrInvalidAddress);
        expect(tx.rawLog).toContain(
          `${validator + "garbage"}: invalid address`
        );
      });
    });
  });
});

describe("StargateMsg", () => {
  test("v1", async () => {
    const tx = await accounts[0].secretjs.tx.compute.executeContract(
      {
<<<<<<< HEAD
        sender: accounts[0].address,
        contractAddress: v1Address,
        codeHash: v1CodeHash,
=======
        sender: accounts.a.address,
        contractAddress: contracts["secretdev-1"].v1.address,
        codeHash: contracts["secretdev-1"].v1.codeHash,
>>>>>>> c11a88ab
        msg: {
          stargate_msg: {
            type_url: "/cosmos.bank.v1beta1.MsgSend",
            value: toBase64(
              MsgSend.encode({
<<<<<<< HEAD
                fromAddress: v1Address,
                toAddress: accounts[1].address,
=======
                fromAddress: contracts["secretdev-1"].v1.address,
                toAddress: accounts.b.address,
>>>>>>> c11a88ab
                amount: [{ amount: "1", denom: "uscrt" }],
              }).finish()
            ),
          },
        },
        sentFunds: [{ amount: "1", denom: "uscrt" }],
      },
      { gasLimit: 250_000 }
    );
    if (tx.code !== TxResultCode.Success) {
      console.error(tx.rawLog);
    }
    expect(tx.code).toBe(TxResultCode.Success);
    expect(tx.arrayLog.filter((x) => x.type === "coin_spent")).toStrictEqual([
      {
        key: "spender",
        msg: 0,
        type: "coin_spent",
        value: accounts[0].address,
      },
      { key: "amount", msg: 0, type: "coin_spent", value: "1uscrt" },
      {
        key: "spender",
        msg: 0,
        type: "coin_spent",
        value: contracts["secretdev-1"].v1.address,
      },
      { key: "amount", msg: 0, type: "coin_spent", value: "1uscrt" },
    ]);
    expect(tx.arrayLog.filter((x) => x.type === "coin_received")).toStrictEqual(
      [
        {
          key: "receiver",
          msg: 0,
          type: "coin_received",
          value: contracts["secretdev-1"].v1.address,
        },
        { key: "amount", msg: 0, type: "coin_received", value: "1uscrt" },
        {
          key: "receiver",
          msg: 0,
          type: "coin_received",
          value: accounts[1].address,
        },
        { key: "amount", msg: 0, type: "coin_received", value: "1uscrt" },
      ]
    );
  });
});

describe("StargateQuery", () => {
  test("v1", async () => {
    const result: any = await readonly.query.compute.queryContract({
      contractAddress: contracts["secretdev-1"].v1.address,
      codeHash: contracts["secretdev-1"].v1.codeHash,
      query: {
        stargate: {
          path: "/cosmos.bank.v1beta1.Query/Balance",
          data: toBase64(
            QueryBalanceRequest.encode({
              address: accounts[0].address,
              denom: "uscrt",
            }).finish()
          ),
        },
      },
    });

    const response = QueryBalanceResponse.decode(fromBase64(result));
    expect(response?.balance?.denom).toBe("uscrt");
    expect(Number(response?.balance?.amount)).toBeGreaterThanOrEqual(1);
  });
});

describe("BankQuery", () => {
  describe("Balance", () => {
    test("v1", async () => {
      const result: any = await readonly.query.compute.queryContract({
        contractAddress: contracts["secretdev-1"].v1.address,
        codeHash: contracts["secretdev-1"].v1.codeHash,
        query: {
          bank_balance: {
            address: accounts[0].address,
            denom: "uscrt",
          },
        },
      });
      expect(result?.amount?.denom).toBe("uscrt");
      expect(Number(result?.amount?.amount)).toBeGreaterThanOrEqual(1);
    });

    test("v0.10", async () => {
      const result: any = await readonly.query.compute.queryContract({
        contractAddress: contracts["secretdev-1"].v010.address,
        codeHash: contracts["secretdev-1"].v010.codeHash,
        query: {
          bank_balance: {
            address: accounts[0].address,
            denom: "uscrt",
          },
        },
      });
      expect(result?.amount?.denom).toBe("uscrt");
      expect(Number(result?.amount?.amount)).toBeGreaterThanOrEqual(1);
    });
  });
});

describe("IBC", () => {
  beforeAll(async () => {
    console.log("Uploading contracts on chain 2...");
    let tx: Tx = await storeContracts(accounts2.a, [v1Wasm, v010Wasm]);
    contracts["secretdev-2"].v1.codeId = Number(
      tx.arrayLog.find((x) => x.key === "code_id").value
    );
    contracts["secretdev-2"].v010.codeId = Number(
      tx.arrayLog.reverse().find((x) => x.key === "code_id").value
    );

    console.log("Instantiating contracts on chain 2...");
    tx = await instantiateContracts(accounts2.a, [
      contracts["secretdev-2"].v1,
      contracts["secretdev-2"].v010,
    ]);
    contracts["secretdev-2"].v1.address = tx.arrayLog.find(
      (x) => x.key === "contract_address"
    ).value;
    contracts["secretdev-2"].v010.address = tx.arrayLog
      .reverse()
      .find((x) => x.key === "contract_address").value;
    contracts["secretdev-2"].v1.ibcPortId =
      "wasm." + contracts["secretdev-2"].v1.address;

    console.log("Waiting for IBC to set up...");
    await waitForIBCConnection("secretdev-1", "http://localhost:9091");
    await waitForIBCConnection("secretdev-2", "http://localhost:9391");

    await waitForIBCChannel(
      "secretdev-1",
      "http://localhost:9091",
      "channel-0"
    );
    await waitForIBCChannel(
      "secretdev-2",
      "http://localhost:9391",
      "channel-0"
    );
  }, 180_000 /* 3 minutes */);

  test("transfer sanity", async () => {
    const denom = ibcDenom(
      [
        {
          portId: "transfer",
          channelId: "channel-0",
        },
      ],
      "uscrt"
    );
    const { balance: balanceBefore } = await readonly2.query.bank.balance({
      address: accounts2[0].address,
      denom,
    });
    const amountBefore = Number(balanceBefore?.amount ?? "0");

    const result = await accounts[0].secretjs.tx.ibc.transfer({
      receiver: accounts[0].address,
      sender: accounts[0].address,
      sourceChannel: "channel-0",
      sourcePort: "transfer",
      token: {
        denom: "uscrt",
        amount: "1",
      },
      timeoutTimestampSec: String(Math.floor(Date.now() / 1000 + 30)),
    });

    if (result.code !== 0) {
      console.error(result.rawLog);
    }

    expect(result.code).toBe(TxResultCode.Success);

    // checking ack/timeout on secretdev-1 might be cleaner
    while (true) {
      try {
        const { balance: balanceAfter } = await readonly2.query.bank.balance({
          address: accounts2[0].address,
          denom,
        });
        const amountAfter = Number(balanceAfter?.amount ?? "0");

        if (amountAfter === amountBefore + 1) {
          break;
        }
      } catch (e) {
        // console.error("ibc denom balance error:", e);
      }
      await sleep(200);
    }
    expect(true).toBe(true);
  }, 30_000 /* 30 seconds */);

  test.only("contracts sanity", async () => {
    const command =
      "docker exec ibc-relayer-1 hermes " +
      "--config /home/hermes-user/.hermes/alternative-config.toml " +
      "create channel " +
      "--a-chain secretdev-1 " +
      `--a-port ${contracts["secretdev-1"].v1.ibcPortId} ` +
      `--b-port ${contracts["secretdev-2"].v1.ibcPortId} ` +
      "--a-connection connection-0";

    console.log("calling docker exec on relayer with command", command);
    let result = execSync(command);
    console.log("finished executing command, result:", result.toString());

    let trimmedResult = result.toString().replace(/\s/g, "");

    let myRegexp = /ChannelId\("(channel-\d+)"/g;
    let channelId = myRegexp.exec(trimmedResult)[1];
    console.log("channelId", channelId);

    await waitForIBCChannel("secretdev-1", "http://localhost:9091", channelId);

    await waitForIBCChannel("secretdev-2", "http://localhost:9391", channelId);

    const tx = await accounts.a.tx.compute.executeContract(
      {
        sender: accounts.a.address,
        contractAddress: contracts["secretdev-1"].v1.address,
        codeHash: contracts["secretdev-1"].v1.codeHash,
        msg: {
          send_ibc_packet: {
            message: "hello from test",
          },
        },
      },
      { gasLimit: 250_000 }
    );
    console.log("tx", tx);
    if (tx.code !== TxResultCode.Success) {
      console.error(tx.rawLog);
    }
    expect(tx.code).toBe(TxResultCode.Success);
    console.log(
      "tx after triggering ibc send endpoint",
      JSON.stringify(cleanBytes(tx), null, 2)
    );

    expect(tx.arrayLog.find((x) => x.key === "packet_data").value).toBe(
      `{"message":{"value":"${channelId}hello from test"}}`
    );

    const packetSendCommand =
      "docker exec ibc-relayer-1 hermes " +
      "--config /home/hermes-user/.hermes/alternative-config.toml " +
      "tx packet-recv --dst-chain secretdev-2 --src-chain secretdev-1 " +
      `--src-port ${contracts["secretdev-1"].v1.ibcPortId} ` +
      `--src-channel ${channelId}`;

    console.log(
      "calling docker exec on relayer with command",
      packetSendCommand
    );
    let packetSendResult = execSync(packetSendCommand);
    console.log(
      "finished executing command, result:",
      packetSendResult.toString()
    );

    const packetAckCommand =
      "docker exec ibc-relayer-1 hermes " +
      "--config /home/hermes-user/.hermes/alternative-config.toml " +
      "tx packet-ack --dst-chain secretdev-1 --src-chain secretdev-2 " +
      `--src-port ${contracts["secretdev-1"].v1.ibcPortId} ` +
      `--src-channel ${channelId}`;

    console.log(
      "calling docker exec on relayer with command",
      packetAckCommand
    );
    let packetAckResult = execSync(packetAckCommand);
    console.log(
      "finished executing command, result:",
      packetAckResult.toString()
    );

    let queryResult: any = await accounts.a.query.compute.queryContract({
      contractAddress: contracts["secretdev-1"].v1.address,
      codeHash: contracts["secretdev-1"].v1.codeHash,
      query: {
        last_ibc_ack: {},
      },
    });

    console.log("queryResult1", queryResult); // should be ack

    queryResult = await accounts2.a.query.compute.queryContract({
      contractAddress: contracts["secretdev-2"].v1.address,
      codeHash: contracts["secretdev-2"].v1.codeHash,
      query: {
        last_ibc_ack: {},
      },
    });

    console.log("queryResult2", queryResult); // should be none

    queryResult = await accounts.a.query.compute.queryContract({
      contractAddress: contracts["secretdev-1"].v1.address,
      codeHash: contracts["secretdev-1"].v1.codeHash,
      query: {
        last_ibc_receive: {},
      },
    });

    console.log("queryResult3", queryResult); // should be none

    queryResult = await accounts2.a.query.compute.queryContract({
      contractAddress: contracts["secretdev-2"].v1.address,
      codeHash: contracts["secretdev-2"].v1.codeHash,
      query: {
        last_ibc_receive: {},
      },
    });

    console.log("queryResult4", queryResult); // should be receive

    queryResult = await accounts.a.query.compute.queryContract({
      contractAddress: contracts["secretdev-1"].v1.address,
      codeHash: contracts["secretdev-1"].v1.codeHash,
      query: {
        last_ibc_timeout: {},
      },
    });

    console.log("queryResult5", queryResult); // should be none

    queryResult = await accounts2.a.query.compute.queryContract({
      contractAddress: contracts["secretdev-2"].v1.address,
      codeHash: contracts["secretdev-2"].v1.codeHash,
      query: {
        last_ibc_timeout: {},
      },
    });

    console.log("queryResult6", queryResult); // should be receive
  }, 80_000 /* 80 seconds */);
});<|MERGE_RESOLUTION|>--- conflicted
+++ resolved
@@ -31,7 +31,6 @@
   cleanBytes,
 } from "./utils";
 
-<<<<<<< HEAD
 type Account = {
   address: string;
   mnemonic: string;
@@ -45,7 +44,6 @@
 // @ts-ignore
 // accounts on secretdev-1
 const accounts: Account[] = new Array(accountsCount);
-=======
 const contracts = {
   "secretdev-1": {
     v1: new Contract("v1"),
@@ -64,14 +62,6 @@
 let v1Wasm: Uint8Array;
 let v010Wasm: Uint8Array;
 
-// @ts-ignore
-const accounts: {
-  a: SecretNetworkClient;
-  b: SecretNetworkClient;
-  c: SecretNetworkClient;
-  // avoid using account d which is used by the ibc relayer
-} = {};
->>>>>>> c11a88ab
 let readonly: SecretNetworkClient;
 
 // @ts-ignore
@@ -83,7 +73,6 @@
   const mnemonics = [
     "grant rice replace explain federal release fix clever romance raise often wild taxi quarter soccer fiber love must tape steak together observe swap guitar",
     "jelly shadow frog dirt dragon use armed praise universe win jungle close inmate rain oil canvas beauty pioneer chef soccer icon dizzy thunder meadow",
-    "chair love bleak wonder skirt permit say assist aunt credit roast size obtain minute throw sand usual age smart exact enough room shadow charge",
   ];
 
   // Create clients for all of the existing wallets in secretdev-1
@@ -199,28 +188,6 @@
   v010Wasm = fs.readFileSync(
     `${__dirname}/contract-v0.10/contract.wasm`
   ) as Uint8Array;
-<<<<<<< HEAD
-  v010CodeHash = toHex(sha256(v010Wasm));
-
-  console.log("Uploading contracts...");
-  let tx: Tx;
-  tx = await accounts[0].secretjs.tx.broadcast(
-    [
-      new MsgStoreCode({
-        sender: accounts[0].address,
-        wasmByteCode: v1Wasm,
-        source: "",
-        builder: "",
-      }),
-      new MsgStoreCode({
-        sender: accounts[0].address,
-        wasmByteCode: v010Wasm,
-        source: "",
-        builder: "",
-      }),
-    ],
-    { gasLimit: 5_000_000 }
-=======
   contracts["secretdev-1"].v010.codeHash = toHex(sha256(v010Wasm));
   contracts["secretdev-2"].v010.codeHash =
     contracts["secretdev-1"].v010.codeHash;
@@ -228,48 +195,18 @@
   console.log("v010codeHash", contracts["secretdev-1"].v010.codeHash);
 
   console.log("Uploading contracts on chain 1...");
-  let tx: Tx = await storeContracts(accounts.a, [v1Wasm, v010Wasm]);
+  let tx: Tx = await storeContracts(accounts[0].secretjs, [v1Wasm, v010Wasm]);
   contracts["secretdev-1"].v1.codeId = Number(
     tx.arrayLog.find((x) => x.key === "code_id").value
->>>>>>> c11a88ab
   );
   contracts["secretdev-1"].v010.codeId = Number(
     tx.arrayLog.reverse().find((x) => x.key === "code_id").value
   );
-<<<<<<< HEAD
-
-  tx = await accounts[0].secretjs.tx.broadcast(
-    [
-      new MsgInstantiateContract({
-        sender: accounts[0].address,
-        codeId: v1CodeID,
-        codeHash: v1CodeHash,
-        initMsg: { nop: {} },
-        label: `v1-${Date.now()}`,
-      }),
-      new MsgInstantiateContract({
-        sender: accounts[0].address,
-        codeId: v010CodeID,
-        codeHash: v010CodeHash,
-        initMsg: { echo: {} },
-        label: `v010-${Date.now()}`,
-      }),
-    ],
-    { gasLimit: 200_000 }
-  );
-  if (tx.code !== TxResultCode.Success) {
-    console.error(tx.rawLog);
-  }
-  expect(tx.code).toBe(TxResultCode.Success);
-
-  v1Address = tx.arrayLog.find((x) => x.key === "contract_address").value;
-  v010Address = tx.arrayLog
-=======
   console.log("v1codeid", contracts["secretdev-1"].v1.codeId);
   console.log("v010codeid", contracts["secretdev-1"].v010.codeId);
 
   console.log("Instantiating contracts on chain 1...");
-  tx = await instantiateContracts(accounts.a, [
+  tx = await instantiateContracts(accounts[0].secretjs, [
     contracts["secretdev-1"].v1,
     contracts["secretdev-1"].v010,
   ]);
@@ -277,7 +214,6 @@
     (x) => x.key === "contract_address"
   ).value;
   contracts["secretdev-1"].v010.address = tx.arrayLog
->>>>>>> c11a88ab
     .reverse()
     .find((x) => x.key === "contract_address").value;
 
@@ -322,15 +258,9 @@
     test("v1", async () => {
       const tx = await accounts[0].secretjs.tx.compute.executeContract(
         {
-<<<<<<< HEAD
           sender: accounts[0].address,
-          contractAddress: v1Address,
-          codeHash: v1CodeHash,
-=======
-          sender: accounts.a.address,
           contractAddress: contracts["secretdev-1"].v1.address,
           codeHash: contracts["secretdev-1"].v1.codeHash,
->>>>>>> c11a88ab
           msg: {
             bank_msg_send: {
               to_address: accounts[1].address,
@@ -385,15 +315,9 @@
       test("success", async () => {
         const tx = await accounts[0].secretjs.tx.compute.executeContract(
           {
-<<<<<<< HEAD
             sender: accounts[0].address,
-            contractAddress: v010Address,
-            codeHash: v010CodeHash,
-=======
-            sender: accounts.a.address,
             contractAddress: contracts["secretdev-1"].v010.address,
             codeHash: contracts["secretdev-1"].v010.codeHash,
->>>>>>> c11a88ab
             msg: {
               bank_msg_send: {
                 to_address: accounts[1].address,
@@ -455,15 +379,9 @@
 
         const tx = await accounts[0].secretjs.tx.compute.executeContract(
           {
-<<<<<<< HEAD
             sender: accounts[0].address,
-            contractAddress: v010Address,
-            codeHash: v010CodeHash,
-=======
-            sender: accounts.a.address,
             contractAddress: contracts["secretdev-1"].v010.address,
             codeHash: contracts["secretdev-1"].v010.codeHash,
->>>>>>> c11a88ab
             msg: {
               bank_msg_send: {
                 to_address: accounts[1].address,
@@ -501,8 +419,8 @@
             txProm[i] = accounts[walletID].secretjs.tx.compute.executeContract(
               {
                 sender: accounts[walletID].address,
-                contractAddress: v1Address,
-                codeHash: v1CodeHash,
+                contractAddress: contracts["secretdev-1"].v1.address,
+                codeHash: contracts["secretdev-1"].v1.codeHash,
                 msg: {
                   get_tx_id: {},
                 },
@@ -554,15 +472,9 @@
   test("v0.10", async () => {
     const tx = await accounts[0].secretjs.tx.compute.executeContract(
       {
-<<<<<<< HEAD
         sender: accounts[0].address,
-        contractAddress: v010Address,
-        codeHash: v010CodeHash,
-=======
-        sender: accounts.a.address,
         contractAddress: contracts["secretdev-1"].v010.address,
         codeHash: contracts["secretdev-1"].v010.codeHash,
->>>>>>> c11a88ab
         msg: {
           custom_msg: {},
         },
@@ -623,15 +535,9 @@
     test("success", async () => {
       const tx = await accounts[0].secretjs.tx.compute.executeContract(
         {
-<<<<<<< HEAD
           sender: accounts[0].address,
-          contractAddress: v010Address,
-          codeHash: v010CodeHash,
-=======
-          sender: accounts.a.address,
           contractAddress: contracts["secretdev-1"].v010.address,
           codeHash: contracts["secretdev-1"].v010.codeHash,
->>>>>>> c11a88ab
           msg: {
             gov_msg_vote: {
               proposal: proposalId,
@@ -662,15 +568,9 @@
     test("error", async () => {
       const tx = await accounts[0].secretjs.tx.compute.executeContract(
         {
-<<<<<<< HEAD
           sender: accounts[0].address,
-          contractAddress: v010Address,
-          codeHash: v010CodeHash,
-=======
-          sender: accounts.a.address,
           contractAddress: contracts["secretdev-1"].v010.address,
           codeHash: contracts["secretdev-1"].v010.codeHash,
->>>>>>> c11a88ab
           msg: {
             gov_msg_vote: {
               proposal: proposalId + 1e6,
@@ -702,15 +602,9 @@
       test("success", async () => {
         const tx = await accounts[0].secretjs.tx.compute.executeContract(
           {
-<<<<<<< HEAD
             sender: accounts[0].address,
-            contractAddress: v010Address,
-            codeHash: v010CodeHash,
-=======
-            sender: accounts.a.address,
             contractAddress: contracts["secretdev-1"].v010.address,
             codeHash: contracts["secretdev-1"].v010.codeHash,
->>>>>>> c11a88ab
             msg: {
               wasm_msg_instantiate: {
                 code_id: contracts["secretdev-1"].v010.codeId,
@@ -744,15 +638,9 @@
       test("error", async () => {
         const tx = await accounts[0].secretjs.tx.compute.executeContract(
           {
-<<<<<<< HEAD
             sender: accounts[0].address,
-            contractAddress: v010Address,
-            codeHash: v010CodeHash,
-=======
-            sender: accounts.a.address,
             contractAddress: contracts["secretdev-1"].v010.address,
             codeHash: contracts["secretdev-1"].v010.codeHash,
->>>>>>> c11a88ab
             msg: {
               wasm_msg_instantiate: {
                 code_id: contracts["secretdev-1"].v010.codeId,
@@ -791,15 +679,9 @@
       test("success", async () => {
         const tx = await accounts[0].secretjs.tx.compute.executeContract(
           {
-<<<<<<< HEAD
             sender: accounts[0].address,
-            contractAddress: v010Address,
-            codeHash: v010CodeHash,
-=======
-            sender: accounts.a.address,
             contractAddress: contracts["secretdev-1"].v010.address,
             codeHash: contracts["secretdev-1"].v010.codeHash,
->>>>>>> c11a88ab
             msg: {
               wasm_msg_execute: {
                 contract_addr: contracts["secretdev-1"].v010.address,
@@ -830,15 +712,9 @@
       test("error", async () => {
         const tx = await accounts[0].secretjs.tx.compute.executeContract(
           {
-<<<<<<< HEAD
             sender: accounts[0].address,
-            contractAddress: v010Address,
-            codeHash: v010CodeHash,
-=======
-            sender: accounts.a.address,
             contractAddress: contracts["secretdev-1"].v010.address,
             codeHash: contracts["secretdev-1"].v010.codeHash,
->>>>>>> c11a88ab
             msg: {
               wasm_msg_execute: {
                 contract_addr: contracts["secretdev-1"].v010.address,
@@ -881,15 +757,9 @@
 
         const tx = await accounts[0].secretjs.tx.compute.executeContract(
           {
-<<<<<<< HEAD
             sender: accounts[0].address,
-            contractAddress: v010Address,
-            codeHash: v010CodeHash,
-=======
-            sender: accounts.a.address,
             contractAddress: contracts["secretdev-1"].v010.address,
             codeHash: contracts["secretdev-1"].v010.codeHash,
->>>>>>> c11a88ab
             msg: {
               staking_msg_delegate: {
                 validator,
@@ -921,15 +791,9 @@
 
         const tx = await accounts[0].secretjs.tx.compute.executeContract(
           {
-<<<<<<< HEAD
             sender: accounts[0].address,
-            contractAddress: v010Address,
-            codeHash: v010CodeHash,
-=======
-            sender: accounts.a.address,
             contractAddress: contracts["secretdev-1"].v010.address,
             codeHash: contracts["secretdev-1"].v010.codeHash,
->>>>>>> c11a88ab
             msg: {
               staking_msg_delegate: {
                 validator: validator + "garbage",
@@ -967,15 +831,9 @@
         const tx = await accounts[0].secretjs.tx.broadcast(
           [
             new MsgExecuteContract({
-<<<<<<< HEAD
               sender: accounts[0].address,
-              contractAddress: v010Address,
-              codeHash: v010CodeHash,
-=======
-              sender: accounts.a.address,
               contractAddress: contracts["secretdev-1"].v010.address,
               codeHash: contracts["secretdev-1"].v010.codeHash,
->>>>>>> c11a88ab
               msg: {
                 staking_msg_delegate: {
                   validator,
@@ -985,15 +843,9 @@
               sentFunds: [{ amount: "1", denom: "uscrt" }],
             }),
             new MsgExecuteContract({
-<<<<<<< HEAD
               sender: accounts[0].address,
-              contractAddress: v010Address,
-              codeHash: v010CodeHash,
-=======
-              sender: accounts.a.address,
               contractAddress: contracts["secretdev-1"].v010.address,
               codeHash: contracts["secretdev-1"].v010.codeHash,
->>>>>>> c11a88ab
               msg: {
                 staking_msg_undelegate: {
                   validator,
@@ -1026,15 +878,9 @@
 
         const tx = await accounts[0].secretjs.tx.compute.executeContract(
           {
-<<<<<<< HEAD
             sender: accounts[0].address,
-            contractAddress: v010Address,
-            codeHash: v010CodeHash,
-=======
-            sender: accounts.a.address,
             contractAddress: contracts["secretdev-1"].v010.address,
             codeHash: contracts["secretdev-1"].v010.codeHash,
->>>>>>> c11a88ab
             msg: {
               staking_msg_undelegate: {
                 validator: validator + "garbage",
@@ -1073,15 +919,9 @@
         const tx = await accounts[0].secretjs.tx.broadcast(
           [
             new MsgExecuteContract({
-<<<<<<< HEAD
               sender: accounts[0].address,
-              contractAddress: v010Address,
-              codeHash: v010CodeHash,
-=======
-              sender: accounts.a.address,
               contractAddress: contracts["secretdev-1"].v010.address,
               codeHash: contracts["secretdev-1"].v010.codeHash,
->>>>>>> c11a88ab
               msg: {
                 staking_msg_delegate: {
                   validator: validatorA,
@@ -1091,15 +931,9 @@
               sentFunds: [{ amount: "1", denom: "uscrt" }],
             }),
             new MsgExecuteContract({
-<<<<<<< HEAD
               sender: accounts[0].address,
-              contractAddress: v010Address,
-              codeHash: v010CodeHash,
-=======
-              sender: accounts.a.address,
               contractAddress: contracts["secretdev-1"].v010.address,
               codeHash: contracts["secretdev-1"].v010.codeHash,
->>>>>>> c11a88ab
               msg: {
                 staking_msg_redelegate: {
                   src_validator: validatorA,
@@ -1137,15 +971,9 @@
 
         const tx = await accounts[0].secretjs.tx.compute.executeContract(
           {
-<<<<<<< HEAD
             sender: accounts[0].address,
-            contractAddress: v010Address,
-            codeHash: v010CodeHash,
-=======
-            sender: accounts.a.address,
             contractAddress: contracts["secretdev-1"].v010.address,
             codeHash: contracts["secretdev-1"].v010.codeHash,
->>>>>>> c11a88ab
             msg: {
               staking_msg_redelegate: {
                 src_validator: validator,
@@ -1184,15 +1012,9 @@
         const tx = await accounts[0].secretjs.tx.broadcast(
           [
             new MsgExecuteContract({
-<<<<<<< HEAD
               sender: accounts[0].address,
-              contractAddress: v010Address,
-              codeHash: v010CodeHash,
-=======
-              sender: accounts.a.address,
               contractAddress: contracts["secretdev-1"].v010.address,
               codeHash: contracts["secretdev-1"].v010.codeHash,
->>>>>>> c11a88ab
               msg: {
                 staking_msg_delegate: {
                   validator: validator,
@@ -1202,15 +1024,9 @@
               sentFunds: [{ amount: "1", denom: "uscrt" }],
             }),
             new MsgExecuteContract({
-<<<<<<< HEAD
               sender: accounts[0].address,
-              contractAddress: v010Address,
-              codeHash: v010CodeHash,
-=======
-              sender: accounts.a.address,
               contractAddress: contracts["secretdev-1"].v010.address,
               codeHash: contracts["secretdev-1"].v010.codeHash,
->>>>>>> c11a88ab
               msg: {
                 staking_msg_withdraw: {
                   validator: validator,
@@ -1242,15 +1058,9 @@
 
         const tx = await accounts[0].secretjs.tx.compute.executeContract(
           {
-<<<<<<< HEAD
             sender: accounts[0].address,
-            contractAddress: v010Address,
-            codeHash: v010CodeHash,
-=======
-            sender: accounts.a.address,
             contractAddress: contracts["secretdev-1"].v010.address,
             codeHash: contracts["secretdev-1"].v010.codeHash,
->>>>>>> c11a88ab
             msg: {
               staking_msg_redelegate: {
                 src_validator: validator,
@@ -1276,27 +1086,16 @@
   test("v1", async () => {
     const tx = await accounts[0].secretjs.tx.compute.executeContract(
       {
-<<<<<<< HEAD
         sender: accounts[0].address,
-        contractAddress: v1Address,
-        codeHash: v1CodeHash,
-=======
-        sender: accounts.a.address,
         contractAddress: contracts["secretdev-1"].v1.address,
         codeHash: contracts["secretdev-1"].v1.codeHash,
->>>>>>> c11a88ab
         msg: {
           stargate_msg: {
             type_url: "/cosmos.bank.v1beta1.MsgSend",
             value: toBase64(
               MsgSend.encode({
-<<<<<<< HEAD
-                fromAddress: v1Address,
+                fromAddress: contracts["secretdev-1"].v1.address,
                 toAddress: accounts[1].address,
-=======
-                fromAddress: contracts["secretdev-1"].v1.address,
-                toAddress: accounts.b.address,
->>>>>>> c11a88ab
                 amount: [{ amount: "1", denom: "uscrt" }],
               }).finish()
             ),
@@ -1408,7 +1207,10 @@
 describe("IBC", () => {
   beforeAll(async () => {
     console.log("Uploading contracts on chain 2...");
-    let tx: Tx = await storeContracts(accounts2.a, [v1Wasm, v010Wasm]);
+    let tx: Tx = await storeContracts(accounts2[0].secretjs, [
+      v1Wasm,
+      v010Wasm,
+    ]);
     contracts["secretdev-2"].v1.codeId = Number(
       tx.arrayLog.find((x) => x.key === "code_id").value
     );
@@ -1417,7 +1219,7 @@
     );
 
     console.log("Instantiating contracts on chain 2...");
-    tx = await instantiateContracts(accounts2.a, [
+    tx = await instantiateContracts(accounts2[0].secretjs, [
       contracts["secretdev-2"].v1,
       contracts["secretdev-2"].v010,
     ]);
@@ -1524,9 +1326,9 @@
 
     await waitForIBCChannel("secretdev-2", "http://localhost:9391", channelId);
 
-    const tx = await accounts.a.tx.compute.executeContract(
+    const tx = await accounts[0].secretjs.tx.compute.executeContract(
       {
-        sender: accounts.a.address,
+        sender: accounts[0].address,
         contractAddress: contracts["secretdev-1"].v1.address,
         codeHash: contracts["secretdev-1"].v1.codeHash,
         msg: {
@@ -1585,17 +1387,18 @@
       packetAckResult.toString()
     );
 
-    let queryResult: any = await accounts.a.query.compute.queryContract({
-      contractAddress: contracts["secretdev-1"].v1.address,
-      codeHash: contracts["secretdev-1"].v1.codeHash,
-      query: {
-        last_ibc_ack: {},
-      },
-    });
+    let queryResult: any =
+      await accounts[0].secretjs.query.compute.queryContract({
+        contractAddress: contracts["secretdev-1"].v1.address,
+        codeHash: contracts["secretdev-1"].v1.codeHash,
+        query: {
+          last_ibc_ack: {},
+        },
+      });
 
     console.log("queryResult1", queryResult); // should be ack
 
-    queryResult = await accounts2.a.query.compute.queryContract({
+    queryResult = await accounts2[0].secretjs.query.compute.queryContract({
       contractAddress: contracts["secretdev-2"].v1.address,
       codeHash: contracts["secretdev-2"].v1.codeHash,
       query: {
@@ -1605,7 +1408,7 @@
 
     console.log("queryResult2", queryResult); // should be none
 
-    queryResult = await accounts.a.query.compute.queryContract({
+    queryResult = await accounts[0].secretjs.query.compute.queryContract({
       contractAddress: contracts["secretdev-1"].v1.address,
       codeHash: contracts["secretdev-1"].v1.codeHash,
       query: {
@@ -1615,7 +1418,7 @@
 
     console.log("queryResult3", queryResult); // should be none
 
-    queryResult = await accounts2.a.query.compute.queryContract({
+    queryResult = await accounts2[0].secretjs.query.compute.queryContract({
       contractAddress: contracts["secretdev-2"].v1.address,
       codeHash: contracts["secretdev-2"].v1.codeHash,
       query: {
@@ -1625,7 +1428,7 @@
 
     console.log("queryResult4", queryResult); // should be receive
 
-    queryResult = await accounts.a.query.compute.queryContract({
+    queryResult = await accounts[0].secretjs.query.compute.queryContract({
       contractAddress: contracts["secretdev-1"].v1.address,
       codeHash: contracts["secretdev-1"].v1.codeHash,
       query: {
@@ -1635,7 +1438,7 @@
 
     console.log("queryResult5", queryResult); // should be none
 
-    queryResult = await accounts2.a.query.compute.queryContract({
+    queryResult = await accounts2[0].secretjs.query.compute.queryContract({
       contractAddress: contracts["secretdev-2"].v1.address,
       codeHash: contracts["secretdev-2"].v1.codeHash,
       query: {
