package keeper

import (
	"encoding/binary"
<<<<<<< HEAD
=======
	"encoding/hex"
>>>>>>> 1dc2c9c0
	"fmt"
	"path/filepath"

	"github.com/cosmos/cosmos-sdk/codec"
	"github.com/cosmos/cosmos-sdk/store/prefix"
	sdk "github.com/cosmos/cosmos-sdk/types"
	sdkerrors "github.com/cosmos/cosmos-sdk/types/errors"
	"github.com/cosmos/cosmos-sdk/x/auth"
	"github.com/cosmos/cosmos-sdk/x/auth/exported"
	"github.com/cosmos/cosmos-sdk/x/bank"
	wasm "github.com/enigmampc/EnigmaBlockchain/go-cosmwasm"
	wasmTypes "github.com/enigmampc/EnigmaBlockchain/go-cosmwasm/types"
	"github.com/tendermint/tendermint/crypto"

	"github.com/enigmampc/EnigmaBlockchain/x/compute/internal/types"
)

// GasMultiplier is how many cosmwasm gas points = 1 sdk gas point
// SDK reference costs can be found here: https://github.com/cosmos/cosmos-sdk/blob/02c6c9fafd58da88550ab4d7d494724a477c8a68/store/types/gas.go#L153-L164
// A write at ~3000 gas and ~200us = 10 gas per us (microsecond) cpu/io
// Rough timing have 88k gas at 90us, which is equal to 1k sdk gas... (one read)
const GasMultiplier = 100

// MaxGas for a contract is 900 million (enforced in rust)
const MaxGas = 900_000_000

// Keeper will have a reference to Wasmer with it's own data directory.
type Keeper struct {
	storeKey      sdk.StoreKey
	cdc           *codec.Codec
	accountKeeper auth.AccountKeeper
	bankKeeper    bank.Keeper

	router sdk.Router

	wasmer wasm.Wasmer
	// queryGasLimit is the max wasm gas that can be spent on executing a query with a contract
	queryGasLimit uint64
}

// NewKeeper creates a new contract Keeper instance
func NewKeeper(cdc *codec.Codec, storeKey sdk.StoreKey, accountKeeper auth.AccountKeeper, bankKeeper bank.Keeper,
	router sdk.Router, homeDir string, wasmConfig types.WasmConfig) Keeper {
	wasmer, err := wasm.NewWasmer(filepath.Join(homeDir, "wasm"), wasmConfig.CacheSize)
	if err != nil {
		panic(err)
	}

	return Keeper{
		storeKey:      storeKey,
		cdc:           cdc,
		wasmer:        *wasmer,
		accountKeeper: accountKeeper,
		bankKeeper:    bankKeeper,
		router:        router,
		queryGasLimit: wasmConfig.SmartQueryGasLimit,
	}
}

// Create uploads and compiles a WASM contract, returning a short identifier for the contract
func (k Keeper) Create(ctx sdk.Context, creator sdk.AccAddress, wasmCode []byte, source string, builder string) (codeID uint64, err error) {
	wasmCode, err = uncompress(wasmCode)
	if err != nil {
		return 0, sdkerrors.Wrap(types.ErrCreateFailed, err.Error())
	}
	var codeHash []byte
	if isSimulationMode(ctx) {
		// https://github.com/cosmwasm/wasmd/issues/42
		// any sha256 hash is good enough
		codeHash = make([]byte, 32)
	} else {
		codeHash, err = k.wasmer.Create(wasmCode)
		if err != nil {
			// return 0, sdkerrors.Wrap(err, "cosmwasm create")
			return 0, sdkerrors.Wrap(types.ErrCreateFailed, err.Error())
		}
	}
	store := ctx.KVStore(k.storeKey)
	codeID = k.autoIncrementID(ctx, types.KeyLastCodeID)
	codeInfo := types.NewCodeInfo(codeHash, creator, source, builder)
	// 0x01 | codeID (uint64) -> ContractInfo
	store.Set(types.GetCodeKey(codeID), k.cdc.MustMarshalBinaryBare(codeInfo))

	return codeID, nil
}

// returns true when simulation mode used by gas=auto queries
func isSimulationMode(ctx sdk.Context) bool {
	return ctx.GasMeter().Limit() == 0 && ctx.BlockHeight() != 0
}

// Instantiate creates an instance of a WASM contract
func (k Keeper) Instantiate(ctx sdk.Context, codeID uint64, creator sdk.AccAddress, initMsg []byte, label string, deposit sdk.Coins) (sdk.AccAddress, error) {
	// create contract address
	contractAddress := k.generateContractAddress(ctx, codeID)
	existingAcct := k.accountKeeper.GetAccount(ctx, contractAddress)
	if existingAcct != nil {
		return nil, sdkerrors.Wrap(types.ErrAccountExists, existingAcct.GetAddress().String())
	}

	// deposit initial contract funds
	var contractAccount exported.Account
	if !deposit.IsZero() {
		sdkerr := k.bankKeeper.SendCoins(ctx, creator, contractAddress, deposit)
		if sdkerr != nil {
			return nil, sdkerr
		}
		contractAccount = k.accountKeeper.GetAccount(ctx, contractAddress)
	} else {
		contractAccount = k.accountKeeper.NewAccountWithAddress(ctx, contractAddress)
		k.accountKeeper.SetAccount(ctx, contractAccount)
	}

	// get contact info
	store := ctx.KVStore(k.storeKey)
	bz := store.Get(types.GetCodeKey(codeID))
	if bz == nil {
		return nil, sdkerrors.Wrap(types.ErrNotFound, "contract")
	}
	var codeInfo types.CodeInfo
	k.cdc.MustUnmarshalBinaryBare(bz, &codeInfo)

	// prepare params for contract instantiate call
	params := types.NewParams(ctx, creator, deposit, contractAccount)

	// create prefixed data store
	// 0x03 | contractAddress (sdk.AccAddress)
	prefixStoreKey := types.GetContractStorePrefixKey(contractAddress)
	prefixStore := prefix.NewStore(ctx.KVStore(k.storeKey), prefixStoreKey)

	// instantiate wasm contract
	gas := gasForContract(ctx)
	res, err := k.wasmer.Instantiate(codeInfo.CodeHash, params, initMsg, prefixStore, cosmwasmAPI, gas)
	if err != nil {
		return contractAddress, sdkerrors.Wrap(types.ErrInstantiateFailed, err.Error())
	}
	consumeGas(ctx, res.GasUsed)

	// emit all events from this contract itself
	value := types.CosmosResult(*res, contractAddress)
	ctx.EventManager().EmitEvents(value.Events)

	err = k.dispatchMessages(ctx, contractAccount, res.Messages)
	if err != nil {
		return nil, err
	}

	// persist instance
	createdAt := types.NewCreatedAt(ctx)
	instance := types.NewContractInfo(codeID, creator, initMsg, label, createdAt)
	store.Set(types.GetContractAddressKey(contractAddress), k.cdc.MustMarshalBinaryBare(instance))

	return contractAddress, nil
}

// Execute executes the contract instance
func (k Keeper) Execute(ctx sdk.Context, contractAddress sdk.AccAddress, caller sdk.AccAddress, msg []byte, coins sdk.Coins) (sdk.Result, error) {
	codeInfo, prefixStore, err := k.contractInstance(ctx, contractAddress)
	if err != nil {
		return sdk.Result{}, err
	}

	// add more funds
	if !coins.IsZero() {
		sdkerr := k.bankKeeper.SendCoins(ctx, caller, contractAddress, coins)
		if sdkerr != nil {
			return sdk.Result{}, sdkerr
		}
	}
	contractAccount := k.accountKeeper.GetAccount(ctx, contractAddress)

	params := types.NewParams(ctx, caller, coins, contractAccount)

	gas := gasForContract(ctx)
	res, execErr := k.wasmer.Execute(codeInfo.CodeHash, params, msg, prefixStore, cosmwasmAPI, gas)
	if execErr != nil {
		// TODO: wasmer doesn't return gas used on error. we should consume it (for error on metering failure)
		return sdk.Result{}, sdkerrors.Wrap(types.ErrExecuteFailed, execErr.Error())
	}
	consumeGas(ctx, res.GasUsed)

	// emit all events from this contract itself
	value := types.CosmosResult(*res, contractAddress)
	ctx.EventManager().EmitEvents(value.Events)
	value.Events = nil

	// TODO: capture events here as well
	err = k.dispatchMessages(ctx, contractAccount, res.Messages)
	if err != nil {
		return sdk.Result{}, err
	}

	return value, nil
}

// QuerySmart queries the smart contract itself.
func (k Keeper) QuerySmart(ctx sdk.Context, contractAddr sdk.AccAddress, req []byte) ([]byte, error) {
	ctx = ctx.WithGasMeter(sdk.NewGasMeter(k.queryGasLimit))

	codeInfo, prefixStore, err := k.contractInstance(ctx, contractAddr)
	if err != nil {
		return nil, err
	}
	queryResult, gasUsed, qErr := k.wasmer.Query(codeInfo.CodeHash, req, prefixStore, cosmwasmAPI, gasForContract(ctx))
	if qErr != nil {
		return nil, sdkerrors.Wrap(types.ErrQueryFailed, qErr.Error())
	}
	consumeGas(ctx, gasUsed)
	return queryResult, nil
}

// QueryRaw returns the contract's state for give key. For a `nil` key a empty slice` result is returned.
func (k Keeper) QueryRaw(ctx sdk.Context, contractAddress sdk.AccAddress, key []byte) []types.Model {
	result := make([]types.Model, 0)
	if key == nil {
		return result
	}
	prefixStoreKey := types.GetContractStorePrefixKey(contractAddress)
	prefixStore := prefix.NewStore(ctx.KVStore(k.storeKey), prefixStoreKey)

	if val := prefixStore.Get(key); val != nil {
		return append(result, types.Model{
			Key:   key,
			Value: val,
		})
	}
	return result
}

func (k Keeper) contractInstance(ctx sdk.Context, contractAddress sdk.AccAddress) (types.CodeInfo, prefix.Store, error) {
	store := ctx.KVStore(k.storeKey)

	contractBz := store.Get(types.GetContractAddressKey(contractAddress))
	if contractBz == nil {
		return types.CodeInfo{}, prefix.Store{}, sdkerrors.Wrap(types.ErrNotFound, "contract")
	}
	var contract types.ContractInfo
	k.cdc.MustUnmarshalBinaryBare(contractBz, &contract)

	contractInfoBz := store.Get(types.GetCodeKey(contract.CodeID))
	if contractInfoBz == nil {
		return types.CodeInfo{}, prefix.Store{}, sdkerrors.Wrap(types.ErrNotFound, "contract info")
	}
	var codeInfo types.CodeInfo
	k.cdc.MustUnmarshalBinaryBare(contractInfoBz, &codeInfo)
	prefixStoreKey := types.GetContractStorePrefixKey(contractAddress)
	prefixStore := prefix.NewStore(ctx.KVStore(k.storeKey), prefixStoreKey)
	return codeInfo, prefixStore, nil
}

func (k Keeper) GetContractInfo(ctx sdk.Context, contractAddress sdk.AccAddress) *types.ContractInfo {
	store := ctx.KVStore(k.storeKey)
	var contract types.ContractInfo
	contractBz := store.Get(types.GetContractAddressKey(contractAddress))
	if contractBz == nil {
		return nil
	}
	k.cdc.MustUnmarshalBinaryBare(contractBz, &contract)
	return &contract
}

func (k Keeper) setContractInfo(ctx sdk.Context, contractAddress sdk.AccAddress, contract types.ContractInfo) {
	store := ctx.KVStore(k.storeKey)
	store.Set(types.GetContractAddressKey(contractAddress), k.cdc.MustMarshalBinaryBare(contract))
}

func (k Keeper) ListContractInfo(ctx sdk.Context, cb func(sdk.AccAddress, types.ContractInfo) bool) {
	prefixStore := prefix.NewStore(ctx.KVStore(k.storeKey), types.ContractKeyPrefix)
	iter := prefixStore.Iterator(nil, nil)
	for ; iter.Valid(); iter.Next() {
		var contract types.ContractInfo
		k.cdc.MustUnmarshalBinaryBare(iter.Value(), &contract)
		// cb returns true to stop early
		if cb(iter.Key(), contract) {
			break
		}
	}
}

func (k Keeper) GetContractState(ctx sdk.Context, contractAddress sdk.AccAddress) sdk.Iterator {
	prefixStoreKey := types.GetContractStorePrefixKey(contractAddress)
	prefixStore := prefix.NewStore(ctx.KVStore(k.storeKey), prefixStoreKey)
	return prefixStore.Iterator(nil, nil)
}

func (k Keeper) setContractState(ctx sdk.Context, contractAddress sdk.AccAddress, models []types.Model) {
	prefixStoreKey := types.GetContractStorePrefixKey(contractAddress)
	prefixStore := prefix.NewStore(ctx.KVStore(k.storeKey), prefixStoreKey)
	for _, model := range models {
		prefixStore.Set([]byte(model.Key), []byte(model.Value))
	}
}

func (k Keeper) GetCodeInfo(ctx sdk.Context, codeID uint64) *types.CodeInfo {
	store := ctx.KVStore(k.storeKey)
	var codeInfo types.CodeInfo
	codeInfoBz := store.Get(types.GetCodeKey(codeID))
	if codeInfoBz == nil {
		return nil
	}
	k.cdc.MustUnmarshalBinaryBare(codeInfoBz, &codeInfo)
	return &codeInfo
}

func (k Keeper) GetByteCode(ctx sdk.Context, codeID uint64) ([]byte, error) {
	store := ctx.KVStore(k.storeKey)
	var codeInfo types.CodeInfo
	codeInfoBz := store.Get(types.GetCodeKey(codeID))
	if codeInfoBz == nil {
		return nil, nil
	}
	k.cdc.MustUnmarshalBinaryBare(codeInfoBz, &codeInfo)
	return k.wasmer.GetCode(codeInfo.CodeHash)
}

func (k Keeper) dispatchMessages(ctx sdk.Context, contract exported.Account, msgs []wasmTypes.CosmosMsg) error {
	for _, msg := range msgs {
		if err := k.dispatchMessage(ctx, contract, msg); err != nil {
			return err
		}
	}
	return nil
}

func (k Keeper) dispatchMessage(ctx sdk.Context, contract exported.Account, msg wasmTypes.CosmosMsg) error {
	// maybe use this instead for the arg?
	contractAddr := contract.GetAddress()
	if msg.Send != nil {
		return k.sendTokens(ctx, contractAddr, msg.Send.FromAddress, msg.Send.ToAddress, msg.Send.Amount)
	} else if msg.Contract != nil {
		targetAddr, stderr := sdk.AccAddressFromBech32(msg.Contract.ContractAddr)
		if stderr != nil {
			return sdkerrors.Wrap(sdkerrors.ErrInvalidAddress, msg.Contract.ContractAddr)
		}
		sentFunds, err := convertWasmCoinToSdkCoin(msg.Contract.Send)
		if err != nil {
			return err
		}
		_, err = k.Execute(ctx, targetAddr, contractAddr, msg.Contract.Msg, sentFunds)
		return err // may be nil
	} else if msg.Opaque != nil {
		msg, err := ParseOpaqueMsg(k.cdc, msg.Opaque)
		if err != nil {
			return err
		}
		return k.handleSdkMessage(ctx, contractAddr, msg)
	}
	// what is it?
	panic(fmt.Sprintf("Unknown CosmosMsg: %#v", msg))
}

func (k Keeper) sendTokens(ctx sdk.Context, signer sdk.AccAddress, origin string, target string, tokens []wasmTypes.Coin) error {
	if len(tokens) == 0 {
		return nil
	}
	msg, err := convertCosmosSendMsg(origin, target, tokens)
	if err != nil {
		return err
	}
	return k.handleSdkMessage(ctx, signer, msg)
}

func convertCosmosSendMsg(from string, to string, coins []wasmTypes.Coin) (bank.MsgSend, error) {
	fromAddr, stderr := sdk.AccAddressFromBech32(from)
	if stderr != nil {
		return bank.MsgSend{}, sdkerrors.Wrap(sdkerrors.ErrInvalidAddress, from)
	}
	toAddr, stderr := sdk.AccAddressFromBech32(to)
	if stderr != nil {
		return bank.MsgSend{}, sdkerrors.Wrap(sdkerrors.ErrInvalidAddress, to)
	}

	toSend, err := convertWasmCoinToSdkCoin(coins)
	if err != nil {
		return bank.MsgSend{}, err
	}
	sendMsg := bank.MsgSend{
		FromAddress: fromAddr,
		ToAddress:   toAddr,
		Amount:      toSend,
	}
	return sendMsg, nil
}

func convertWasmCoinToSdkCoin(coins []wasmTypes.Coin) (sdk.Coins, error) {
	var toSend sdk.Coins
	for _, coin := range coins {
		amount, ok := sdk.NewIntFromString(coin.Amount)
		if !ok {
			return nil, sdkerrors.Wrap(sdkerrors.ErrInvalidCoins, coin.Amount+coin.Denom)
		}
		c := sdk.Coin{
			Denom:  coin.Denom,
			Amount: amount,
		}
		toSend = append(toSend, c)
	}
	return toSend, nil
}

func (k Keeper) handleSdkMessage(ctx sdk.Context, contractAddr sdk.Address, msg sdk.Msg) error {
	// make sure this account can send it
	for _, acct := range msg.GetSigners() {
		if !acct.Equals(contractAddr) {
			return sdkerrors.Wrap(sdkerrors.ErrUnauthorized, "contract doesn't have permission")
		}
	}

	// find the handler and execute it
	h := k.router.Route(ctx, msg.Route())
	if h == nil {
		return sdkerrors.Wrap(sdkerrors.ErrUnknownRequest, msg.Route())
	}
	res, err := h(ctx, msg)
	if err != nil {
		return err
	}
	// redispatch all events, (type sdk.EventTypeMessage will be filtered out in the handler)
	ctx.EventManager().EmitEvents(res.Events)

	return nil
}

func gasForContract(ctx sdk.Context) uint64 {
	meter := ctx.GasMeter()
	remaining := (meter.Limit() - meter.GasConsumed()) * GasMultiplier
	if remaining > MaxGas {
		return MaxGas
	}
	return remaining
}

func consumeGas(ctx sdk.Context, gas uint64) {
	consumed := gas / GasMultiplier
	ctx.GasMeter().ConsumeGas(consumed, "wasm contract")
}

// generates a contract address from codeID + instanceID
func (k Keeper) generateContractAddress(ctx sdk.Context, codeID uint64) sdk.AccAddress {
	instanceID := k.autoIncrementID(ctx, types.KeyLastInstanceID)
	// NOTE: It is possible to get a duplicate address if either codeID or instanceID
	// overflow 32 bits. This is highly improbable, but something that could be refactored.
	contractID := codeID<<32 + instanceID
	return addrFromUint64(contractID)
}

func (k Keeper) GetNextCodeID(ctx sdk.Context) uint64 {
	store := ctx.KVStore(k.storeKey)
	bz := store.Get(types.KeyLastCodeID)
	id := uint64(1)
	if bz != nil {
		id = binary.BigEndian.Uint64(bz)
	}
	return id
}

func (k Keeper) autoIncrementID(ctx sdk.Context, lastIDKey []byte) uint64 {
	store := ctx.KVStore(k.storeKey)
	bz := store.Get(lastIDKey)
	id := uint64(1)
	if bz != nil {
		id = binary.BigEndian.Uint64(bz)
	}
	bz = sdk.Uint64ToBigEndian(id + 1)
	store.Set(lastIDKey, bz)
	return id
}

func addrFromUint64(id uint64) sdk.AccAddress {
	addr := make([]byte, 20)
	addr[0] = 'C'
	binary.PutUvarint(addr[1:], id)
	return sdk.AccAddress(crypto.AddressHash(addr))
}<|MERGE_RESOLUTION|>--- conflicted
+++ resolved
@@ -2,10 +2,7 @@
 
 import (
 	"encoding/binary"
-<<<<<<< HEAD
-=======
 	"encoding/hex"
->>>>>>> 1dc2c9c0
 	"fmt"
 	"path/filepath"
 
@@ -479,4 +476,19 @@
 	addr[0] = 'C'
 	binary.PutUvarint(addr[1:], id)
 	return sdk.AccAddress(crypto.AddressHash(addr))
+}
+
+func validateSeedParams(config SeedConfig) error {
+	if len(config.PublicKey) != types.PublicKeyLength || !isHexString(config.PublicKey) {
+		return sdkerrors.Wrap(types.ErrInstantiateFailed, "Invalid parameter `public key` in seed parameters. Did you initialize the node?")
+	}
+	if len(config.EncryptedKey) != types.EncryptedKeyLength || !isHexString(config.EncryptedKey) {
+		return sdkerrors.Wrap(types.ErrInstantiateFailed, "Invalid parameter: `seed` in seed parameters. Did you initialize the node?")
+	}
+	return nil
+}
+
+func isHexString(s string) bool {
+	_, err := hex.DecodeString(s)
+	return err == nil
 }