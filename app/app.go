--- conflicted
+++ resolved
@@ -34,12 +34,8 @@
 	v1_5 "github.com/scrtlabs/SecretNetwork/app/upgrades/v1.5"
 	v1_6 "github.com/scrtlabs/SecretNetwork/app/upgrades/v1.6"
 	v1_7 "github.com/scrtlabs/SecretNetwork/app/upgrades/v1.7"
-<<<<<<< HEAD
 	v1_8 "github.com/scrtlabs/SecretNetwork/app/upgrades/v1.8"
-=======
 	v1_9 "github.com/scrtlabs/SecretNetwork/app/upgrades/v1.9"
-
->>>>>>> 30b6879e
 	icaauthtypes "github.com/scrtlabs/SecretNetwork/x/mauth/types"
 
 	"github.com/cosmos/cosmos-sdk/version"
@@ -93,18 +89,15 @@
 		distrtypes.ModuleName: true,
 	}
 
-<<<<<<< HEAD
-	Upgrades = []upgrades.Upgrade{v1_3.Upgrade, v1_4.Upgrade, v1_5.Upgrade, v1_6.Upgrade, v1_7.Upgrade, v1_8.Upgrade}
-=======
 	Upgrades = []upgrades.Upgrade{
 		v1_3.Upgrade,
 		v1_4.Upgrade,
 		v1_5.Upgrade,
 		v1_6.Upgrade,
 		v1_7.Upgrade,
+		v1_8.Upgrade,
 		v1_9.Upgrade,
 	}
->>>>>>> 30b6879e
 )
 
 // Verify app interface at compile time
