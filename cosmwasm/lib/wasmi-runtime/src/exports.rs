--- conflicted
+++ resolved
@@ -155,7 +155,6 @@
     cert_len: u32,
     seed: &mut [u8; 32],
 ) -> sgx_status_t {
-<<<<<<< HEAD
     // just return the seed
     sgx_status_t::SGX_SUCCESS
 }
@@ -174,8 +173,6 @@
     //     Ok(_) => { /* continue */ }
     // }; // can read with SecretKey::from_slice()
 
-=======
->>>>>>> dd64c16e
     sgx_status_t::SGX_SUCCESS
 }
 
