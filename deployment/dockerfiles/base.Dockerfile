--- conflicted
+++ resolved
@@ -2,24 +2,9 @@
 ARG SCRT_BASE_IMAGE_ENCLAVE=baiduxlab/sgx-rust:2004-1.1.3
 # enigmampc/rocksdb:v6.24.2
 
-<<<<<<< HEAD
+FROM $SCRT_BASE_IMAGE_ENCLAVE AS compile-enclave
+
 ENV PATH="/root/.cargo/bin:$PATH"
-ENV GOROOT=/usr/local/go
-ENV GOPATH=/go/
-ENV PATH=$PATH:/usr/local/go/bin:$GOPATH/bin
-
-ADD https://go.dev/dl/go1.19.linux-amd64.tar.gz go.linux-amd64.tar.gz
-RUN tar -C /usr/local -xzf go.linux-amd64.tar.gz
-RUN go install github.com/jteeuwen/go-bindata/go-bindata@latest && go-bindata -version
-
-RUN wget -q https://github.com/WebAssembly/wabt/releases/download/1.0.20/wabt-1.0.20-ubuntu.tar.gz && \
-    tar -xf wabt-1.0.20-ubuntu.tar.gz wabt-1.0.20/bin/wat2wasm wabt-1.0.20/bin/wasm2wat && \
-    mv wabt-1.0.20/bin/wat2wasm wabt-1.0.20/bin/wasm2wat /bin && \
-    chmod +x /bin/wat2wasm /bin/wasm2wat && \
-    rm -f wabt-1.0.20-ubuntu.tar.gz
-
-
-#### Install rocksdb deps
 
 RUN apt-get update &&  \
     apt-get install -y --no-install-recommends \
@@ -29,12 +14,9 @@
     libzstd-dev \
     clang-10
 #
-=======
-FROM $SCRT_BASE_IMAGE_ENCLAVE AS compile-enclave
->>>>>>> dc962d53
 
-ENV PATH="/root/.cargo/bin:$PATH"
 
+# rm -rf /tmp/rocksdb
 # Set working directory for the build
 WORKDIR /go/src/github.com/enigmampc/SecretNetwork/
 
@@ -134,5 +116,4 @@
 RUN . /opt/sgxsdk/environment && env && CGO_LDFLAGS=${CGO_LDFLAGS} DB_BACKEND=${DB_BACKEND} MITIGATION_CVE_2020_0551=LOAD VERSION=${VERSION} FEATURES=${FEATURES} SGX_MODE=${SGX_MODE} make build_local_no_rust
 RUN . /opt/sgxsdk/environment && env && MITIGATION_CVE_2020_0551=LOAD VERSION=${VERSION} FEATURES=${FEATURES} SGX_MODE=${SGX_MODE} make build_cli
 
-ENTRYPOINT ["/bin/bash"]
-
+ENTRYPOINT ["/bin/bash"]