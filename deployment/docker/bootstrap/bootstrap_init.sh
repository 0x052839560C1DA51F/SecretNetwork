--- conflicted
+++ resolved
@@ -34,18 +34,11 @@
 #  secretd add-genesis-account "$(secretd keys show -a c)" 1000000000000000000uscrt
 #  secretd add-genesis-account "$(secretd keys show -a d)" 1000000000000000000uscrt
 
-<<<<<<< HEAD
 
   secretd gentx a 1000000uscrt --chain-id "$chain_id"
 #  secretd gentx b 1000000uscrt --keyring-backend test
 #  secretd gentx c 1000000uscrt --keyring-backend test
 #  secretd gentx d 1000000uscrt --keyring-backend test
-=======
-  secretd gentx --name a --keyring-backend test --amount 1000000uscrt
-  secretd gentx --name b --keyring-backend test --amount 1000000uscrt
-  secretd gentx --name c --keyring-backend test --amount 1000000uscrt
-  secretd gentx --name d --keyring-backend test --amount 1000000uscrt
->>>>>>> 9fedf33d
 
   secretd collect-gentxs
   secretd validate-genesis
@@ -59,13 +52,7 @@
   perl -i -pe 's/max_subscriptions_per_client.+/max_subscriptions_per_client = 50/' ~/.secretd/config/config.toml
 fi
 
-<<<<<<< HEAD
 lcp --proxyUrl http://localhost:1317 --port 1337 --proxyPartial '' &
 
 # sleep infinity
-=======
-secretcli rest-server --trust-node=true --chain-id enigma-pub-testnet-3 --laddr tcp://0.0.0.0:1336 &
-lcp --proxyUrl http://localhost:1336 --port 1337 --proxyPartial '' &
-
->>>>>>> 9fedf33d
 source /opt/sgxsdk/environment && RUST_BACKTRACE=1 secretd start --rpc.laddr tcp://0.0.0.0:26657 --bootstrap