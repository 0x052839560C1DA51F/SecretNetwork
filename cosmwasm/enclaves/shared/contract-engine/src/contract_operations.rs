--- conflicted
+++ resolved
@@ -63,12 +63,9 @@
 
     let mut start = Instant::now();
     let base_env: BaseEnv = extract_base_env(env)?;
-<<<<<<< HEAD
     let mut duration = start.elapsed();
     println!("Time elapsed in extract_base_env is: {:?}", duration);
-=======
     let query_depth = extract_query_depth(env)?;
->>>>>>> a0bad150
 
     let mut start = Instant::now();
     let (sender, contract_address, block_height, sent_funds) = base_env.get_verification_params();
