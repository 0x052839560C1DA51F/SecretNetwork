--- conflicted
+++ resolved
@@ -133,12 +133,6 @@
 		bankKeeper:       bankKeeper,
 		portKeeper:       portKeeper,
 		capabilityKeeper: capabilityKeeper,
-<<<<<<< HEAD
-		messenger:        NewMessageHandler(msgRouter, legacyMsgRouter, customEncoders, channelKeeper, capabilityKeeper, portSource, cdc),
-		queryGasLimit:    wasmConfig.SmartQueryGasLimit,
-		HomeDir:          homeDir,
-		LastMsgManager:   lastMsgManager,
-=======
 		messenger: NewMessageHandler(
 			msgRouter,
 			legacyMsgRouter,
@@ -151,8 +145,7 @@
 		),
 		queryGasLimit:  wasmConfig.SmartQueryGasLimit,
 		HomeDir:        homeDir,
-		LastMsgManager: LastMsgManager,
->>>>>>> b142b569
+		LastMsgManager: lastMsgManager,
 	}
 	keeper.queryPlugins = DefaultQueryPlugins(govKeeper, distKeeper, mintKeeper, bankKeeper, stakingKeeper, queryRouter, &keeper, channelKeeper).Merge(customPlugins)
 
