--- conflicted
+++ resolved
@@ -27,7 +27,6 @@
     "env.db_next",
     #[cfg(feature = "debug-print")]
     "env.debug_print",
-    "env.gas_evaporate",
 ];
 
 /// Lists all v1 imports we provide upon instantiating the instance in Instance::from_module()
@@ -51,11 +50,8 @@
     "env.db_scan",
     #[cfg(feature = "iterator")]
     "env.db_next",
-<<<<<<< HEAD
     "env.gas_evaporate",
-=======
     "env.check_gas"
->>>>>>> 399bdc1f
 ];
 
 /// Lists all entry points we expect to be present when calling a v0.10 contract.
