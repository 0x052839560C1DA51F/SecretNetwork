--- conflicted
+++ resolved
@@ -1,13 +1,5 @@
 {
   "rust-analyzer.linkedProjects": [
-<<<<<<< HEAD
-    "./cosmwasm/Cargo.toml",
-    "./cosmwasm/enclaves/Cargo.toml",
-    "./x/compute/internal/keeper/testdata/v1-sanity-contract/Cargo.toml",
-    "./x/compute/internal/keeper/testdata/test-contract/Cargo.toml",
-    "./cosmwasm/enclaves/shared/cosmwasm-v1-types/Cargo.toml",
-    "./cosmwasm/enclaves/shared/cosmwasm-v010-types/Cargo.toml"
-=======
     "cosmwasm/Cargo.toml",
     "cosmwasm/enclaves/Cargo.toml",
     "x/compute/internal/keeper/testdata/v1-sanity-contract/Cargo.toml",
@@ -15,7 +7,6 @@
     "integration-tests/contract-v1/Cargo.toml",
     "integration-tests/contract-v0.10/Cargo.toml",
     "go-cosmwasm/Cargo.toml"
->>>>>>> 5185c9a2
   ],
   "rust-analyzer.diagnostics.experimental.enable": true,
   "rust-analyzer.rustfmt.rangeFormatting.enable": true,
